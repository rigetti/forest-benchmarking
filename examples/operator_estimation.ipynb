--- conflicted
+++ resolved
@@ -4,31 +4,12 @@
    "cell_type": "markdown",
    "metadata": {},
    "source": [
-<<<<<<< HEAD
-    "# Operator Estimation\n",
-    "\n",
-    "Measure observables is a convenient abstraction that allows...."
-=======
     "# Operator Estimation"
->>>>>>> meas-obs-refactor
-   ]
-  },
-  {
-   "cell_type": "code",
-<<<<<<< HEAD
-<<<<<<< HEAD
-   "execution_count": 38,
-   "metadata": {},
-   "outputs": [],
-   "source": [
-    "import numpy as np\n",
-    "from pyquil import Program, get_qc\n",
-    "from pyquil.gates import *"
-=======
-   "execution_count": 1,
-=======
-   "execution_count": null,
->>>>>>> be4a2ce7
+   ]
+  },
+  {
+   "cell_type": "code",
+   "execution_count": null,
    "metadata": {},
    "outputs": [],
    "source": [
@@ -36,83 +17,21 @@
     "from pyquil import Program, get_qc\n",
     "from pyquil.gates import *\n",
     "qc = get_qc('2q-qvm', noisy=True)"
->>>>>>> meas-obs-refactor
-   ]
-  },
-  {
-   "cell_type": "markdown",
-   "metadata": {},
-   "source": [
-<<<<<<< HEAD
-    "## Construct a state with a `Program`\n"
-=======
+   ]
+  },
+  {
+   "cell_type": "markdown",
+   "metadata": {},
+   "source": [
     "## Construct a `ObservablesExperiment` and turn it into a list of `Programs`\n"
->>>>>>> meas-obs-refactor
-   ]
-  },
-  {
-   "cell_type": "code",
-<<<<<<< HEAD
-<<<<<<< HEAD
-   "execution_count": 64,
-=======
-   "execution_count": 2,
->>>>>>> meas-obs-refactor
-   "metadata": {},
-   "outputs": [
-    {
-     "name": "stdout",
-     "output_type": "stream",
-     "text": [
-<<<<<<< HEAD
-      "H 1\n",
-      "\n"
-=======
-      "ExperimentSettings:\n",
-      "==================\n",
-      " [ExperimentSetting[X0_0→(1+0j)*X0], ExperimentSetting[X0_0→(1+0j)*Y0], ExperimentSetting[X0_0→(1+0j)*Z0]] \n",
-      "\n",
-      "ObservablesExperiment:\n",
-      "======================\n",
-      " \n",
-      "0: X0_0→(1+0j)*X0\n",
-      "1: X0_0→(1+0j)*Y0\n",
-      "2: X0_0→(1+0j)*Z0 \n",
-      "\n",
-      "Programs and Qubits:\n",
-      "======================\n",
-      "\n",
-      "RX(pi/2) 0\n",
-      "RZ(pi/2) 0\n",
-      "RX(-pi/2) 0\n",
-      "RX(pi/2) 0\n",
-      "RZ(-pi/2) 0\n",
-      "RX(-pi/2) 0\n",
-      " [0]\n",
-      "RX(pi/2) 0\n",
-      "RZ(pi/2) 0\n",
-      "RX(-pi/2) 0\n",
-      "RX(pi/2) 0\n",
-      " [0]\n",
-      "RX(pi/2) 0\n",
-      "RZ(pi/2) 0\n",
-      "RX(-pi/2) 0\n",
-      " [0]\n"
->>>>>>> meas-obs-refactor
-     ]
-    }
-   ],
-=======
-   "execution_count": null,
-   "metadata": {},
-   "outputs": [],
->>>>>>> be4a2ce7
-   "source": [
-<<<<<<< HEAD
-    "qubits = [0]\n",
-    "prog = Program(H(qubit))\n",
-    "print(prog)"
-=======
+   ]
+  },
+  {
+   "cell_type": "code",
+   "execution_count": null,
+   "metadata": {},
+   "outputs": [],
+   "source": [
     "from pyquil.paulis import *\n",
     "from forest.benchmarking.operator_estimation import ExperimentSetting, plusX, ObservablesExperiment, generate_experiment_programs\n",
     "q = 0\n",
@@ -129,16 +48,12 @@
     "print('Programs and Qubits:\\n======================\\n')\n",
     "for prog, qs in zip(expt_progs, qubits):\n",
     "    print(prog, qs)\n"
->>>>>>> meas-obs-refactor
-   ]
-  },
-  {
-   "cell_type": "markdown",
-   "metadata": {},
-   "source": [
-<<<<<<< HEAD
-    "## Construct a `ObservablesExperiment` and turn it into a list of `Programs`\n"
-=======
+   ]
+  },
+  {
+   "cell_type": "markdown",
+   "metadata": {},
+   "source": [
     "## At this point we can run directly or first symmetrize"
    ]
   },
@@ -147,63 +62,13 @@
    "metadata": {},
    "source": [
     "## 1) run programs directly"
->>>>>>> meas-obs-refactor
-   ]
-  },
-  {
-   "cell_type": "code",
-<<<<<<< HEAD
-<<<<<<< HEAD
-   "execution_count": 80,
-=======
-   "execution_count": 3,
->>>>>>> meas-obs-refactor
-   "metadata": {},
-   "outputs": [
-    {
-     "name": "stdout",
-     "output_type": "stream",
-     "text": [
-<<<<<<< HEAD
-      "ExperimentSetting:\n",
-      "==================\n",
-      " [ExperimentSetting[Z0_0→(1+0j)*I], ExperimentSetting[Z0_0→(1+0j)*X0], ExperimentSetting[Z0_0→(1+0j)*Y0], ExperimentSetting[Z0_0→(1+0j)*Z0]] \n",
-      "\n",
-      "ObservablesExperiment:\n",
-      "======================\n",
-      " H 1\n",
-      "0: Z0_0→(1+0j)*I\n",
-      "1: Z0_0→(1+0j)*X0\n",
-      "2: Z0_0→(1+0j)*Y0\n",
-      "3: Z0_0→(1+0j)*Z0 \n",
-      "\n",
-      "Programs and Qubits:\n",
-      "======================\n",
-      " ([<pyquil.quil.Program object at 0xa167e86a0>, <pyquil.quil.Program object at 0xa162a2390>, <pyquil.quil.Program object at 0xa167e82e8>, <pyquil.quil.Program object at 0xa162a2c18>], [[], [0], [0], [0]])\n"
-=======
-      "[[0]\n",
-      " [0]\n",
-      " [0]\n",
-      " [0]\n",
-      " [0]]\n",
-      "[[1]\n",
-      " [1]\n",
-      " [1]\n",
-      " [1]\n",
-      " [1]]\n",
-      "[[1]\n",
-      " [0]\n",
-      " [1]\n",
-      " [0]\n",
-      " [0]]\n"
-     ]
-    }
-   ],
-=======
-   "execution_count": null,
-   "metadata": {},
-   "outputs": [],
->>>>>>> be4a2ce7
+   ]
+  },
+  {
+   "cell_type": "code",
+   "execution_count": null,
+   "metadata": {},
+   "outputs": [],
    "source": [
     "from forest.benchmarking.operator_estimation import _measure_bitstrings\n",
     "# this is a simple wrapper that adds measure instructions for each qubit in qubits and runs each program.\n",
@@ -234,107 +99,8 @@
    "cell_type": "code",
    "execution_count": null,
    "metadata": {},
-<<<<<<< HEAD
-   "outputs": [
-    {
-     "name": "stdout",
-     "output_type": "stream",
-     "text": [
-      "2 symmetrized programs for each original:\n",
-      "======================\n",
-      "\n",
-      "RX(pi/2) 0\n",
-      "RZ(pi/2) 0\n",
-      "RX(-pi/2) 0\n",
-      "RX(pi/2) 0\n",
-      "RZ(-pi/2) 0\n",
-      "RX(-pi/2) 0\n",
-      "\n",
-      "RX(pi/2) 0\n",
-      "RZ(pi/2) 0\n",
-      "RX(-pi/2) 0\n",
-      "RX(pi/2) 0\n",
-      "RZ(-pi/2) 0\n",
-      "RX(-pi/2) 0\n",
-      "RX(pi) 0\n",
-      "\n",
-      "RX(pi/2) 0\n",
-      "RZ(pi/2) 0\n",
-      "RX(-pi/2) 0\n",
-      "RX(pi/2) 0\n",
-      "\n",
-      "RX(pi/2) 0\n",
-      "RZ(pi/2) 0\n",
-      "RX(-pi/2) 0\n",
-      "RX(pi/2) 0\n",
-      "RX(pi) 0\n",
-      "\n",
-      "RX(pi/2) 0\n",
-      "RZ(pi/2) 0\n",
-      "RX(-pi/2) 0\n",
-      "\n",
-      "RX(pi/2) 0\n",
-      "RZ(pi/2) 0\n",
-      "RX(-pi/2) 0\n",
-      "RX(pi) 0\n",
-      "\n",
-      "After consolidating we have twice the number of (symmetrized) shots as above:\n",
-      "======================\n",
-      "\n",
-      "[[1]\n",
-      " [0]\n",
-      " [0]\n",
-      " [1]\n",
-      " [0]\n",
-      " [0]\n",
-      " [0]\n",
-      " [0]\n",
-      " [0]\n",
-      " [1]]\n",
-      "[[1]\n",
-      " [1]\n",
-      " [1]\n",
-      " [1]\n",
-      " [1]\n",
-      " [0]\n",
-      " [0]\n",
-      " [1]\n",
-      " [1]\n",
-      " [0]]\n",
-      "[[1]\n",
-      " [0]\n",
-      " [0]\n",
-      " [1]\n",
-      " [0]\n",
-      " [0]\n",
-      " [0]\n",
-      " [1]\n",
-      " [0]\n",
-      " [1]]\n"
->>>>>>> meas-obs-refactor
-     ]
-    }
-   ],
-=======
-   "outputs": [],
->>>>>>> be4a2ce7
-   "source": [
-<<<<<<< HEAD
-    "from pyquil.paulis import *\n",
-    "from forest.benchmarking.operator_estimation import ExperimentSetting, zeros_state,ObservablesExperiment, generate_experiment_programs\n",
-    "\n",
-    "# make ExperimentSetting\n",
-    "expt_settings = [ExperimentSetting(zeros_state([0]), pt) for pt in [sI(0), sX(0), sY(0), sZ(0)]]\n",
-    "print('ExperimentSetting:\\n==================\\n',expt_settings,'\\n')\n",
-    "\n",
-    "# make an ObservablesExperiment\n",
-    "obs_expt = ObservablesExperiment(expt_settings, program=prog)\n",
-    "print('ObservablesExperiment:\\n======================\\n',obs_expt,'\\n')\n",
-    "\n",
-    "# convert it to a list of programs and a list of qubits\n",
-    "expt_progs = generate_experiment_programs(obs_expt, active_reset=False)\n",
-    "print('Programs and Qubits:\\n======================\\n', expt_progs)"
-=======
+   "outputs": [],
+   "source": [
     "from forest.benchmarking.operator_estimation import exhaustive_symmetrization, consolidate_symmetrization_outputs\n",
     "symm_progs, symm_qs, flip_arrays, groups = exhaustive_symmetrization(expt_progs, qubits)\n",
     "print('2 symmetrized programs for each original:\\n======================\\n')\n",
@@ -351,67 +117,18 @@
     "# we now have twice the number of symmetrized shots\n",
     "for bits in results:\n",
     "    print(bits)"
->>>>>>> meas-obs-refactor
-   ]
-  },
-  {
-   "cell_type": "markdown",
-   "metadata": {},
-   "source": [
-<<<<<<< HEAD
-    "## PyQuil will run the tomography programs"
-=======
+   ]
+  },
+  {
+   "cell_type": "markdown",
+   "metadata": {},
+   "source": [
     "## Now we can translate our bitarray shots into ExperimentResults with expectation values"
->>>>>>> meas-obs-refactor
-   ]
-  },
-  {
-   "cell_type": "code",
-<<<<<<< HEAD
-<<<<<<< HEAD
-   "execution_count": null,
-   "metadata": {},
-   "outputs": [],
-   "source": [
-    "from pyquil.operator_estimation import measure_observables\n",
-    "\n",
-    "qc = get_qc('2q-qvm')\n",
-    "# Over-write full quilc compilation with a much more simple\n",
-    "# version that *only* substitutes gates to Rigetti-native gates.\n",
-    "# We don't want to accidentally compile away our tomography circuit\n",
-    "# or map to different qubits.\n",
-    "from forest.benchmarking.compilation import basic_compile\n",
-    "qc.compiler.quil_to_native_quil = basic_compile\n",
-    "\n",
-    "results = list(measure_observables(qc=qc, tomo_experiment=experiment, n_shots=1_000))\n",
-    "results"
-   ]
-  },
-  {
-   "cell_type": "code",
-   "execution_count": null,
-   "metadata": {},
-   "outputs": [],
-   "source": []
-  },
-  {
-   "cell_type": "code",
-   "execution_count": null,
-   "metadata": {},
-   "outputs": [],
-   "source": []
-  },
-  {
-   "cell_type": "code",
-   "execution_count": null,
-   "metadata": {},
-   "outputs": [],
-   "source": []
-=======
-   "execution_count": 5,
-=======
-   "execution_count": null,
->>>>>>> be4a2ce7
+   ]
+  },
+  {
+   "cell_type": "code",
+   "execution_count": null,
    "metadata": {},
    "outputs": [],
    "source": [
@@ -484,7 +201,6 @@
     "    print(f'Original expectation was {cal_res.raw_expectation}')\n",
     "    print(f'Observable cal expectation was {cal_res.calibration_expectation} \\n')"
    ]
->>>>>>> meas-obs-refactor
   },
   {
    "cell_type": "code",
@@ -504,17 +220,7 @@
  "metadata": {
   "language_info": {
    "name": "python",
-<<<<<<< HEAD
-   "nbconvert_exporter": "python",
-   "pygments_lexer": "ipython3",
-<<<<<<< HEAD
-   "version": "3.7.3"
-=======
-   "version": "3.6.5"
->>>>>>> meas-obs-refactor
-=======
    "pygments_lexer": "ipython3"
->>>>>>> be4a2ce7
   }
  },
  "nbformat": 4,
