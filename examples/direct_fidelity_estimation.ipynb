{
 "cells": [
  {
   "cell_type": "markdown",
   "metadata": {},
   "source": [
    "# Direct Fidelity Estimation\n",
    "\n",
    "Using a method known as direct fidelity estimation (DFE), see [DFE1] and [DFE2], it is possible to estimate the fidelity between \n",
    "* a target pure state $\\rho_\\psi = |\\psi\\rangle\\langle \\psi|$ and its experimental realization $\\sigma$,\n",
    "* a target unitary $U$ and its experimental realization $U_e$.\n",
    " \n",
    "This can be done with a small number (relative to state and process tomography) of simple experimental settings that is independent of the system size. Such methods are useful for the experimental study of larger quantum information processing units.\n",
    "\n",
    "In this notebook we explore some state and process DFE using the forest.benchmarking module `direct_fidelity_estimation.py`."
   ]
  },
  {
   "cell_type": "markdown",
   "metadata": {},
   "source": [
    "## Simplistic state DFE example\n",
    "\n",
    "Suppose we have tried to prepare the state $|0\\rangle$, with state matrix $\\rho_0 = |0\\rangle \\langle 0 |$, but in fact prepared the state\n",
    "\n",
    "$$\\sigma = \\frac 1 2 (I + x X + y Y + z Z).$$\n",
    "\n",
    "\n",
    "The usual way to quantify how close $\\sigma$ and $\\rho_0$ are is to use quantum state tomography \n",
    "to estimate $\\sigma$ and then calculate the fidelity between $\\sigma$ and $\\rho_0$.\n",
    "\n",
    "\n",
    "DFE provides a way to directly estimate the fidelity without first estimating the state $\\sigma$. To see this, first note that since $\\rho_0$ is a pure state (our estimate $\\sigma$ in general is not) we can write the [fidelity](https://en.wikipedia.org/wiki/Fidelity_of_quantum_states#Definition) as $F(\\rho_0, \\sigma) = \\langle 0 |\\sigma|0 \\rangle$. This is equivalent to \n",
    "\n",
    "$$\n",
    "F(\\rho_0, \\sigma) = {\\rm Tr}[\\rho_0  \\sigma].\n",
    "$$\n",
    "using the [cyclic property of the trace](https://en.wikipedia.org/wiki/Trace_(linear_algebra%29#Cyclic_property). \n",
    "Next we parameterize the pure state as\n",
    "\n",
    "$$\\rho_0= |0\\rangle \\langle 0| =  \\frac 1 2 \\big (I + (0) X + (0) Y + (+1) Z \\big)=  \\frac 1 2 (I +  Z ).$$\n",
    "\n",
    "Finally we arrive at\n",
    "\n",
    "$$\n",
    "F(\\rho_0, \\sigma)= {\\rm Tr}[\\rho_0 \\sigma] = \\frac 1 4 {\\rm Tr}[(1+z)I]= \\frac{(1+z)}{2},\n",
    "$$\n",
    "this result shows that we only need to estimate one observable $\\langle Z \\rangle \\rightarrow \\tilde z$ in order to estimate the fidelity between $\\rho_0$ and $\\sigma$ in this particular example.\n",
    "\n",
    "## Generalizing state DFE, somewhat\n",
    "\n",
    "The code that we've developed has some assumptions baked in that are important to understand. We have implemented DFE for a restricted subset of states and processes using these assumptions.\n",
    "\n",
    "To start, we assume that our start state is always the pure state $|0 \\rangle$ on all qubits. On $n$ qubits this state can be decomposed as \n",
    "$$ \\rho_0^{\\otimes n} = \\left(I_0 + Z_0\\right) \\otimes \\left(I_1 + Z_1\\right) \\otimes \\dots \\left(I_n + Z_n\\right) / 2^n  = \\frac{1}{2^n} \\sum_{k=1}^{2^n} P_k $$\n",
    "\n",
    "where we have expanded the tensor multiplication into one large sum over all possible of combinations of I and Z Pauli terms. From this start point we apply the user specified program $U$, or rather the noisy implementation $\\tilde U$, to prepare the state $\\sigma$. \n",
    "$$\\sigma = \\tilde U \\rho_0 \\tilde U^\\dagger$$\n",
    "Meanwhile we want to calculate the fidelity between $\\sigma$ and the ideally prepared state $\\rho = U \\rho_0 U^\\dagger$. By linearity we can calculate $\\rho$ by conjugating each Pauli term $P_k$ in the sum above by the ideal program $U$.\n",
    "\n",
    "$$ \\rho = \\frac{1}{2^n} \\sum_k U P_k U^\\dagger $$\n",
    "\n",
    "**The assumption** we make is that the ideal prep program $U$ is an element of the Clifford group. Since the Clifford group is the [normalizer](https://en.wikipedia.org/wiki/Centralizer_and_normalizer) of the Pauli group, these conjugated terms $U P_k U^\\dagger$ will again be some Pauli $P'_k$ (in the code we use a `pyquil.BenchmarkConnection` to quickly calculate the resultant Pauli). Following the example above we arrive at the set of Paulis $\\{P'_k\\}_k$ whose expectations we need to estimate with respect to the physical state $\\sigma$. The estimate is the average of all these Pauli expectations (see Eqn. 1 of [DFE1]). Note that we don't need to estimate the expectation of the all $I$ term since we know its expectation is 1. We exclude this term in experiment generation but include it in the analysis 'by hand'. \n",
    "\n",
    "## Process DFE\n",
    "\n",
    "The [average gate fidelity](https://arxiv.org/pdf/quant-ph/0205035.pdf) between an experimental process $\\mathcal E$ and the ideal (unitary) process $\\mathcal U$ is given by\n",
    "\n",
    "$$ F(\\mathcal U,\\mathcal E) = \\frac{ {\\rm Tr} [\\mathcal E \\mathcal U^\\dagger] + d} {d^2+d} $$\n",
    "\n",
    "where the processes are represented by linear superoperators acting on vectorized\n",
    "density matrices, and d is the dimension of the Hilbert space $\\mathcal H$ that $\\mathcal E$ and $\\mathcal U$ act on. If you are unfamiliar with these terms look at [superoperator tools notebook](superoperator_tools.ipynb) and [superoperator_representations.md](../docs/superoperator_representations.md)\n",
    "\n",
    "Using the $d^2$ dimensional orthonormal Pauli basis $\\{P_k\\}$ for superoperators on $\\mathcal H$--e.g. $\\{I/\\sqrt{2}, X/\\sqrt{2}, Y/\\sqrt{2}, Z/\\sqrt{2} \\}$ for a single qubit--we can expand the trace and insert an identity superoperator between $\\mathcal U$ and $\\mathcal E$; this amounts to re-casting these superoperators in the Pauli-Liouville representation (aka Pauli Transfer Matrix). (again, see [superoperator_representations.md](../docs/superoperator_representations.md) if you are unfamiliar with vec notation $P_k \\iff \\left| P_k \\rangle\\rangle\\langle\\langle P_k\\right|$):\n",
    "\n",
    "$$ {\\rm Tr} [\\mathcal E \\mathcal U^\\dagger] = {\\rm Tr} [\\mathcal E   \\left( \\sum_k \\left| P_k \\rangle\\rangle\\langle\\langle P_k\\right| \\right) \\mathcal U^\\dagger]$$ \n",
    "$$ = \\sum_k {\\rm Tr} [  \\left( \\langle\\langle P_k | \\mathcal U^\\dagger \\right) \\left(\\mathcal E | P_k \\rangle\\rangle \\right) ] $$\n",
    "$$ = \\sum_k {\\rm Tr} [  \\left( \\mathcal U |  P_k \\rangle\\rangle  \\right)^\\dagger \\left(\\mathcal E | P_k \\rangle\\rangle \\right) ] $$\n",
    "\n",
    "Now we switch representations by unveccing  $|  P_k \\rangle\\rangle$ and representing $ \\mathcal U$ by its unitary action on the matrix $P_k$.\n",
    "\n",
    "$$ = \\sum_k {\\rm Tr} [  \\left( U P_k U^\\dagger \\right)^\\dagger \\cdot \\mathcal E \\left( P_k \\right) ] $$\n",
    "\n",
    "Finally we can decompose the $P_k$ acted on by $\\mathcal E$ into a sum over projectors onto each eigenvector $\\left|\\phi \\rangle\\langle \\phi \\right|$ with the correct sign for the eigenvalue (which is $\\pm 1$ for Paulis).\n",
    "\n",
    "$$ = \\sum_k \\left( \\sum_{\\phi^{(+)} \\in \\{\\phi\\}_k^+} \\frac{1}{\\sqrt{d}} {\\rm Tr} [  \\left( U P_k U^\\dagger \\right) \\cdot \\mathcal E \\left( \\left|\\phi^{(+)}\\rangle\\langle\\phi^{(+)}\\right| \\right) ]\n",
    "- \\sum_{\\phi^{(-)} \\in \\{\\phi\\}_k^-} \\frac{1}{\\sqrt{d}} {\\rm Tr} [  \\left( U P_k U^\\dagger \\right) \\cdot \\mathcal E \\left( \\left|\\phi^{(-)}\\rangle\\langle\\phi^{(-)}\\right| \\right) ]\\right)$$\n",
    "\n",
    "At this point our **assumption** that $U$ is a Clifford element again comes into play and allows us to easily compute the conjugated Pauli $ U P_k U^\\dagger = \\sigma_k / \\sqrt{d}$. Inserting this assumption gives a simple picture where we need to estimate the expectation of each $\\sigma_k$ Pauli for the state which results from applying our noisy circuit $\\mathcal E$ to each eigenstate of $P_k$.\n",
    "\n",
    "$$= \\frac{1}{d} \\sum_k \\left( \\sum_{\\phi^{(+)} \\in \\{\\phi\\}_k^+} {\\rm Tr} [ \\sigma_k \\cdot \\mathcal E \\left( \\left|\\phi^{(+)}\\rangle\\langle\\phi^{(+)}\\right| \\right) ]\n",
    "- \\sum_{\\phi^{(-)} \\in \\{\\phi\\}_k^-} {\\rm Tr} [  \\sigma_k \\cdot \\mathcal E \\left( \\left|\\phi^{(-)}\\rangle\\langle\\phi^{(-)}\\right| \\right) ]\\right)$$\n",
    "\n",
    "The final estimate of $ F(\\mathcal U,\\mathcal E) $ follows from estimating these expectations, plugging them in to the sum to get ${\\rm Tr} [\\mathcal E \\mathcal U^\\dagger]$ which we insert into the equation at the beginning of the section. \n",
    "\n",
    "\n",
    "## Process DFE by reduction to state DFE\n",
    "\n",
<<<<<<< HEAD
    "The [average gate fidelity](https://arxiv.org/pdf/quant-ph/0205035.pdf) between an experimental process $\\mathcal E$ and the ideal (unitary) process $\\mathcal U$ is defined as\n",
    "\n",
    "$$ F(\\mathcal U,\\mathcal E) = \\frac{ {\\rm Tr} [\\mathcal E \\mathcal U^\\dagger] + d} {d^2+d} $$\n",
    "\n",
    "where the processes are represented by linear superoperators acting on vectorized\n",
    "density matrices, and d is the dimension of the Hilbert space $\\mathcal E$ and $\\mathcal U$ act on. If you are unfamiliar with these terms look at [superoperator tools notebook](superoperator_tools.ipynb) and [superoperator_representations.md](../docs/superoperator_representations.md)\n",
    "\n",
    "\n",
    "To understand process DFE we appeal to the [Choi–Jamiołkowski isomorphism](https://en.wikipedia.org/wiki/Channel-state_duality) which says that we can represent our channel superoperators as state matrices (i.e. density matrices)  $J(\\mathcal E)$ and $J(\\mathcal U)$. This allows us to rewrite the average gate fidelity as \n",
=======
    "We can also understand process DFE by appealing to the [Choi–Jamiołkowski isomorphism](https://en.wikipedia.org/wiki/Channel-state_duality) which says that we can represent our channel superoperators as state matrices (i.e. density matrices)  $J(\\mathcal E)$ and $J(\\mathcal U)$. This allows us to rewrite the average gate fidelity as \n",
>>>>>>> 1bda5502
    "\n",
    "$$\n",
    "F(\\mathcal U,\\mathcal E)= \\frac{d^2 {\\rm Tr}[ J(\\mathcal E)⋅J(\\mathcal U)] + d}{d^2+d}\n",
    "$$\n",
    "\n",
    "Finally, since $J(\\mathcal U)$ is a pure state, we employ the same fact from above about fidelity between states to note that ${\\rm Tr}[ J(\\mathcal E)⋅J(\\mathcal U)] = F(J(\\mathcal E),J(\\mathcal U))$. We have reduced process DFE to state DFE, but we need to dive into the particulars of $J(\\cdot)$ to understand what we actually need to measure.\n",
    "\n",
    "For $U$ acting on $n$ qubits the state $J(\\mathcal U)$ over $2n$ qubits is given by \n",
    "\n",
    "$$ J(\\mathcal U) = \\sum_{k=0}^{2^n-1}\\sum_{k'=0}^{2^n-1} |k\\rangle \\langle k'| \\otimes U |k \\rangle   \\langle k'| U^\\dagger$$\n",
    "\n",
    "where $|k \\rangle$ is the state over $n$ qubits corresponding to the binary representation of $k$. The state matrix for the maximally entangled state on which $\\textrm{Id} \\otimes \\mathcal U$ acts can be decomposed as:\n",
    "\n",
    "$$ \\sum_{k=0}^{d-1} \\sum_{k'=0}^{d-1} | k k \\rangle \\langle k' k'| = \\frac{1}{d^2}\\sum_j P_j^* \\otimes P_j $$\n",
    "where the sum is over the complete Pauli basis (with normalization factored out) for a $d$ dimensional Hilbert space. This gives us\n",
    "\n",
    "$${\\rm Tr}[ J(\\mathcal E)⋅J(\\mathcal U)] = {\\rm Tr}[ \\left(\\frac{1}{d^2}\\sum_k P_k^* \\otimes \\mathcal E(P_k)\\right) \\left(\\frac{1}{d^2}\\sum_j P_j^* \\otimes U P_j U^\\dagger\\right)]$$\n",
    "$$ = \\frac{1}{d^4} \\sum_j {\\rm Tr} [I \\otimes \\mathcal E(P_j) U P_j U^\\dagger ]$$\n",
    "$$ = \\frac{1}{d^3} \\sum_j \\left(\\sum_{P_j^+} {\\rm Tr} [\\mathcal E\\left(|P_j^+\\rangle \\langle P_j^+|\\right) U P_j U^\\dagger] -\n",
    "\\sum_{P_j^-}{\\rm Tr} [\\mathcal E\\left(|P_j^-\\rangle \\langle P_j^-|\\right) U P_j U^\\dagger] \\right)$$\n",
    "\n",
    "Where we have split the operator $P_j$ into the sum of the projectors onto the plus and minus eigenstates. \n",
    "We again **assume** that $U$ is an element of the Clifford group, so we can easily compute the measurement observables $U P_j U^\\dagger$ whose expectation we estimate with respect to the various states $\\mathcal E\\left(|P_j^\\pm \\rangle \\langle P_j^\\pm |\\right)$ obtained from the $d$ different preparations of eigenvectors."
   ]
  },
  {
   "cell_type": "markdown",
   "metadata": {},
   "source": [
    "    [DFE1]  Practical Characterization of Quantum Devices without Tomography  \n",
    "            Silva et al.,  \n",
    "            PRL 107, 210404 (2011)  \n",
    "            https://doi.org/10.1103/PhysRevLett.107.210404  \n",
    "            https://arxiv.org/abs/1104.3835  \n",
    "\n",
    "    [DFE2]  Direct Fidelity Estimation from Few Pauli Measurements  \n",
    "            Flammia et al.,  \n",
    "            PRL 106, 230501 (2011)  \n",
    "            https://doi.org/10.1103/PhysRevLett.106.230501  \n",
    "            https://arxiv.org/abs/1104.4695  "
   ]
  },
  {
   "cell_type": "code",
<<<<<<< HEAD
   "execution_count": 11,
=======
   "execution_count": 1,
>>>>>>> 1bda5502
   "metadata": {},
   "outputs": [],
   "source": [
    "from pyquil.paulis import ID\n",
    "from pyquil.gates import I, X, MEASURE, H, CNOT, RY, CZ\n",
    "from pyquil import Program, get_qc\n",
    "from pyquil.api import get_benchmarker\n",
    "from forest.benchmarking.direct_fidelity_estimation import ( generate_exhaustive_state_dfe_experiment, \n",
    "                                                             generate_exhaustive_process_dfe_experiment,\n",
    "                                                             generate_monte_carlo_state_dfe_experiment, \n",
    "                                                             generate_monte_carlo_process_dfe_experiment,\n",
    "                                                             acquire_dfe_data,\n",
    "                                                             estimate_dfe )\n",
    "\n",
    "import numpy as np\n",
    "from matplotlib import pyplot"
   ]
  },
  {
   "cell_type": "code",
<<<<<<< HEAD
   "execution_count": 12,
=======
   "execution_count": 2,
>>>>>>> 1bda5502
   "metadata": {},
   "outputs": [],
   "source": [
    "# noiseless QVM\n",
    "qvm = get_qc(\"9q-generic-qvm\", as_qvm=True, noisy=False)\n",
    "\n",
    "# noisy QVM\n",
    "noisy_qvm = get_qc(\"9q-generic-qvm\", as_qvm=True, noisy=True)\n",
    "\n",
    "bm = get_benchmarker()"
   ]
  },
  {
   "cell_type": "markdown",
   "metadata": {},
   "source": [
    "## Direct fidelity estimation in `forest.benchmarking`"
   ]
  },
  {
   "cell_type": "markdown",
   "metadata": {},
   "source": [
    "The basic workflow is:\n",
    "\n",
    "1. Prepare a *state* or a *process* by specifying a pyQuil program.\n",
    "2. Construct a list of observables that are needed to estimate the state; we collect this into an object called an `ObservablesExperiment`.\n",
    "3. Acquire the data by running the program on a QVM or QPU.\n",
    "4. Apply an estimator to the data to obtain an estimate of the fidelity between the ideal and measured state or process.\n",
    "5. Visualize if you wish."
   ]
  },
  {
   "cell_type": "markdown",
   "metadata": {},
   "source": [
    "## Two quick examples"
   ]
  },
  {
   "cell_type": "markdown",
   "metadata": {},
   "source": [
    "### Step 1. Specify a state preparation or unitarty process with a `Program`\n",
    "\n",
    "This is the object we will do DFE on.\n",
    "\n",
    "The process we choose is \n",
    "$$\n",
    "U = {\\rm CNOT}(H\\otimes I)=\\frac{1}{\\sqrt{2}}\n",
    "\\begin{pmatrix}\n",
    "1 & 0 & 1 & 0\\\\\n",
    "0 & 1 & 0 & 1\\\\\n",
    "0 & 1 & 0 & -1\\\\\n",
    "1 & 0 & -1 & 0\n",
    "\\end{pmatrix}\n",
    "$$\n",
    "and the state is\n",
    "$$\n",
    "|\\Psi\\rangle = {\\rm CNOT}(H\\otimes I)|00\\rangle = \\frac{1}{\\sqrt{2}} \\begin{pmatrix} 1\\\\0\\\\0\\\\ 1\\end{pmatrix}.\n",
    "$$\n",
    "\n",
    "Perhaps we should emphasize that while the `Program` that we pass into the DFE module is the same whether we are doing process DFE on $\\tilde U$ or state DFE on $\\tilde \\Psi$, the specific experiment construction method we choose in the next step selects one or the other and results in different `ExperimentSettings` around the same `Program`."
   ]
  },
  {
   "cell_type": "code",
<<<<<<< HEAD
   "execution_count": 13,
=======
   "execution_count": 3,
>>>>>>> 1bda5502
   "metadata": {},
   "outputs": [
    {
     "name": "stdout",
     "output_type": "stream",
     "text": [
      "H 0\n",
      "CNOT 0 1\n",
      "\n"
     ]
    }
   ],
   "source": [
    "p = Program()\n",
    "prep_prog = p.inst(H(0), CNOT(0,1))\n",
    "print(prep_prog)"
   ]
  },
  {
   "cell_type": "code",
   "execution_count": 4,
   "metadata": {},
   "outputs": [
    {
     "name": "stdout",
     "output_type": "stream",
     "text": [
      "[[ 0.70710678  0.          0.70710678  0.        ]\n",
      " [ 0.          0.70710678  0.          0.70710678]\n",
      " [ 0.          0.70710678  0.         -0.70710678]\n",
      " [ 0.70710678  0.         -0.70710678  0.        ]]\n",
      "[[0.5 0.  0.  0.5]\n",
      " [0.  0.  0.  0. ]\n",
      " [0.  0.  0.  0. ]\n",
      " [0.5 0.  0.  0.5]]\n"
     ]
    }
   ],
   "source": [
    "from pyquil.gate_matrices import I as Imatrix, H as Hmatrix, CNOT as CNOTmatrix\n",
    "\n",
    "U_ideal = CNOTmatrix @ np.kron(Hmatrix, Imatrix)\n",
    "print(U_ideal)\n",
    "\n",
    "rho_ideal = U_ideal @ np.array([[1], [0], [0], [0]]) @ np.array([[1], [0], [0], [0]]).T @ U_ideal.conj().T\n",
    "print(rho_ideal)"
   ]
  },
  {
   "cell_type": "markdown",
   "metadata": {},
   "source": [
    "### Step 2. Construct an `ObservablesExperiment` for DFE\n",
    "\n",
    "We use the helper functions  \n",
    "* `generate_exhaustive_state_dfe_experiment` \n",
    "* `generate_exhaustive_process_dfe_experiment`\n",
    "\n",
    "to construct a (tomographically incomplete) set of preparations + measurements (i.e. `ExperimentSettings`) for state and process DFE respectively"
   ]
  },
  {
   "cell_type": "code",
   "execution_count": 5,
   "metadata": {},
   "outputs": [],
   "source": [
    "qubits = [0,1]\n",
    "\n",
    "# state dfe\n",
    "state_exp = generate_exhaustive_state_dfe_experiment(prep_prog, qubits, bm)\n",
    "\n",
    "# process dfe\n",
    "process_exp = generate_exhaustive_process_dfe_experiment(prep_prog, qubits, bm)"
   ]
  },
  {
   "cell_type": "markdown",
   "metadata": {},
   "source": [
    "For state DFE we can print this experiment object out to see the $d - 1 = 2^2-1= 3$ observables whose expectation we will estimate (i.e. the measurements we will perform). Note that we could have included an additional observable `->I0I1`, but since this trivially gives an expectation of 1 we instead omit this observable in experiment generation and include its contribution by hand in the estimation methods. Be mindful of this if generating your own settings."
   ]
  },
  {
   "cell_type": "code",
   "execution_count": 6,
   "metadata": {},
   "outputs": [
    {
     "name": "stdout",
     "output_type": "stream",
     "text": [
      "The type of the object is: <class 'forest.benchmarking.observable_estimation.ObservablesExperiment'> \n",
      "\n",
      "The program is:\n",
      "H 0\n",
      "CNOT 0 1\n",
      "\n",
      "There are three different settings:\n",
      "0: Z+_0 * Z+_1→(1+0j)*Z0Z1\n",
      "1: Z+_0 * Z+_1→(1+0j)*X0X1\n",
      "2: Z+_0 * Z+_1→(-1+0j)*Y0Y1\n"
     ]
    }
   ],
   "source": [
    "# Let's take a look into one of these experiment objects\n",
    "\n",
    "print('The type of the object is:', type(state_exp),'\\n')\n",
    "print('The program is:')\n",
    "print(state_exp.program)\n",
    "print('There are three different settings:')\n",
    "print(state_exp.settings_string())"
   ]
  },
  {
   "cell_type": "markdown",
   "metadata": {},
   "source": [
    "Let's also look at a few of the settings for process DFE. Here our omission of trivial Identity terms is somewhat more subtle. There should be $d^2 - 1 = 15$ total unique observables measured. For each of these $(d-1)^2 = 9$ observables with a non-identity on both qubits we have $d = 4$ different initial preparations of eigenstates of the pre-circuit-conjugated observable. Meanwhile for the remaining $2*(d - 1) = 6$ observables which have exactly one identity term there are only $2$ different preparations. This yields a total of $9\\cdot 4 + 6 \\cdot 2 = 48$ preparations. \n",
    "\n",
    "Note that we have incorporated the minus sign into the observables paired with preparations of the negative eigenstates. This means that for ideal no-noise data collection we will get expectations all equal to positive 1. (we have chosen our observables so that the ideal state is always in the positive eigenvalue subspace). "
   ]
  },
  {
   "cell_type": "code",
   "execution_count": 7,
   "metadata": {},
   "outputs": [
    {
     "name": "stdout",
     "output_type": "stream",
     "text": [
      "The program is, again:\n",
      "H 0\n",
      "CNOT 0 1\n",
      "\n",
      "There are more settings:\n",
      "0: Z+_0 * X+_1→(1+0j)*X1\n",
      "1: Z+_0 * X-_1→(-1+0j)*X1\n",
      "2: Z+_0 * Y+_1→(1+0j)*Z0Y1\n",
      "3: Z+_0 * Y-_1→(-1+0j)*Z0Y1\n",
      "4: Z+_0 * Z+_1→(1+0j)*Z0Z1\n",
      "5: Z+_0 * Z-_1→(-1+0j)*Z0Z1\n",
      "6: X+_0 * Z+_1→(1+0j)*Z0\n",
      "7: X+_0 * X+_1→(1+0j)*Z0X1\n",
      "8: X+_0 * X-_1→(-1+0j)*Z0X1\n",
      "9: X+_0 * Y+_1→(1+0j)*Y1\n",
      "10: X+_0 * Y-_1→(-1+0j)*Y1\n",
      "11: X+_0 * Z+_1→(1+0j)*Z1\n",
      "12: X+_0 * Z-_1→(-1+0j)*Z1\n",
      "13: X-_0 * Z+_1→(-1+0j)*Z0\n",
      "14: X-_0 * X+_1→(-1+0j)*Z0X1\n",
      "15: X-_0 * X-_1→(1+0j)*Z0X1\n",
      "16: X-_0 * Y+_1→(-1+0j)*Y1\n",
      "17: X-_0 * Y-_1→(1+0j)*Y1\n",
      "18: X-_0 * Z+_1→(-1+0j)*Z1\n",
      "19: X-_0 * Z-_1→(1+0j)*Z1\n",
      "20: Y+_0 * Z+_1→(-1+0j)*Y0X1\n",
      "21: Y+_0 * X+_1→(-1+0j)*Y0\n",
      "22: Y+_0 * X-_1→(1-0j)*Y0\n",
      "23: Y+_0 * Y+_1→(1+0j)*X0Z1\n",
      "24: Y+_0 * Y-_1→(-1+0j)*X0Z1\n",
      "25: Y+_0 * Z+_1→(-1+0j)*X0Y1\n",
      "26: Y+_0 * Z-_1→(1-0j)*X0Y1\n",
      "27: Y-_0 * Z+_1→(1-0j)*Y0X1\n",
      "28: Y-_0 * X+_1→(1-0j)*Y0\n",
      "29: Y-_0 * X-_1→(-1+0j)*Y0\n",
      "30: Y-_0 * Y+_1→(-1+0j)*X0Z1\n",
      "31: Y-_0 * Y-_1→(1+0j)*X0Z1\n",
      "32: Y-_0 * Z+_1→(1-0j)*X0Y1\n",
      "33: Y-_0 * Z-_1→(-1+0j)*X0Y1\n",
      "34: Z+_0 * Z+_1→(1+0j)*X0X1\n",
      "35: Z+_0 * X+_1→(1+0j)*X0\n",
      "36: Z+_0 * X-_1→(-1+0j)*X0\n",
      "37: Z+_0 * Y+_1→(1+0j)*Y0Z1\n",
      "38: Z+_0 * Y-_1→(-1+0j)*Y0Z1\n",
      "39: Z+_0 * Z+_1→(-1+0j)*Y0Y1\n",
      "40: Z+_0 * Z-_1→(1-0j)*Y0Y1\n",
      "41: Z-_0 * Z+_1→(-1+0j)*X0X1\n",
      "42: Z-_0 * X+_1→(-1+0j)*X0\n",
      "43: Z-_0 * X-_1→(1+0j)*X0\n",
      "44: Z-_0 * Y+_1→(-1+0j)*Y0Z1\n",
      "45: Z-_0 * Y-_1→(1+0j)*Y0Z1\n",
      "46: Z-_0 * Z+_1→(1-0j)*Y0Y1\n",
      "47: Z-_0 * Z-_1→(-1+0j)*Y0Y1\n"
     ]
    }
   ],
   "source": [
    "print('The program is, again:')\n",
    "print(process_exp.program)\n",
    "print('There are more settings:')\n",
    "print(process_exp.settings_string())"
   ]
  },
  {
   "cell_type": "markdown",
   "metadata": {},
   "source": [
    "### Step 3. Acquire the data\n",
    "\n",
    "We will use the QVM, but at this point you could use a QPU.\n",
    "\n",
    "We use a simple wrapper, `acquire_dfe_data`, around the standard `estimate_observables` method to run each `ExperimentSetting` in our `ObservablesExperiment`. By default `acquire_dfe_data` includes an additional error mitigation step that attempts to calibrate estimation of each observable expectation in order to combat readout error.\n",
    "\n",
    "Note that `acquire_dfe_data` returns a `list` of `ExperimentResult`s which is a dataclass defined in the module `observable_estimation.py`.\n",
    "\n",
    "The details of the dataclass and error mitigation strategies are given in the [observable estimation ipython notebook](observable_estimation.ipynb)."
   ]
  },
  {
   "cell_type": "code",
   "execution_count": 8,
   "metadata": {},
   "outputs": [],
   "source": [
    "# get some NOISELESS data\n",
    "results = acquire_dfe_data(qvm, process_exp, num_shots=1000)"
   ]
  },
  {
   "cell_type": "code",
   "execution_count": 9,
   "metadata": {},
   "outputs": [
    {
     "name": "stdout",
     "output_type": "stream",
     "text": [
      "Operator Expectations\n",
      "[1.0, 1.0, 1.0, 1.0, 1.0, 1.0, 1.0, 1.0, 1.0, 1.0, 1.0, 1.0, 1.0, 1.0, 1.0, 1.0, 1.0, 1.0, 1.0, 1.0, 1.0, 1.0, 1.0, 1.0, 1.0, 1.0, 1.0, 1.0, 1.0, 1.0, 1.0, 1.0, 1.0, 1.0, 1.0, 1.0, 1.0, 1.0, 1.0, 1.0, 1.0, 1.0, 1.0, 1.0, 1.0, 1.0, 1.0, 1.0]\n",
      "\n",
      "\n",
      "Calibration Expectations\n",
      "[1.0, 1.0, 1.0, 1.0, 1.0, 1.0, 1.0, 1.0, 1.0, 1.0, 1.0, 1.0, 1.0, 1.0, 1.0, 1.0, 1.0, 1.0, 1.0, 1.0, 1.0, 1.0, 1.0, 1.0, 1.0, 1.0, 1.0, 1.0, 1.0, 1.0, 1.0, 1.0, 1.0, 1.0, 1.0, 1.0, 1.0, 1.0, 1.0, 1.0, 1.0, 1.0, 1.0, 1.0, 1.0, 1.0, 1.0, 1.0]\n"
     ]
    }
   ],
   "source": [
    "# look at the results -- we expect all expectations to be one since there is no noise.\n",
    "print(\"Operator Expectations\")\n",
    "print([res.expectation for res in results])\n",
    "print('\\n')\n",
    "print(\"Calibration Expectations\")\n",
    "print([res.calibration_expectation for res in results])"
   ]
  },
  {
   "cell_type": "code",
   "execution_count": 10,
   "metadata": {},
   "outputs": [],
   "source": [
    "# get some NOISY data\n",
    "n_results_proce = acquire_dfe_data(noisy_qvm, process_exp, num_shots=1000)\n",
    "\n",
    "n_results_state = acquire_dfe_data(noisy_qvm, state_exp, num_shots=1000)"
   ]
  },
  {
   "cell_type": "code",
   "execution_count": 11,
   "metadata": {},
   "outputs": [
    {
     "name": "stdout",
     "output_type": "stream",
     "text": [
      "Noisy Operator Expectations\n",
      "[1.0091, 0.9683, 1.0013, 0.9911, 0.9755, 0.9335, 0.9552, 0.9726, 0.9465, 0.9783, 0.9852, 1.0081, 0.9793, 0.991, 0.9694, 0.9255, 0.9783, 0.9954, 0.9919, 1.0, 1.0144, 1.0046, 1.0011, 0.9974, 0.9974, 0.9664, 0.9761, 1.0039, 0.9851, 0.9655, 0.9606, 0.9716, 0.9722, 0.9755, 0.9833, 0.9887, 0.9515, 0.9381, 0.9602, 0.9961, 1.0013, 0.9858, 0.9616, 0.9594, 0.9716, 0.9653, 0.9777, 1.0125]\n",
      "\n",
      "\n",
      "Noisy Calibration Expectations\n",
      "[0.882, 0.882, 0.784, 0.784, 0.7965, 0.7965, 0.892, 0.7855, 0.7855, 0.876, 0.876, 0.869, 0.869, 0.892, 0.7855, 0.7855, 0.876, 0.876, 0.869, 0.869, 0.7655, 0.87, 0.87, 0.774, 0.774, 0.774, 0.774, 0.7655, 0.87, 0.87, 0.774, 0.774, 0.774, 0.774, 0.7765, 0.886, 0.886, 0.7915, 0.7915, 0.763, 0.763, 0.7765, 0.886, 0.886, 0.7915, 0.7915, 0.763, 0.763]\n"
     ]
    }
   ],
   "source": [
    "# look at it\n",
    "print(\"Noisy Operator Expectations\")\n",
    "print([np.round(res.expectation, 4) for res in n_results_proce])\n",
    "print('\\n')\n",
    "# given some readout noise we scale up our estimates by the inverse calibration expectation\n",
    "print(\"Noisy Calibration Expectations\")\n",
    "print([res.calibration_expectation for res in n_results_proce])"
   ]
  },
  {
   "cell_type": "markdown",
   "metadata": {},
   "source": [
    "### Step 4. Apply some estimators to the data \"do DFE\"\n",
    "This just performs the calculations we did at the top of the notebook."
   ]
  },
  {
   "cell_type": "markdown",
   "metadata": {},
   "source": [
    "**Process DFE**"
   ]
  },
  {
   "cell_type": "code",
   "execution_count": 12,
   "metadata": {},
   "outputs": [
    {
     "name": "stdout",
     "output_type": "stream",
     "text": [
      "Fidelity point estimate is:  1.0\n",
      "The standard error of the fidelity point estimate is:  0.0\n"
     ]
    }
   ],
   "source": [
    "# estimate using NOISELESS data\n",
    "fid_est, fid_std_err = estimate_dfe(results, 'process')\n",
    "\n",
    "print('Fidelity point estimate is: ',fid_est)\n",
    "print('The standard error of the fidelity point estimate is: ', fid_std_err)"
   ]
  },
  {
   "cell_type": "code",
   "execution_count": 13,
   "metadata": {},
   "outputs": [
    {
     "name": "stdout",
     "output_type": "stream",
     "text": [
      "Fidelity point estimate is 0.9844\n",
      "The std error of the fidelity point estimate is 0.0019\n"
     ]
    }
   ],
   "source": [
    "# estimate using NOISY data\n",
    "nfid_est, nfid_std_err = estimate_dfe(n_results_proce, 'process')\n",
    "\n",
    "print('Fidelity point estimate is', np.round(nfid_est, 4))\n",
    "print('The std error of the fidelity point estimate is', np.round(nfid_std_err, 4))"
   ]
  },
  {
   "cell_type": "markdown",
   "metadata": {},
   "source": [
    "**State DFE**"
   ]
  },
  {
   "cell_type": "code",
   "execution_count": 14,
   "metadata": {},
   "outputs": [
    {
     "name": "stdout",
     "output_type": "stream",
     "text": [
      "Fidelity point estimate is 0.9709\n",
      "The std error of the fidelity point estimate is 0.0078\n"
     ]
    }
   ],
   "source": [
    "# estimate using NOISY data\n",
    "nfid_est_state, nfid_std_err_state = estimate_dfe(n_results_state, 'state')\n",
    "\n",
    "print('Fidelity point estimate is', np.round(nfid_est_state, 4))\n",
    "print('The std error of the fidelity point estimate is', np.round(nfid_std_err_state, 4))"
   ]
  },
  {
   "cell_type": "markdown",
   "metadata": {},
   "source": [
    "### Step 5. Visualize\n"
   ]
  },
  {
   "cell_type": "markdown",
   "metadata": {},
   "source": [
    "**State DFE**\n",
    "\n",
    "We will start with state DFE as it is the simplest case."
   ]
  },
  {
   "cell_type": "markdown",
   "metadata": {},
   "source": [
    "Our strategy here will be to try to reconstruct the state using a state tomography estimator. This is possible\n",
    "since the settings used in DFE are a strict subset of the tomography settings. In fact, this makes the strategy of DFE clear-- we only need to estimate those components of the ideal state that are non-zero in order to compute the fidelity. "
   ]
  },
  {
   "cell_type": "code",
   "execution_count": 15,
   "metadata": {},
   "outputs": [],
   "source": [
    "from forest.benchmarking.tomography import iterative_mle_state_estimate"
   ]
  },
  {
   "cell_type": "code",
   "execution_count": 16,
   "metadata": {},
   "outputs": [
    {
     "data": {
      "text/plain": [
       "array([[0.491+0.j, 0.   +0.j, 0.   +0.j, 0.48 +0.j],\n",
       "       [0.   +0.j, 0.009+0.j, 0.008+0.j, 0.   +0.j],\n",
       "       [0.   +0.j, 0.008+0.j, 0.009+0.j, 0.   +0.j],\n",
       "       [0.48 +0.j, 0.   +0.j, 0.   +0.j, 0.491+0.j]])"
      ]
     },
     "execution_count": 16,
     "metadata": {},
     "output_type": "execute_result"
    }
   ],
   "source": [
    "rho_est = iterative_mle_state_estimate(n_results_state, qubits=[0,1])\n",
    "\n",
    "np.round(rho_est, 3)"
   ]
  },
  {
   "cell_type": "code",
   "execution_count": 17,
   "metadata": {},
   "outputs": [
    {
     "data": {
      "image/png": "iVBORw0KGgoAAAANSUhEUgAAAsgAAAFgCAYAAACmDI9oAAAABHNCSVQICAgIfAhkiAAAAAlwSFlzAAALEgAACxIB0t1+/AAAADh0RVh0U29mdHdhcmUAbWF0cGxvdGxpYiB2ZXJzaW9uMy4xLjAsIGh0dHA6Ly9tYXRwbG90bGliLm9yZy+17YcXAAAgAElEQVR4nO3deZgsVX3/8fcHLigKyhoEZFNxQQWiV9yAEIEAyqosKrK4ETXEnxqjGOJGEsUtMW6JGAyLEhUQRQVUVBR3LgoobqCigMgiO6IIfn9/VA3U7TtLz0zP9Czv1/P0M91Vp06drq7+zrdPnapKVSFJkiSpsdKwGyBJkiTNJSbIkiRJUocJsiRJktRhgixJkiR1mCBLkiRJHSbIkiRJUocJsiRJA5Rk+yQ/HXY7RpNkxyRXTnHZS5LsOOAmzbgkb0rykWG3YzxJ/inJ/wy7HbqXCbIkSUCSy5PckeS2zuN9fSxXSR428rqqzquqR8xQG49P8q8zUfdEqurRVXXuZJdLslm7jUa26TVJPptkl55yo23/DUdZfuRx4MDe3L1tGMr2raq3VNWLZqLudttdm2RJZ9oq7bTqTDs3yQptmM3tP5csmbiIJEmLxp5Vdc6wG7FArVlVdyV5EHAgcHqSI6rq+E6ZFbZ/ks26y89KSxeeG4Hdgc+0r3dvp603iToW1fa3B1mSpAkkeViSrya5Ocn1ST7eTv9aW+SikV613mEMbc/oPya5OMntSY5Lsn6Ss5LcmuScJGt1yp+S5Lftur6W5NHt9MOBg4DXtOv6TDt9wySnJbkuyS+TvLxT12ptr+iNSX4EPGGc9/hfSd7ZM+3TSV7VeR87t8+3TfKtJDcluTrJ+5Ks2s+2rKrfVtV/Am8C3pZkoLlIks3bz+rWJF8E1u2ZP9nte2SSn7f1/SjJvuOse7ke6FH2hdcmuaqt66dJdmqn3zMMpNNje2iSX7f721GdOlZLckL7mf44yWsy8bCZk4BDOq8PAU6cYJlFzQRZkqSJ/QvwBWAt4MHAewGqaod2/tZVtXpVfXyM5Z8F7AI8HNgTOAv4J5oevJWAl3fKngVsAfwF8D3go+26jm2fv71d155tcvkZ4CJgI2An4BVJdm3reiPw0PaxK3DoOO/x/4ADkwSgTdr/BvjYKGXvBl5Jk3w+uV3vy8apezSfbN/joIejnAxcQNO2f2HF99z39m3L/xzYHngg8GbgI0k2mGyjkjwCOAJ4QlWtQfN5XD7OItvRbJudgDckeVQ7/Y3AZsBDaPap5/Wx+k8BOyRZs/1ctwc+Pdn3sJiYIEuSdK9Ptb2iI48Xt9P/BGwKbFhVf6iqr0+y3vdW1TVVdRVwHvCdqvp+Vf0BOB34y5GCVfXhqrq1qv5I08u6dZIHjlHvE4D1quroqrqzqn4BfAh4djv/AODfquqGqroCeM84bTwPKJrkCWA/4FtV9ZveglV1QVV9u6ruqqrLgQ8Cf9XPhugYqXftzrTu9v9UT/nrez6bR/XMJ8kmNNvk9VX1x6r6GvcOKxhp+2S2L1V1SlX9pqr+3P4AuhTYdpLvFZofFfcBtkyySlVdXlU/H6f8m6vqjqq6iOYH0Nbt9AOAt1TVjVV1JeN/piP+QLMdDmwfZ7TTJmPC7b+QmCBLknSvfapqzc7jQ+301wABvpvmag4vmGS913Se3zHK69UBkqyc5Jj2kP4t3NvDuNwwgY5NgQ27iQtNz/T67fwNgSs65X81VgOrqmh6i5/TTnoube9qryQPT3Oi3W/bdr5lnDaOZaP27w2dad3tv09P+XV7Ppsfj1LnhsCNVXV7Z9o973kK25ckhyS5sLN9HzNe+bFU1WXAK2iS8muTfCzJhuMs8tvO89/T7iOs+Jl2n4/nRJqhFVMdXtHP9l8wTJAlSZpAO272xVW1IfC3wAfSuXLFAD0X2BvYmeaQ/mbt9Iw0paf8FcAvexKXNarq6e38q4GNO+U3mWD9/wfsl2RT4InAaWOU+y/gJ8AWVfUAmqQ8Y5Qdy77AtcAgL4l3NbBWkvt3pnXf86S2b7sdPkQzNGKdqloT+CFjv9fbgft1Xj+oO7OqTq6q7Wh+2BTwtr7e1fKuphnmM2LjsQr2OA/YgObH02SPgCw6JsiSJE0gyf5JRpKSG2mSmz+3r6+hGQ86CGsAfwR+R5NovaVnfu+6vgvc2p78tVrbQ/qYJCMn430CeF2Stdr2//14K6+q7wPXA/8DfL6qbhqnnbcAtyV5JPDSft9gmhMUj6AZS/u6qvrzRMv0q6p+BSwD3pxk1STb0Yz57rZ7Mtv3/jSf9XVt259P04M8lguBpydZO83VOl4xMiPJI5I8Lcl9aIY33MG9+9BkdD/TjWiS9wm1Rwj2BPZqn49mSZL7dh6rTKF9C4IJsiRJ9/pMlr/W6+nt9CcA30lyG834zf/XjveF5pD5Ce0h+AOmuf4TaYYEXAX8CPh2z/zjaMaw3pTkU1V1N7AHsA3wS+5NbkfG1L65re+XNCcZntRHG06m6WE9eZwyr6bpjb2Vpod1rJMTu25KcjvwA+DpwP5V9eE+lusu3/1sXjVGuefS9H7fQJOEd4cTTHb7/gh4F/AtmuT5scA3xmnjSTTjhS+n2d7d7XIf4Biaz+i3NCcJvm7cdzy6o4EraT7Tc4BTaZL+CVXVJVV1yThF/osmcR95/G9nXr/bf0HI2D8iJEmSNJcleSnw7Kqa7EmSGoc9yJIkSfNEkg2SPDXJSu2l4/6B5kooGiDvpCdJkjR/rEpzWb3NgZtorjzygaG2aAFyiIUkSZLU4RALSZIkqcMEWfNe57710x4ylOTyJDsPol2SNFlJzkoy6u2gJxPrkhyW5Oud17clGdSl6KQFzwRZ88JcSFyTPDjJaUmuT3Jzkh8mOaydN+kkfS68J0mN9vt4R5Jb20t8fTPJS5Ks1ClzfJI7ey51dWDP8t157xtjXW9K8qeesq8BqKrdq+qEQb+/qlp95LJ07fv410GvYyJtnPxKkt8n+cl48S/JRkk+neSGJFcmeUln3vY92+62Nv4+q1PmlWnv8pfkw+21h0fmbZPkvDaOX5nk9T3rflGSy9p6z874d7ub6rZYO8npSW5P8qskzx2nbJK8Lcnv2sfbkqQzf5skF7Tb9YIk23TmndWzne5M8oN23iZjbMd/6Cz/90l+2W7HZWmuKz0y76/bz/PmJJcPehsNmwmy1L+TaO5atSmwDnAwy98uVtL8tmdVrUHzHT8GeC3NdXG73t4mmyOPj/cs35033g0cPt5T9u0Dfi9z0f8B36eJn0cBpyZZb4yyH6G5zu/6wDOAtyT5a4CqOq+77WiuA30bcDZAkl2BI4GdaD7Lh9BcD3rEycDXgLWBvwJelmSvdtkdaW4esnc7/5dtuyfU9tof309Z4P3Ane37Owj4rySPHqPs4cA+wNbAVjQ3+/jbdp2rAp+m2V5rAScAn26nj/zg6m6rbwKntPN+3TPvsTQ3LjmtrfuJNN+D/Wiuq30ccHqSldt23Q58GPjHPt/zvGKCrHknzZ2i3tn25P6CJnh25z8wyXFJrk5yVZJ/HflCJ3loki+3v8KvT/LRJGv2ueonAMdX1e1VdVdVfb+qzmrnfa39O3Ih9SePt64kJ9Hc/nTkpgSvaac/KU3P1U1JLmqDtaRZVFU3V9UZwIHAoUnGu3PaQCU5N8mL2udTjnWj1FtJHpbkcJqE7DVt7PlMkn9MclpP+fck+c8Bvq+HA48D3lhVd1TVaTQ3DHnWKGVXB3YE/q2q/lRVF9HcDOMFY1R/KHBqVd3eeX1ce1OMG4F/AQ7rlN8M+GhV3V1VP6e57fJIcroHcEq77J3tsjskeegU3/oK0twG+1nA66vqtqr6Os3NZw4e5/29q6qurKqraG5cMvJ+dqS5Itm7q+qPVfUemttgP22U9W4GbM/yN07pOgT4WlVd3r7eDLikqi5o77x3IrAuzQ1OqKrvVtVJwC9GqWveM0HWfPRimiD2l8BSml+3XccDdwEPa8v8DfCidl6AtwIbAo+iuYf9m/pc77eB9yd5dpJNeubt0P5ds/01/q3x1lVVBwO/5t4ep7enuWXo54B/pem5eDVw2jg9LJJmUFV9l+aOZdsPqQnTiXWjqqpjgY9yb0/4njS9j7t1fsAvAZ7NGIlUks+2P+JHe3x2jFU/GvhFVd3amXYR9yamy62i5+/I8xV+qLTJ5n40PafddV3Us571k6zTvn43cEiSVdJcR/jJNHek611/9/kgfyQ9HLirqn7W08axepBHez+P7sy7uOfW0RePUdchwHmdBPge7ZCNQ1h+O54FrJzkie0PrxfQ3Er7t2O0c0ExQdZ8dADNr+UrquoGmiQUgCTr09zC9BVtT++1wH/QBHuq6rKq+mL7S/s64N9pDrH1Y3/gPOD1wC+TXJjkCWMVnsK6ngecWVVnVtWfq+qLwLL2/Ugajt/Q/GAd8epOMnh9T9lP9SSLLx6n3gN6yo42znXKsW4yqupqmqNg+7eTdgOur6oLxii/R1WtOcZjjzFWszpwc8+0m4E1Rqn/VprbOb8+yX2TPI6mx/V+o9T7TJpbN391nHWNPB9Z12dpkuo7gJ/Q9Daf3847m+az2SrJasAbgBpj3ST5wMhnSHMt4ud2PtOLR1umbd8tPdNG3RbjvJ/V26S27+1KkwAfP8Y6tqMZ7nFqZ9qtNMMtvk5zK+s3Aof3JOMLlgmy5qMNacYCj/hV5/mmwCrA1Z2g9UHaQ0JJ1k/ysfZw5C00PSfr9rPSqrqxqo6sqkfTBJILaf4hZrTyU1jXpsD+3X+aNEFrg37aJ2lGbATc0Hn9zk4y2Pt93qcnWfzQOPV+oqfsb0YpM+VYNwUn0PxIp/170hTrGcttwAN6pj2AJgkbzUE0N8K4Avgvmvh55SjlDgVO7Enaetc18vzWJGvTJMFHA/elObK3a5KXAVTVOTSJ4GnA5e3j1jHWTVW9bOQzBF4GnNz5TLca471NdluM9n5ua99zX3WlObnuQSyfAHcdCpxWVbd1pr0QeD5Nb/SqNPvFZ8f4MbfgmCBrPrqaJqiN6A53uILml+66nSD1gDaphebkiwIeW1UPoPnCj5rgjqeqrgfeSfMPbO22zl4Trat3mSuAk3r+ad6/qo6ZbPskTV97hGgjmh60YZhOrBvPaPHqU8BW7XjrPWiGYYwqK14Zofs4a4zFLgEekqTbs7l1O33FBlb9qu2pXq+qnkjTufDdnnZsTDMGt3coyCVt3d31XFNVv6M5Ye/uqjqxPZfkSpo70d1zpK6q3l9VW1TV+jSJ8hLgh2Ntjyn4GbAkyRY9bRx1WzD6+7mkM2+rno6arUap61Dgkz0JMABtT/n+LD+8AmAb4LNV9bP2qObZNPvkU8Z8ZwuICbLmo08AL09z2bW1aM5WBu45VPgF4F1JHpDmXvUPTTIytGENml/cN7djfvs++zbNpXUek2RJG+RfClzWBt3raM7+7V5ndKJ1XdNT/iPAnkl2bU/OuW+SHZM8uN82Spq+NnbsQZM4faSqfjCkpkwn1o2nN/ZQVX+g6V08GfhuVf16rIWr58oIPY/dx1jmZzRH3d7YxrZ9aRK500Yrn+RRSdZIsmqS59GMr/73nmIHA9+s5kS7rhOBFybZsh1X/c/cO7TgZ031eW67zR5EczLmxe1679vG+bTnmhwL/Gc1J/uNq6qOr6rD+ih3O/BJ4Ogk90/yVJqrZozVa38i8Ko0l77bEPiHzvs5F7ibZj+5T5KRK6d8eWThNgE+gLGHV+wL3Ah8pWf6+cAzkjyk3R670Iyf/mFb70pJ7ktzJCPttlt1ovc/X5ggaz76EPB5mhMVvkcTaLoOoTkc9COaL/2p3DtM4c00Z1LfTHNCXO+y47kfcDpwE81Zu5sCewFU1e+BfwO+0R7ufFIf63or8M9t+VdX1RU0QfKfaBLuK2iSar+n0uz4TJJbab57R9EkZM+f5PLd3tTTp9me6cS68RwHbNnGnk91pp9Ac6mvQQ+vGPFsmpMNb6S9fFh7fgZJDkrS7fXclSbO3gi8BNhtpGxH70llALQ9nW+nSfh+TTM05Y3tvFtoxi2/sq37QpqEb+S60Pel+ZFwG02P9bdozjsZVZL/Hqc3faweYWiGY6wGXEtzGbmXVtUlbZ3bJ+n29H4Q+AzNVT9+SPP/5IPt+7mT5hJwh9D8b3oBzVCfOzvL79PO602ARxxKc/Sy98jCiTQ/Es+lGTP9HuBvq+on7fwdaMZxn0lzdOMOmh9tC0IWyVhrSZI0jrbH9CfAg9pEUlq07JmSJGmRS3PHwFcBHzM5lpqB55IkaZFKcy3ha2iGIuw25OZIc4JDLCRJkqQOh1hIkiRJHQtuiMW6665bm2222bCbIUnjuuCCC66vqgV7G3FjsaT5YKxYvOAS5M0224xly5YNuxmSNK4kv5q41PxlLJY0H4wVix1iIUmSJHWYIEuSJEkdJsiSJElShwmyJEmS1GGCLEmSJHWYIEuSJEkdJsiSJElShwmyJEmS1GGCLEmSJHWYIEuSJEkdJsiSJElSx5JhN2Cu2OzIz01pucuPecaAW7KwuF01n0xlf3VfHSw/A0lzgT3IkiRJUocJsiRJktThEAtJkhY4h65Ik2OCLEmSpDlhrpy75BALSZIkqcMEWZIkSeowQZYkSZI6TJAlSZKkDhNkSZIkqcMEWZIkSeowQZYkSZI6TJAlSZKkDhNkSZIkqcMEWZIkSeowQZYkSZI6TJAlSZKkDhNkSZIkqcMEWZIkSeowQZYkSZI6TJAlSZKkjqEmyEl2S/LTJJclOXKU+a9K8qMkFyf5UpJNh9FOSZIkLR5DS5CTrAy8H9gd2BJ4TpIte4p9H1haVVsBpwJvn91WStLCZ2eFJC1vmD3I2wKXVdUvqupO4GPA3t0CVfWVqvp9+/LbwINnuY2StKDZWSFJKxpmgrwRcEXn9ZXttLG8EDhrtBlJDk+yLMmy6667boBNlKQFz84KSeoxL07SS/I8YCnwjtHmV9WxVbW0qpaut956s9s4SZrf7KyQpB7DTJCvAjbuvH5wO205SXYGjgL2qqo/zlLbJEk97KyQtFgMM0E+H9giyeZJVgWeDZzRLZDkL4EP0iTH1w6hjZK00NlZIUk9hpYgV9VdwBHA54EfA5+oqkuSHJ1kr7bYO4DVgVOSXJjkjDGqkyRNjZ0VktRjyTBXXlVnAmf2THtD5/nOs94oSVpEququJCOdFSsDHx7prACWVdUZLN9ZAfDrqtprzEolaZ4baoIsSRo+OyskaXnz4ioWkiRJ0mwxQZYkSZI6TJAlSZKkDhNkSZIkqcMEWZIkSeowQZYkSZI6TJAlSZKkDhNkSZIkqcMEWZIkSeowQZYkSZI6TJAlSZKkDhNkSZIkqcMEWZIkSeowQZYkSZI6TJAlSZKkDhNkSZIkqcMEWZIkSeowQZYkSZI6TJAlSZKkDhNkSZIkqcMEWZIkSeowQZYkSZI6TJAlSZKkDhNkSZIkqcMEWZIkSeowQZYkSZI6TJAlSZKkDhNkSZIkqcMEWZIkSeowQZYkSZI6TJAlSZKkDhNkSZIkqcMEWZIkSeowQZYkSZI6TJAlSZKkDhNkSZIkqcMEWZIkSeowQZYkSZI6TJAlSZKkjqEmyEl2S/LTJJclOXKU+Tsk+V6Su5LsN4w2SpIkaXEZWoKcZGXg/cDuwJbAc5Js2VPs18BhwMmz2zpJkiQtVsPsQd4WuKyqflFVdwIfA/buFqiqy6vqYuDPw2igJC0GHs2TpOUNM0HeCLii8/rKdtqkJTk8ybIky6677rqBNE6SFgOP5knSihbESXpVdWxVLa2qpeutt96wmyNJ84lH8ySpxzAT5KuAjTuvH9xOkyTNHo/mSVKPYSbI5wNbJNk8yarAs4EzhtgeSdI0eDRP0kIxtAS5qu4CjgA+D/wY+ERVXZLk6CR7ASR5QpIrgf2BDya5ZFjtlaQFyqN5ktRjyTBXXlVnAmf2THtD5/n5NMFakjQz7jmaR5MYPxt47nCbJEnDtSBO0pMkTY1H8yRpRUPtQZYkDZ9H8yRpefYgS5IkSR0myJIkSVKHCbIkSZLUYYIsSZIkdZggS5IkSR0myJIkSVKHCbIkSZLUYYIsSZIkdZggS5IkSR0myJIkSVKHCbIkSZLUYYIsSZIkdZggS5IkSR0myJIkSVKHCbIkSZLUYYIsSZIkdZggS5IkSR19JchJ3tbPNEnSzDAOS9Ls6bcHeZdRpu0+yIZIksZlHJakWbJkvJlJXgq8DHhIkos7s9YAvjGTDZMkGYclaRjGTZCBk4GzgLcCR3am31pVN8xYqyRJI4zDkjTLxk2Qq+pm4GbgOUlWBtZvl1k9yepV9etZaKMkLVrGYUmafRP1IAOQ5AjgTcA1wJ/byQVsNTPNkiR1GYclafb0lSADrwAeUVW/m8nGSJLGZByWpFnS71UsrqA5xCdJGg7jsCTNkn57kH8BnJvkc8AfRyZW1b/PSKskSb2Mw5I0S/pNkH/dPlZtH5Kk2WUclqRZ0leCXFVvBkhyv6r6/cw2SZLUyzgsSbOn31tNPznJj4CftK+3TvKBGW2ZJOkexmFJmj39nqT3bmBX4HcAVXURsMNMNUqStALjsCTNkn4TZKrqip5Jdw+4LZKkcRiHJWl29HuS3hVJngJUklWA/wf8eOaaJUnqYRyWpFnSbw/yS4C/AzYCrgK2aV9LkmaHcViSZkm/V7G4HjhohtsiSRqDcViSZs+4CXKS11TV25O8F6je+VX18hlrmSTJOCxJQzBRD/LI+LZlM90QSdKojMOSNMvGTZCr6jPt3xNmpzmSpC7jsCTNvn5vFPLFJGt2Xq+V5PMz1yxJUpdxWJJmT79XsVivqm4aeVFVNwJ/Md2VJ9ktyU+TXJbkyFHm3yfJx9v530my2XTXKUnz1IzEYUnSivpNkO9OssnIiySbMsrJIpORZGXg/cDuwJbAc5Js2VPshcCNVfUw4D+At01nnZI0jw08DkuSRtfvjUKOAr6e5KtAgO2Bw6e57m2By6rqFwBJPgbsDfyoU2Zv4E3t81OB9yVJVflPQdJiMxNxWJI0in6vg3x2kscBT2onvaK9Jud0bAR0b5t6JfDEscpU1V1JbgbWAZZbd5LDaf9RbLLJJkzF5cc8Y0rLaXxu15mx2ZGfm9Jyfh7jm8vbZ4bisCRpFOMOsUjyyPbv44BNgN+0j03aaXNCVR1bVUuraul666037OZI0sDMRhz2fBBJWt5EPcivoumZfdco8wp42jTWfRWwcef1g9tpo5W5MskS4IHA76axTkmab2YyDnfPB9mF5kje+UnOqKrucLd7zgdJ8mya80EOnM56JWkumyhB/mL794UjY4UH6HxgiySb0yTCzwae21PmDOBQ4FvAfsCXHX8saZGZyTgMng8iSSuYKEF+HXAKTUAc6JCKdkzxEcDngZWBD1fVJUmOBpZV1RnAccBJSS4DbqBJoiVpMZmxONzyfJBFwO06eJ4LMjPmyvaZKEG+IckXgIckOaN3ZlXtNZ2VV9WZwJk9097Qef4HYP/prEOS5rkZjcODVFXHAscCLF261N5lSfPWRAny02l6LE5i9PFvkqSZNdNx2PNBJKnHRAnycVV1cJIPVdVXZ6VFkqSumY7Dng8iST0mupPe45NsCByUZK0ka3cfs9FASVrkZjQOV9VdwMj5ID8GPjFyPkiSkeEbxwHrtOeDvApY4VJwkrSQTNSD/N/Al4CHABfQ3L1pRLXTJUkzZ8bjsOeDSNLyxu1Brqr3VNWjaK4w8ZCq2rzzMDmWpBlmHJak2TfREAsAquqlSbZL8nyAJOu249UkSbPAOCxJs6evBDnJG4HX0lyPE2BV4CMz1ShJ0vKMw5I0e/pKkIF9gb2A2wGq6jfAGjPVKEnSCozDkjRL+k2Q72wv6VMASe4/c02SJI3COCxJs6TfBPkTST4IrJnkxcA5wIdmrlmSpB7GYUmaJRNd5g2Aqnpnkl2AW4BHAG+oqi/OaMskSfcwDkvS7OkrQW5dDNynfX7RDLRFkjQ+47AkzYJ+r2JxAPBdmgvFHwB8J8l+M9kwSdK9jMOSNHv67UE+CnhCVV0LkGQ9mvFvp85UwyRJyzEOS9Is6fckvZVGgnLrd5NYVpI0fcZhSZol/fYgn53k88D/ta8PBM6cmSZJkkZhHJakWTJugpzkYcD6VfWPSZ4JbNfO+hbw0ZlunCQtdsZhSZp9E/Ugv5v2tqZV9UngkwBJHtvO23NGWydJMg5L0iybaPza+lX1g96J7bTNZqRFkqQu47AkzbKJEuQ1x5m32iAbIkkalXFYkmbZRAnysvaWpstJ8iLggplpkiSpwzgsSbNsojHIrwBOT3IQ9wbipcCqwL4z2TBJEmAclqRZN26CXFXXAE9J8tfAY9rJn6uqL894yyRJxmFJGoK+roNcVV8BvjLDbZEkjcE4LEmzx7swSZIkSR0myJIkSVKHCbIkSZLUYYIsSZIkdZggS5IkSR0myJIkSVKHCbIkSZLUYYIsSZIkdZggS5IkSR0myJIkSVKHCbIkSZLUYYIsSZIkdZggS5IkSR0myJIkSVKHCbIkSZLUYYIsSZIkdQwlQU6ydpIvJrm0/bvWGOXOTnJTks/OdhslSZK0OA2rB/lI4EtVtQXwpfb1aN4BHDxrrZIkSdKiN6wEeW/ghPb5CcA+oxWqqi8Bt85WoyRJkqRhJcjrV9XV7fPfAutPp7IkhydZlmTZddddN/3WSZIkadFaMlMVJzkHeNAos47qvqiqSlLTWVdVHQscC7B06dJp1SVJkqTFbcYS5Kraeax5Sa5JskFVXZ1kA+DamWqHJGl0SdYGPg5sBlwOHFBVN45S7mzgScDXq2qP2WyjJA3DsIZYnAEc2j4/FPj0kNohSYuZJ0xL0iiGlSAfA+yS5FJg5/Y1SZYm+Z+RQknOA04BdkpyZZJdh9JaSVqYPGFakkYxY0MsxlNVvwN2GmX6MuBFndfbz2a7JGmRGfgJ08DhAJtsssk0myZJwzOUBFmSNDs8YVqSJs8EWZIWME+YlqTJG9YYZEnS8HnCtCSNwgRZkhYvT5iWpFE4xEKSFilPmJak0dmDLEmSJHWYIEuSJEkdJsiSJElShwmyJND+kGgAABNZSURBVEmS1GGCLEmSJHWYIEuSJEkdJsiSJElShwmyJEmS1GGCLEmSJHWYIEuSJEkdJsiSJElShwmyJEmS1GGCLEmSJHWYIEuSJEkdJsiSJElShwmyJEmS1GGCLEmSJHWYIEuSJEkdJsiSJElShwmyJEmS1GGCLEmSJHWYIEuSJEkdJsiSJElShwmyJEmS1GGCLEmSJHWYIEuSJEkdJsiSJElShwmyJEmS1GGCLEmSJHWYIEuSJEkdJsiSJElShwmyJEmS1GGCLEmSJHWYIEuSJEkdJsiSJElSx1AS5CRrJ/likkvbv2uNUmabJN9KckmSi5McOIy2SpIkaXEZVg/ykcCXqmoL4Evt616/Bw6pqkcDuwHvTrLmLLZRkiRJi9CwEuS9gRPa5ycA+/QWqKqfVdWl7fPfANcC681aCyVJkrQoDStBXr+qrm6f/xZYf7zCSbYFVgV+Psb8w5MsS7LsuuuuG2xLJUmStKgsmamKk5wDPGiUWUd1X1RVJalx6tkAOAk4tKr+PFqZqjoWOBZg6dKlY9YlSZIkTWTGEuSq2nmseUmuSbJBVV3dJsDXjlHuAcDngKOq6tsz1FRJkiTpHsMaYnEGcGj7/FDg070FkqwKnA6cWFWnzmLbJGlR8IpCkjS6YSXIxwC7JLkU2Ll9TZKlSf6nLXMAsANwWJIL28c2w2muJC1IXlFIkkYxY0MsxlNVvwN2GmX6MuBF7fOPAB+Z5aZJ0mKyN7Bj+/wE4Fzgtd0CVfWzzvPfJBm5otBNs9NESZp93klPkhavgV5RSJIWiqH0IEuSZsdsXlEoyeHA4QCbbLLJlNssScNmgixJC9hsXlHIS25KWigcYiFJi5dXFJKkUZggS9Li5RWFJGkUDrGQpEXKKwpJ0ujsQZYkSZI6TJAlSZKkDhNkSZIkqcMEWZIkSeowQZYkSZI6TJAlSZKkDhNkSZIkqcMEWZIkSeowQZYkSZI6TJAlSZKkDhNkSZIkqcMEWZIkSeowQZYkSZI6lgy7AZIm7/JjnjHsJkjSomYcXtjsQZYkSZI6TJAlSZKkDhNkSZIkqcMEWZIkSeowQZYkSZI6TJAlSZKkDhNkSZIkqcMEWZIkSeowQZYkSZI6TJAlSZKkDhNkSZIkqSNVNew2DFSS64BfzeIq1wWut46B1jGX2rKQ6phLbbEO2LSq1pvmuuesWY7Ffj8Wdh1zqS3WMXfbMtBYvOAS5NmWZFlVLbWOwdUxl9qykOqYS22xDg2S34+FXcdcaot1zN22DDoWO8RCkiRJ6jBBliRJkjpMkKfvWOsYeB2Dqsc6ZqYe6xh8HZoevx8Lu45B1WMdg69jUPXMlTru4RhkSZIkqcMeZEmSJKnDBFmSJEnqMEEesiRL2r8ZcjvWGEQ7kiyofWoQn0+SlQfQjul+Lk9JcvAA2vGA6dbR1rNg9pORfUTz11yJw20bjMU9BvX5TDcWD2L/MBbPnEHH4gWzYWbTAHfMrYCzkyypKQ4GT7J1kldNsx17AF9PsvpU2pFkiyRnJklV/Xk6X7gkOyY5eqrLd+pZmmS3adaxF/AegMlulyR7JDmn3SZ3TycwJ9kO+I+pLt96LPAX06kgyTOA/5nG8o9Pctpc2U8GvY9ods2lONzWYyxesY6hxuF2+YHE4gHFYVhAsXiu/r8eFBPkSUhjE+AbSZ4ynXrap1cCNwN3T6NZTwQ2m0Zb/gZ4M7Aa8PApLP9XwBLgKuAUgGkG5j8CG7d1T/VLuwqwN9MIQkl2Av4deHqSDSbTliTrAM8D7g9cMIAk+TrgIUlWmUYdNwJ7Jll9Kgsn2Rl4J7BLkkdN9rNpt+d2wC3AJ2G4+8mw9xFN3RyNw2As7m3P0L9jA47Fg4jDsLBi8bz/fz0eA/rkrFxVvwaOB96TZNsp1rNa+/dmmp1r55EZnaDdr68Cj0qy9hS+KLsDbwH+sa1n60muG2AX4KXAPwB/THI6TOsLdyOwNMlfVNWfp7A8VfUn4AqaILTKFLbLrsDbgdcB3wdWn2RbVqf5su8AXMT0A/O1wEbAg6qq73/iSbZK8rD25VeBC4E/THbl7fZ4J/AK4FNMcnskeRpwBvC3bR23D3s/mQP7iKZuLsZhMBYvZ458xwYZi6cUh2FBx+KF8P96TCbIfUqyLnBZkrWr6l3ACcCHJhuckzwc+G6S1wMvA74G3G9k/sghpPECdJInJXlkks1pvrS/B1ad5BdlKfBW4NVV9WXgpzS/sic7TutrwDpVdQtwOHDrZL9wSR6T5rDgs4D1gG8CD+zM72s/TbJ5kpHlvgbcWFV/muR2eQLwPuAVVXUKza/sTSfTjqr6FfAjYNeqej7wcyYZmJPsmeT0NIdsHw/8GHh4v/+4k2wAfAf4lyTnAkcBLwIO7JSZsK4kzwTeBPx9VX0euA14TDuvn/cxEtBfBnyvqm5m6vvJU5J8cjr7SZIHt71KMMR9RFMzl+JwO99YvGIdcyIOw/Rj8XTjcFvHgorFg4jDbbk5H4sN5n2qquuBlwPfTLJWVb2XZgxQ38E5ycpV9TPg9cBlwF8DTwY+luStSV7R/tJca6yxVu0XYR/gDTS/IF9G0/OxT5pDFf20YyXgd8BhVXVuO/l2mkM2KwMj/xw2TLLqKMvvlOSIJE8FLgU2T7JhVd1O88v0tvYLlIl29iQ7AmsCX6DpNfkAsAdwbJK/SzM+cN0+3tMeNMHvfUnObOvYN8lfT7Rs930BfwXsVlXntZNXbqfBvdtlhbGPSXZI8q4k70yyJU3v1OMAqmp/mu30nZHAPEE71gFeAJzfrvP1wFLgvcBbkmyf5tDaeEH1Lppf088HjgQ+B5wFPCxNLwJVVePVkWR9mguvH9XZHn8Atm2Xv7stt8Fo9STZBXg38HdVdQKwdZLHVdXvgb8Hbklyap/7yc7AbjTB+C+Zwn6SZtzeMuDfkpzF1PeRHYCnTXYf0fTNlTg8Ug/G4t46hhqH2+kDicUDisOwgGLxIOJwW8/8iMVV5WMSD2B3mgCwVvv679sP+qkTLLce8EuaX/jd6XsBlwA7Ap8ATgfOAe4zRh0/Ah7Yvn48TSD7X+Ad7Y6xpI92XNZp/33av08FzuiUe37bntXH2AYfBj7dtvUGmuCxdzt/HZrDnx/pY3seDfxn5/VaNL+wzwdeCXwZOI/ml2/GqeelwEeBAIcCzwG+RXMY6eF9frb/DPx3z3Y5GHhXp8yhwL/R9BJ1l30E8Czgv4Fj2m38ZWC7TpmzgK/20Y5N2ve83khbgP2BLwEvbj+X82kC9arj1PNe4Jmd1xu3n9MxND0qE7VjfZqej7U703YETui8PgR4P3D/nmWX0Hw3ntq+Xrlt/2495b4AHDdBO55G0zNwyVT3E2AnmrGZV9L0dhw82X2kbcdtwE/b16tMZh/xMbgHQ4zDnXqMxSvWMdQ43M4bSCxmQHG4XXbex2IGEIfbZeZNLJ6VYLbQHqwYnF/T7hT3nWC5vWgOn63VmbZGu2OuOfIh0oxxGquOvds6ul+UlWlO7ngvzTi0iQLzaO1YB/h2Z6f6DvDYPrbF5sDJwGfaL8epwLntDrxBH8v/DfB/PdOeSBu8aP6JbAg8dIJ6dhulnkcCx9GMTdqyz7ac3DPtacB32+eHAN/rc7ts1a73LcBfdaZv1Oc+9m7gwM7rx9D8A1+1fawJbNyzzA7Au9rgtGX73v+pp8zGNEH5zcD9+mzH/p3XjwMua58fDFwAPGaMZZe0f1dq/x5Ncxh5ZP4zacZLbjrO+ndtt/kho3w2fe0nnToOoydR6Hcf6WnHSYPYR3xM78EQ43A731i8Yh1zKg635acci5lCHG7LLahYzADicE89hzEPYvGUFvJxT3D+CW1wpBPg+liuG9QfSPPLf8dOmTF7Skero522cvtlfAew2hTasS5NUH0nzS+5cQPZyBetff5K4H/b5xvQHJbafJxldwKOoOkp2Rz4BrBhZ/5GNIH9/hO0YbR6Nuop81iaM7r/gfZX5iTbsgVNb8NhNP+oxvvipufvFjRjxt7Dvb/ex/pVPW5ABVahOeP4weOsf6yekyf2lHswsO4U2/EAmt61l/ezn/Rsj9cCn2yfPw/4IfCIcZbbhWbM35Pb1z+g+aeQdn/fgKYnZMz9ZIw6Ht/WMfLPYssJ9pHx2hHgYcBn233ku/1sEx+DeTDEODxaPe20RRWLx6hjaHG4+9kxyVjMAOJwW27BxGIGEIfHqWdOx+IZC1yL4UHTg/B9mrHcEwbTznK9AfEYmrOXp1xHO23lsb5sE9Qx8s/lFOAXwKMmuR02pY9DeD3r7T0s+M+0hwXbMh8H9ptiPXuNfHnbcg9ljB6UPttyAU2Am/SXjeZX8etoD9ONU27CgEpzSO81k1h3t+fkKX0u0087vkdziGyy+8lWNL0gz6I5JDfej42xDgvu2lPuHDqHLidTR/f7RvNPeYV9ZBLt+BVNT6DJ8Sw/GGIcHq2ezn6yKGLxOHXMmTjcLj9hLO4z/k0qDrfLzMtYPIn4N2Yc7qce5mgsHvk1oSlKc0H326aw3O7Af9Icnng0cHlVXTmFOv6D5gt3w2Tb0NOObYFtgCuq6ueTrGNNmkH7z6+q70xy2c1pxgitQXPm9i00463+BDynqq6aYj030PR+/Hs1Z7dOpY6b2jpuAV5WVZf2/86Wq3eVai5lM5lltgKe0bbl81X11ST7AMvG20/akyyq83cL4CBgbeCjU/h8uu04u6q+luQQ4BtT2E82AS6nOUlmn6r68QTll1TVXUlWqubs6qOBW6rqne38A2lOkNq9mst+TaWOA2i2zQdrjGDYRx3PoRlP+Myq+slktokGY5hxuFPPoo/FczkOt3VPKhZPNQ63yy6IWDyIONxnPXMuFnuL1GmaSlBulzsryX1odvQnTqOOVYFzkiytqV2rcqQdn59qO2iuI3oyzbUM+zKyg1fVL5OcD2xVVXsm2ZDmjPIf9BmQx6pnA5qxbBdMsy1PBS6cTlDuNyD3BNSLk9xBE1D3S3JTVX2qj3VVz99Lk3wM2JemR2o67di/bceJ/dQziqtpTiJ5X1X9tI/3ctfI0/bv7cBT2jY+j6Y34YDxgvIEdRxE06uz31gBuY86Dm7bsb/J8fAMMw536lm0sXg+xGHoLxYPIg6361oQsXgQcbiPeuZmLK5pdkH7mN6DUc5Mno91MMHJKBMsO6nDgjNZz6DaMsD9Y+Sw4F9Ms54VxnPNt3YwiSEac70OH3PrMYgYOqh65nssnit1DHj/GEj8a+ua17F4UPFvPsRih1ho6KZzWHDQ9QyqLYM0lSEaC7Edkx2iMZfrkOaiuRJDjcPjG2ZbBhX/5kMs9kYhmgsmfVhwBusZVFsGZq4E5TnQjpHDgntNIxDOlTqkuWiuxFDj8DiG3JZBxb85H4vtQdacMDL4fi7UM6i2aPAG0XMyV+qQ5qK5EkONw3PXoOLfXI/FJsiSJElSh0MsJEmSpA4TZEmSJKnDBFmSJEnqMEGWJEmSOkyQNWcluTvJhUl+mOSUJPebYj1vSvLq9vnRSXYepUyS/HOSS5P8LMlXkjx6uu+hj7Ztk+TpM70eSZoK47AWKxNkzWV3VNU2VfUY4E7gJdOtsKreUFXnjDLr72huWbl1VT0ceCtwRpL7TnedSca7pfs2wKQC8wT1SdIgGYcnX58WABNkzRfnAQ8DSPKpJBckuSTJ4SMFktzWeb5fkuN7K0lyfJL9Rqn/tcARVfV7gKr6As2dnA4aqTvJf7Tr/FKS9drpD01ydtue85I8srOe/07yHeDtSbZN8q0k30/yzSSPSLIqcDRwYNtDc2CStdv3d3GSbyfZqq3vTUlOSvIN4KTpb05JmjTjsHF40fAXkOa89pf67sDZ7aQXVNUNSVYDzk9yWlX9bhr1PwC4f1X9omfWMmDk8N79gWVV9cokbwDeCBwBHAu8pKouTfJE4APA09plHgw8parubtexfVXd1R5afEtVPauta2lVHdG25b3A96tqnyRPA06k6d0A2BLYrqrumOp7laSpMA4bhxcbE2TNZaslubB9fh5wXPv85Un2bZ9vDGwBTDkw9+nPwMfb5x8BPplkdZrDgackGSl3n84yp1TV3e3zBwInJNkCKGCVMdazHfAsgKr6cpJ12qAOcIZBWdIsMw4bhxclE2TNZXdU1TbdCUl2BHYGnlxVv09yLjAyPq17W8i+x6xV1S1Jbk/ykJ7ei8cDXx1rMZohSjf1trHj9s7zfwG+UlX7JtkMOLff9o1RnyTNBuPw2PVpAXMMsuabBwI3tkH5kcCTOvOuSfKoJCsB+46++JjeAbynPVxIe/htO+Dkdv5KwMiYuecCX6+qW4BfJtm/XSZJth6n3Ve1zw/rTL8VWKPz+jzuHW+3I3B9ux5JmiuMw1rwTJA135wNLEnyY+AY4NudeUcCn6U5qePqSdb7XuB84AdJfgq8Hti7cyjtdmDbJD+kGdt2dDv9IOCFSS4CLgH2HqP+twNvTfJ9lj9y8xVgy5GTQ4A3AY9PcnH7/g6d5PuQpJlmHNaCl6qauJS0yCW5rapWH3Y7JGmxMg5rNtmDLEmSJHXYgyxJkiR12IMsSZIkdZggS5IkSR0myJIkSVKHCbIkSZLUYYIsSZIkdfx/x6BVecgPn0kAAAAASUVORK5CYII=\n",
      "text/plain": [
       "<Figure size 720x360 with 2 Axes>"
      ]
     },
     "metadata": {},
     "output_type": "display_data"
    }
   ],
   "source": [
    "import matplotlib.pyplot as plt\n",
    "from forest.benchmarking.utils import n_qubit_pauli_basis\n",
    "from forest.benchmarking.operator_tools.superoperator_transformations import vec, computational2pauli_basis_matrix\n",
    "from forest.benchmarking.plotting.state_process import plot_pauli_rep_of_state, plot_pauli_bar_rep_of_state\n",
    "\n",
    "# convert to pauli representation\n",
    "n_qubits = 2\n",
    "pl_basis = n_qubit_pauli_basis(n_qubits)\n",
    "c2p = computational2pauli_basis_matrix(2*n_qubits)\n",
    "\n",
    "rho_true_pauli = np.real(c2p @ vec(rho_ideal))\n",
    "rho_mle_pauli = np.real(c2p @ vec(rho_est)) \n",
    "\n",
    "fig1, (ax3, ax4) = plt.subplots(1, 2, figsize=(10,5))\n",
    "title_res = f\"Estimated via DFE data using MLE \\n\" f\"DFE Fidelity = {np.round(nfid_est_state, 5)} ± {np.round(nfid_std_err_state, 6)}\"\n",
    "plot_pauli_bar_rep_of_state(rho_true_pauli.flatten(), ax=ax3, labels=pl_basis.labels, title='Ideal State')\n",
    "plot_pauli_bar_rep_of_state(rho_mle_pauli.flatten(), ax=ax4, labels=pl_basis.labels, title=title_res)\n",
    "fig1.tight_layout()"
   ]
  },
  {
   "cell_type": "markdown",
   "metadata": {},
   "source": [
    "To be clear, each entry on the X axis corresponds to an observable. If we ran full state tomography on the noisy state then the plot on the right would likely have small values for each entry due to noise. However, we note that to compute the fidelity we only need to estimate those entries for which the ideal state is non-zero. The plot on the right shows that we estimated exactly these four entries."
   ]
  },
  {
   "cell_type": "markdown",
   "metadata": {},
   "source": [
    "**Process DFE**\n",
    "\n",
    "The same principle applies to process DFE, but now we must remember that for processes we vary over input states and measurements both."
   ]
  },
  {
   "cell_type": "code",
   "execution_count": 18,
   "metadata": {},
   "outputs": [
    {
     "data": {
      "text/plain": [
       "array([[ 0.5 ,  0.  ,  0.  ,  0.5 , -0.  ,  0.49,  0.49, -0.  ,  0.49,\n",
       "         0.  , -0.  , -0.49,  0.  ,  0.39, -0.39, -0.  ],\n",
       "       [ 0.  , -0.  , -0.  ,  0.  ,  0.01,  0.  , -0.  , -0.01, -0.  ,\n",
       "         0.01,  0.01, -0.  ,  0.02, -0.  ,  0.  ,  0.02],\n",
       "       [ 0.  , -0.  , -0.  ,  0.  , -0.01,  0.  ,  0.  ,  0.01,  0.  ,\n",
       "        -0.01, -0.01, -0.  , -0.02,  0.  , -0.  , -0.02],\n",
       "       [ 0.5 ,  0.  ,  0.  ,  0.5 , -0.  ,  0.49,  0.49, -0.  ,  0.49,\n",
       "         0.  , -0.  , -0.49,  0.  ,  0.39, -0.39, -0.  ]])"
      ]
     },
     "execution_count": 18,
     "metadata": {},
     "output_type": "execute_result"
    }
   ],
   "source": [
    "from forest.benchmarking.tomography import pgdb_process_estimate\n",
    "\n",
    "choi_mle_est = pgdb_process_estimate(n_results_proce, qubits)\n",
    "\n",
    "# sneak peak at part of the estimated process\n",
    "np.real_if_close(np.round(choi_mle_est, 2))[0:4]"
   ]
  },
  {
   "cell_type": "code",
   "execution_count": 19,
   "metadata": {},
   "outputs": [
    {
     "data": {
      "image/png": "iVBORw0KGgoAAAANSUhEUgAAAzoAAAF9CAYAAADMcx1JAAAABHNCSVQICAgIfAhkiAAAAAlwSFlzAAALEgAACxIB0t1+/AAAADh0RVh0U29mdHdhcmUAbWF0cGxvdGxpYiB2ZXJzaW9uMy4xLjAsIGh0dHA6Ly9tYXRwbG90bGliLm9yZy+17YcXAAAgAElEQVR4nOzdd7hcVb3/8fcnoUmRFlTAYFBRUGkhgoIIitKkiI3mFWyxgBexXBWVpvjDdgUVlYAhoihiI6AUAQkqRYhIuTQNEHoLwQDSk+/vj7UGdiYzc/acmXNm5uzP63n2M2d2WXvNzD7znbVXU0RgZmZmZmY2lozrdQbMzMzMzMy6zQUdMzMzMzMbc1zQMTMzMzOzMccFHTMzMzMzG3Nc0DEzMzMzszHHBR0zMzMzMxtzXNAxMzMbZZLmSprb63yMJkmHSwpJ245A2iFpVrfTHUuqeM0VVf31V5ULOmZmVlmSJuUfya2WGcNId/987P7dz3V3DVJee6HB9fCYpLslXSDpMEnrNDlu/yGuq2MK+x4+xL4jUkBslwuU3VF3bfywxX6nFvbbpW5bSJrd5rmaLft34WX1paV6nQEzM7M+cANwWpNtV43A+bYbgTSrbAPgsRFM/x5gWv57WeCFwOuAw4FDJH0xIr7V5NizgcsbrL+swbpfAP9sks7cspm1hvrxf+4ZYE9Jn4yIJ4sbJK0CvD3v043f682uQxiZ77i+4IKOmZkZXB8Rh4/WySLi5tE6VxVExI0jfIq7G10fknYATga+KemRiDi+wbFnRcT3S57n5xHx+w7yaU306f/cucDbgN2AX9Vt25tUqP49sAuda+c6HDPcdM3MzKwNkvaSdImkeZIel3SHpN9J2ixvnwGclHc/qdA8ZG4hjSX6C0iakfd7qaTPSZqT079K0o55n5Ul/UjSvXnbnySt3yCP75B0mqRbJD0hab6kP0jaov6cQ+U17/dKST/LTbaezPn/pqSVGpx7JUnfzXl8TNKlkkrfTZe0Xc7Dt5ts3zVvP7SwbokmVZI2k/QDSddLekTSo5L+Jum9ZfMylIg4F3hHfnqUpBW7lfZw5df9J0n/ydfoTyRNaLLvKyR9S9LVkv6dP6+rJR0kSYX9tpUU+ek2jZrUSVpL0pGSLs/nfULSjUrN8pZtI/9Nm8c1+ZxfLOmHkm7O53xQ0j8kHVm3X6v/uXUlfUrSv/L1fbOkg1q8Z2fma+rfkk7Px88qvEdlnQfcDezfYNv+wP8Bf28zTStwjY6ZmVlJkj4BfBe4mdTM6D/A2sCbgNeTfpScDqwC7A7M5LlmIf8ueZrvAJsBZ5Li9L7ATElvAH5Eukn5C2ASqWnLHyS9IiIWFtI4CngcmAXcD0wE9gDeIulNEXFJ3m/IvObznp3zMhO4A9gY+AywraQ31JrdSBoPnAW8AfgbcCHw0rzuopKv/0LSj789JX02IhbVbd83P/58iHQ+DOwM/IX0Xq4C7Ar8VNKLWjQ1a0tEXCzpImAbUvOomd1IdzgkbUp6n5cBTiW9jzsB5+d1T9Ud8g5gP+BPwB+B5YHtgWOA9YAD835zgSOAw4DbgBmFNObmxzcCn8zn+iswPq87jHQ979qFl7gYSSsAFwNrkmo+TgOeD6wPTAUObX70Yr4NbJXTeBx4N3CMpCcj4keF870kn2914DfAHGBL0jX24DBewkLgZ8Cn8zV5bz7PBsDmwGeBnheeB5kLOmZmZvAqSYc32XZ6RNQKAO8n/XjcKCKe7RMiaRywMkBEnK7Uvn73fOyMNvPyCmDjiHgwp30O8GvSD9FzgPfWCjWSvkf6MbpH3qdmp4iYW0xU0iuBK4CvkPsrDJVXScuQChRPApMj4l+FbQcD/wscBHwjr/4AqZDzS2DviIi87/uAn5R58RGxSNKpwKdIhYcLC+dckfSD+fKImDNEUl8DPl4sKOU8XwwcKumHEfGfMnkq4c85r5uxZEFn50Y1Kk2aSu4jaUqjE5RsWvl9YAVg54g4G0DSF0kF1Y1JhZSik4H/jYhnC0C5sHom8DFJ34qIuflaOlzSYcDcJnm5AFiz/j2VdDwwVdLWEfGXEq+hHdsB6wCfjIhj6867ehvpbEj6n74vH3sMqd/ewaSbCzVHAxOAqRFxQuFcx5MKVsMxA/gfUgG+Vou5P6lvzs+Ajw4z3XoNr8PsmIgoeyNmoLigY2ZmljqzH9Zk21wW76z7JOlHyLPyj+mHupSXr9UKOdnvSHfiVwH+p67m5pekgs6GFAo69YWcvO4mSRcCO0lapvjjtoVdSbVBBxcLOdmxwOeBPXmuoLMvEMCXa4Wc7KfAF0h32ss4hVTQ2YdCQYdUg7V83t5SRNzeYN1jkk4mFdBeS6rx6oa782OjH5I75aXe4Q3W7d3iHI32f5akSaTahYtrhRyAiFiYm/m9tf6YiLi7wbqFkk7Ied6WxWtvmoqIB5ps+hGpELAdqeZjJCxRYK37HxrKV2uFnHzsHEl/JdVYrhQRj0hajlQDdivw47rjjyAV8tv+XR0RN0i6nFSz9u1c0HwvcG5E3FtoQdipZtchpM/YBR0zM7Mx6jcR8a4S+/2SdFf32lzrcCFwWUQ80cW8XF18kms47gdWiIg76va9Nz+uVVwpaW3gi6RmSBNJzZaKVieNJDaUzfPjRk1qvJ4BXll4vhFwf32hKCJC0iWULOhExJWSbgTeKemAQqFsH1Jzn18OlUb+YfopUjOk9Ug1HUVrlslLF3yijU7gu3YwGMFG+fGvDbZdTl3hHJ6tvfkI8D7gVaRmUsVf1m29R5L2IRVqNibVcA47rZIuIv0P/ECpH9g5wJ8j4tY20/lHg3V35cdVgEdI1/kypNrExZpTRsTdkm4nNdMcjhmk1zCZNKLfWqSa0m5q5zocM1zQMTMzK+8bpDufHyO1/z8UeEzST4HPRsQjXTjHww3WLWyyvvbjdenaitw85XLSD8s/k/odPAwsItWIbEwazamM1fLj+0vu/3xSk59G7i+ZRs0ppGZ2O5H6KE0g1UpcULz73sJMUkHvelIToHmk92sTUlO90h3kS6j9iG9WqzEant8sD7mwPK/BMT8k9WWaSxr1617gaVL/r/1o4z2SdAipb9h9pKZvd/JcTeRB7aRVVkQskLQl8FXSyGR75bxcC3yuWLM1hFb/W+PzY23gjWaf8f0Mv6BzKqlv3n7Ai4D5pPfQOuSCjpmZWUm5OdbxwPGSXkQahODDpLviy5PujPfaB0h3hL8QEUcXNyiNurZxG2nVfgC+KSJmldx/jSbbXtDGeSH1DfoKqRZnJvAe0u+WoQYhQNLmpELO2cAudf10Pkcq6HTTNvmxlyNk1T6rJd7/3IdsdZ5rYke+fj9Eapb5+mKtpKQ9ST+6S5G0FKkZY63/2oOFbVvQXu1E0OD3qaTnN9iXXHuzb87DZqQCz38Dp0vaJCKaFbzbVbuJ0a3r+1kR8ZCkM0hNP1cEflw/r44Nj4eXNjMzG4aIuDcifkH6QX0Xi48qVetHM36JA0de7a7yYk2gclOuTRvs3yqvtQkGt2iwrZFrgBdIWq/u3CL1HyktIm4BLgV2zYMQ7EMaEeu3JQ6vvQdnNRi17fXt5GMouUZhG9KoWxd0M+02XZMf39Bg2+YUav2ySaSmZRc0aHrZ7D1aROPrZAKpxuPSBn1j2n2//01dU8ys0bX7rIh4JiL+FhFfBj5Hama2fZvnbuUmUg3V5rng+CxJa5IGRejEDFJhdFlK9ouyobmgY2ZmVpKkbRqsXpFUm1O8Azs/P6494plaUq0fz7MFi1zQ+Aqp/X+9VnmdSWqCdEgeungxSvP6FNefQvrx/BUt3ov6vyg/EEHRKcDzSMMWbwn8vmTzwCXeg5zfXelibY6k7Xmu4PXFLo7i1rY8AMUlwFaSnu10nvvhHNngkNp79LriZyXptaQaykbm0/g6eQB4Atg0F6hrab2MNAhFO2YD6+ZhzWvprEBqFrcYSa+S1KiGpXadd61WJBcGfwesy5Lz3hxK562kziU1Ld01Iq7oMC3L3HTNzMys9fDS9xbm0pgp6SHgMuB2Ugf33YBVSU13ai4j/fA7WNJqpP4h/x6lzsA/I/24/H4umN1LmiPkFaTO2/WFtaZ5jYgnJL2H1ARsdh7q+gZS4WNd0qhcJ/PcELjTSc339gQm5VHeXkr6AXceDUb+GsJppDldDiUVoIYcbS37G6lJ1t6SXgBcSepM/jZS4a3dws5ahetjGVIzpS1Jo/U9ReqfdXybaTbSdHhp4JyIuGyI4w8kDUYwMw+WcTewY9622OATEXGXpN+TmnpdlucCWof0WZ1FGrK83oXAuyX9hlSDtBD4aUTcJunEfP4rJZ1Feo92J9VyNUqrmWNI18nZkn5O6iuzE40HDNge+HoeIe2fwALg1aT5k+4iXT/d9AXgLcAJSpP41ubReTnp/dhwuAnn0RTbnYNpktKkv438NSJOLDxvNbz0ZRFxTpvnHgwR4cWLFy9evFRyITXfiSGWqwr7f4zUSfh2UuHgPtKPvz0apL0rqc/G4zmduYVtc4vP87oZeb9JDdJaYv+6/M+oW795ztcC0l34maQf+g3P0SqvhfP8iDS07pOkwtCVwNeBDer2XQn4Hqlz9mOk5mfbkYZHDmDbNj+jP+Tj5gPLNNkngFl169YiFYzuBR4l1Xa8jXQ3PoD9S56//np4nFSAuIA0JPk6TY6rnefAEuc4vMF56pdPlszvFNIEoI/lz+lkUtOyRtfcysAPSLU7j5MKh/uRCrABHF63/5qkYcwfJDVje/bzJDW5+ipwC+l/40bSqHfrNrpGh3gNewPXkQqRd5BqI5eu/5xJBc1jc77n59d8E2n48DWH+h+i9f9cw22kmsnfk/rsLCBNursucC2woOTrG861scsQ12X9MqPuXK2WY9r5nxykRflNMDMzMzOzNuU+ZPcB10fEa3udH3uO++iYmZmZmZWQR6srPh9H6j+0PHBGTzJlTblGx8zMzMysBEmPkPpB3UDqr/UG0pDt/wI2i+7MpWVd4oKOmZmZmVkJkr5FGuzgxcBypEEPzgSOjIhGk7JaD7mgY2ZmZmZmY4776JiZmZmZ2Zjjgo6ZmZmZmY05LujYwJIUkmaN4vkOz+fcdrTOaWbWDkl3SpozUvs3OH6p/L14ft36v0p6Zrjpmpl1gws61jckTcoB89e9zouZjV2F75ri8qikOySdLekzktZocuzhDY4tLp8s7DtjiH1D0qQS+R0qnbd3790ZOZK+mvP7hl7nZTgkrS7pB5LukvSEpJskfV7SUm2ms6Gk0yTdL+lJSXMkHSVp+Sb7T5D0TUnXS/qPpHskXShpjxLnWjkXZkPSqQ22byrpJ5L+T9J8SY9L+qekH0t6eZM0V5T0RUnXSHpE0gOSLpX0fknj23kvRoqkD0n6R349D0j6uaSXDCOdPSRdkt/3hySdKWmjFvu/UdL5kh7Oy58kbdNk390lHSfpb/l6CknvHSI/u0maldN+TNLfJX2w5GvZQtIz+TwfrdsmSTtLOj5fC4/k78QrJH2iXz7X4Wjrn9PMzGwMuQE4Lf/9PGAt0lCxOwKHSvpYRJzS5NhfAP9ssP6yBut+CNzfJJ1/l89u03RuLPy9DWmm817bh/SejgmSViENKbw+8HvgOmBr4P8BmwB7lUxna+CPwNLAb4HbgdcDhwDbSnpzRDxZ2H8CcCUwETiPNLrXqsA7gN9KOjwijmhxyv8FVmmxfQtge+BS4ALgifwa3wfsLektEXFJIT/LAn/Jr/lS4Eekz3k3YDrwRuD9Zd6LkSLpaOBzwBzg+8ALgD2B7SRtHhG3lUznI6TXdw8wjfQ69wYulbR1RFxZt//bgJnAI8DPgKdJ18UFknaPiD/UneKzwFbAQ/kck4bIz2eBbwDzSd9bj5FGfztR0qsi4tMtjl2W9Pk8AazQYJcVgD/k7X/Kfz8f2BX4LrCDpF1jEEcwiwgvXvpiIf2TB/DrkvsHMGsU83d4Pue2vX6vvHjxMvyl1XcNIGBf0o+VhcDOddtr3wO7lDjPjLzvazrMb1fSaZL2ncCcDo5fKuft/BL7fjXv+4ZeXwPDeJ3fzHk/tO5a+Xle/7aS6dyY99+hbv138/rP1a3/Yl7/5br1awIPAv8Blmlyru3zsZ/Mj6c22GfZIY49v279vnn9j+vWr0iaRyaAF3d4PZ7YwfEb5v/ba4EVCut3zHn7Vcl0XgA8SiqAvLCwfmNSYeCK+vcRuCN/HhsU1q8NPJC3LVt3zNbAy/Lftc/ovU3ysw7wVE5r7cL65Uk3VwJ4XYvX8zVgAXBo3vejdduXAz4PrFy3fgXg7/mYd3bzf2q0Fjdds74naftctft4rrI/tlkVf95/bUk/lHRbbhZwt6RpqpvNOO/7gVwVfXve977cpGD9kX1VZtaPIjkF+Cipefe3JanH2SpNTfrcSHptbu70WG7Kc5Kk1Vuks2puLjUnfzfWmv+8tGQ+FuujI+mvpB/tAH/Rc83uzpe0Um4mM7tJWmtLWijprDLn7rbcbGd/Uu3bN2rrI/0SrL2mD5VI55XAK4FLIuLcus2H58eP1K1fNz+eXVwZEfcAV5F+6C4RDyWtBJwAnEqqgWooCrVHdev/SCrsv6xkfh4F/pyfTmh2vlHwftL/7Vcj4j+1lRFxDnAR8PZW133BXqQf+cdExH2FdK4mvadTJG1c2H8H0rw6J0fEDYX97wKOy9t2LJ4gIv4SETeXfF07kWoBp+U0a2k8Bnw9P62/dgCQNJlUe/Q/wN2N9omIJyLi6IhYULf+P8Ax+enWJfPaV1zQsb4maWfgLOBVwE+BU4BdgIb9eHIg+TvwYeAfpLtkfyMFoUtzM4Ci7wOrAecA3wEuBvYALpNU/wVvZtXxc+BWUjOepm3yB4GkKaQfeVsCvyI1YdkMOJf046l+/xcBlwOfITX/+S5wPvAu4G/D/G6cTmryBHAScEReTo40k/xpwGZN+j/sR/q9Mn0Y5+2GDUg/3v8SEU8UN0TEraT36I0l0qndbJtbvyEi5gMPA+vW9SW5Lj/uVNxf0pqk5mNXR0Sj5o/fINWyHFQiX0uQtBWwUuH8Q+VnRdJ7cC+LN6UcbbXP4bwG284j1UBu1YV0IDUTHe7+7Wp67RTWbVu/QdLSpP+3S0jN74bjqfw4kIOLuI+O9a18F+2HwCJgq4i4Jq8/jMbt4AF+QmqPvHVEXFpI6x3Ab4AjgY8X9n9VRMytO+/WwIWkNtOlOvmZ2dgSEZFrIdYlFQqurttln1yAKPp3RBzDkj4uqVHfmmb7N9MonbkRMWOI444j9S/YPiLOA5D0RVJBZzPSnfui75Pu5O8eEWfUVkp6Pamw8h1Sn4zSImJ6rg3aGpgeEX+t2+UE0t34D5Ca8RTtD8wDzmAIkt5MuUJHzW9rsaWFWqf8ZqPTzQF2lLRaLrA0My8/LtEpXtKqpD4RAK8Aav1IpgHvBY5UGsThKlKMeyfp7vzeDdJ6E+nu/vsj4n5Jz6/fp8ExryPVOCwDrEfqm3EfqTlT0UxSbc4HJG1AujlY66MTwLvqC4NNzrca8N8NNj0fmCzp8Lr1t0TEyUOlS/qsHmryOcwp7FMmneIxQ6XT7v7tanrt8FzfnpdIWiYinips+yKpFnHj/J02nHPvlx8bFeL6ngs61s+2JrVLPaUYiCLiP5KOInUGfpakzUgdK48tFnLyMb/NzSLeQ6GgU1/Iyev+Iuk6YLsuvhYzGzy1Zh6NmuIs8QOT9OO0UcHlY03Sb7Z/M43SuYjUh6chpZGzNgcuqhVyACLimXzT6M11+7+I3NG9WMjJx1wq6UxgV0kr5uZKXZHTvg7YV9JnI+LpnJ83kH54H1v3A66ZN/Ncc7Iy5gBDFXRqBYWHm2yvrV+Z1FG8metJgw9slTv5F4fkPrTw97ODB+R4ty3pJt4epL4ztXP+hNQv5lm5WfeJpL41P2mRl3qvAw4rPP8X8J6I+L/iThGxSNLuwLGk6/H1edNTwLdIBbEyVqs7X9GmeSm6AChT0FmJ1B+mkeLnNJTaZ15/E6BZOq2ukXbO28wfSTd9p0o6LjddRNLzSE3SIPUZW5nUj4dcO3oIcHhE3DSck0r6MKn27oIGzS0Hggs61s9qTRjq7/xBuotUb/P8uE6Du0GQ2jGvLmlCRMwDyH1xvkiqUn4RizfjKBNUzayado2Ipn0f6mxY/4NxmIaTTqvv0ctIP56KXkv6wbRKk+/RFwHjSXeny/6oLevHpFHCdiPVwEOq4altG1JEfAn4Upfz1RX5jvqBwO+AsyXVRl17HSl+3US6+/7sZ5KbqJ1JqjXZjtSkcBVSa4NvkJojvqNwmv9H+oze0mbejgGOyQWlV5EKIZdI2jciflfIz4qkz+bVwNuBWTlv7yIN2PBWSVtGRMtmThExh3SdLUbSncA5ETFkn6cqiYh/Sfo2qa/NtfnaeYLn+u48QirkLYI0vxWpydoNFPqVtUPSDqTa4NuB/+r0NfSKCzrWz2p3SB5osK1RM5DV8uMeeWlmBWBeLuRcTvqSPo/Udv1RUvX7/jSuIjaz6lgzPzb6DhoUTb9Hc61OfQ1E7Xt0O1rXajcaorZTJ5N+qH8A+I2kFYB3A7Mj4toROF9ZtTvyzZqA1dYvaLL9WRFxZm5a9iVSU7Glgdmk9/oQUkGnGN+OITUvXL9wV/5R4AhJ65CakG0TERdJ2hw4EPhs7jvUtty5fXZu7v134MeSzivU3n2ZVKu0Y+EO/wLg+7n53ZGkkdnaqU3qpkfowufEc5/5SixZS9MonVbXSDvnbSoi/kfSjcABpILHk6Tmp58lFWie5rnh6j9JGiHu9UMVOhvJ1+jvSN8bb67VIA0iF3Ssn9W+OBpN3PeCFvu/v0SbdUjtg1cC9o6IxSZSk7Rn2Uya2diTR1qrjTL0917mpUNNv0fzXd/VaPyD7csR8dURzttiIuJBSacD78o1GTuQOtSXHoRghProDNXH4uXA/CH65zwrIv5Cem2LkfQa0h35Yk3ZjsB9TZoezSIVCjclNWHciOdGCvx2g/33zLHtNxHxriHy+LSkWcAnSEM215qD10YO+3ODw2blx03pXUFnDmlQi0b9pYbqa1Wfzsb5mCvrtjVKp3iN1F9P7Zy3pYiYTt3/Q+77tjxpyOuFefUmpJrXy5v0y/mhpB8Cn4iI79el90bSSH0LSIWcsiPD9SUXdKyf1b4s3kCatKuo0agpl+fHLWjRZr2gNkzqYs1PJL2gsM3Mqmlv0kAEN5Dm5BhUxe/Req9jydFXr8iPW4xAXmo/wlrNsn4CaXLH/UjNcp6grj/mEEaij84NpM7gW0tartjZXtK6pB+yM9s45xJyX6SJwO/zKHQ1ywDLSlqqwZ35Wt+x2hDRN9K4id/zSTVjt5AG2mk4jHcDa+XH4nmXzY+rk+a8aZWfXvgzqQbsrcAv67a9lXQNXlJ/UJN03pmPqS/ovLWwT3H/T+dtvy2xfzftkx+Lr/dC0v9OvVeSvgsuJl0vi42ql0fb+wNpPqDthtu3p6+UmWzHi5fRWKibxI8UDG8j9ZXZqLDfCqTAtMSEoaQg/TRpdKH69J8HbFF4fkJOY/vCuqVJQTXI0yQUth2OJwz14mXgl/rvmrptIv1wqE0YulPd9tr3QF9OGEqDCUBJQ+wH8NbCuqVIHbyjwf6/y+vf1yD9pUmjYBbTaTSx5F+BZ+rWHZT33adF/gXcTBoIYhHws15fLzlfzSYMPaXR9UD60b8+sHrd+hUB1a1bk+eaHm1at+1POf0v1K1fnVRwCeDVQ+T95TSfMHRyk2N2yPm5F1i6sH56TutHxdeR42tt4sqdW+VnhD+noSYM/XXd/kvnz+mldeu7PWHoncByLfLdcsLQvM/zG6x7Q87nXGDFEu/Ph2gwYWje9jpSje48Un/Anv/fdWNxjY71rYhYKOljpCFFL5b0c9I/4TtInTY3bHDYPqQ7GedKupA0JOw40g+bbUhfxLWq9xNI1f6/lXQq6ctiO1JB6mrSF5qZjV2vKnS4X450B3tr0vfFI6Qf+mc3PrQtzYaXhvTjc6TnHTmAdDf59/m77h5gZ9IP2Ub5+gjpx99P8nfwbNINp0mk9+d+4DXDyMes/Pj1PNniI8CtkSZoBZ7tsD8dqDWb69XcOfWOIg25fISk1wL/R3ovtgJ+GUsOTPFJUs3Sl3nutUDqtH9Yjk/3kn4Iv51UAPpgRPyjLp1DSDHta5J2JN3MWwXYnVSY+mFE1M91046TJS1H+oxvJ/0fbESKl0/lPD1d2P+rpMEiPgK8VtKf8zE7k0ZJPYu6yUQbaTG8dDOlhpeOiGslfRP4HHBVbgq5BmkC0PtJtS5FLyEVMm+m0DQx0rDcnyFNcfEPSb8kFeb2JhWkPlp33iclfZRUs3eJpF+Q/r/2JDUP3S3qht3O/aBqw7S/Kj9OlVQbSOI3EXFm4ZBjJb2a9FktIA0IsTOpX84e0cEoiEpzDJ5Das5/OvBOSe+s2+3KqBuJcSD0uqTlxUttocldVlLHx8tJd1HuIU1etzwNanTy/muQ7r7dlI/5NykofQ94bd2+O+a0HyV9Cf6UdHdtFq7R8eJlTC6F75ri8h/SHdmzSRNlrtHk2Nr3QDs1Oq2Wt7eRzrBqdPL6zfP32uOkO7YzeK75UaP9VyKNvHUt8BipUFJrGvWmwn6la3Ty+g+Thll+stFxeZ918rZbqKv96PF1szrph+/dOf//BL4ALNVg36/m1/CluvWbkppL30MqSNxHniy1xXk3JE1gexfpx/MjpD4zHyrz/tC6Rmd/0o/z2/K18QRpaOlpFGom6o55Sd4+N7+G/5Am6P4MhdqfknkquyxxnbRIW/k6uzq/nnmklhqTWuRjif+BvH0P0g3Sx0i/JX5PmpOm2bm3IdXCPZKXC2nym6FwjTRb6q+dvUhNzubn6+8W0u+aF7Xx3jSs0Sn5eZzY6//B4SzKL9DMzMys5yTtSqrJPywijux1fsxscLmgY2ZmZn1D0gWkkdPWjYj6Du9mZqW5j46ZmZn1lKSXkPpYTiaNnHaiCzlm1inX6JiZmVlP5Q7Y55EGnDkL+EhE1E/UaGbWFhd0zMzMzMxszKmfKMzMzMzMzGzguaBjZmZmZmZjjgs6ZmMQM/0AACAASURBVGZmZmY25rigY2ZmZmZmY44LOmZmZmZmNua4oGNmZmZmZmOOCzpmZgNM0nRJ90v6vybbJem7kuZIukbS5MK2/ST9Ky/7jV6uzcysikY7ZrmgY2Y22GYAO7bYvhOwXl6mAj8EkLQacBiwBbA5cJikVUc0p2ZmVnUzGMWY5YKOmdkAi4g/A/Nb7LI7cHIklwGrSFoT2AE4LyLmR8RDpFnpWwUfMzOzjox2zHJBx8xsbFsbuKPw/M68rtl6MzOzXulqzFqqq1nrAS21XGiZFTtKY5P11+lSbsxsUNx+++3MmzdPnaYz7vkvDp55ou3j4vEHrwOKB06LiGmd5sf631iKWx3/AwHRhTRs7BpL11inr+U2x622DX5BZ5kVWeqVu3WUxsUXH9el3JjZoNhqq626k9AzTwzrO+jpq056IiKmdCcTLd0FTCw8f3Fedxewbd36WaOQn8obS3FrLP0Itf40lq6xTl9LReJWV2OWm66ZmXVCQuPGt72MojOA9+WRbF4HLIiIe4Bzge0lrZo7dG6f15mZ2VjW33GrqzFr4Gt0zMx6bZQLLoufW/oF6S7XBEl3kkalWRogIn4EnAXsDMwBHgPen7fNl/QV4Iqc1JER0aqDqJmZjRG9ilujHbNc0DEz64h6WtCJiL2H2B7AAU22TQemj0S+zMysX/Uubo12zOq7pmuS5kp6jaQZkg7sdX7MzFrq7yYANsIcs8xs4FQobrlGx8ysAwI0fjADgJmZVU+V4pYLOmZmnZAYN6B3uszMrIIqFLdc0DEz69CgVumbmVk1VSVuDWRBR9JUYCoAS6/Q28yYWbWpt4MR2GBw3DKzvlGhuDWQBZ08C+s0gHHLT+iXeaDMrIIEaFzfjetifcZxy8z6RZXi1kAWdMzM+kd17oyZmdlYUJ245YKOmVknKtQEwMzMxoAKxa2+K+hExKT85/49zIaZWWlVCRi2JMcsMxtEVYlbfVfQMTMbKFJl5iMwM7MxoEJxywUdM7MOpE6d1QgYZmY2+KoUtwa+oLPJ+utw8cXHdZTGylse0HE+FlzSWR7MbEBVqK2zdUc34tYLdjys43w8cM4RHafRDepCGt0Yxq5f8tEvuvF+9IvHn+n8k3neUp2/I53momvXV4XiVjXGljMzMzMzs0oZ+BodM7PeEuMqcmfMzMzGgurELRd0zMw6oeq0dTYzszGgQnHLBR0zsw6oQhOvmZnZ4KtS3HJBx8ysQ1UJGGZmNjZUJW71fDACSXMlvUbSuZI+VVj/Bkm3SFqpl/kzM2spj17T7mKDyTHLzAZeheJWP9XofAi4QtLvgTuB6cCHI+KR3mbLzKyV6jQBsMU4ZpnZgKpO3Oqbgk5E3CHpS8BPgH8A50fEBT3OlplZa6IyM0zbcxyzzGxgVShu9U1BByAiTpS0H7AL8Kpe58fMbChV6tRpi3PMMrNBVKW41VcFHUmTgJeRJuRdG7ipyX5TgakAEydOHKXcmZk1UKEZpm1xZWNW3tdxy8z6Q4XiVt8UdCSJ1Mb5K8CTwHRJW0fEovp9I2IaMA1g8uTJMaoZNTOrU5WAYc9pJ2aB45aZ9ZeqxK2ej7pW8PH8+KOImA48DBzUw/yYmZUybpzaXmzgOWaZ2cCqStzqlxodAV8GXh8RtTtdHwYul3RmRMzpXdbMzJqThAY0ANiwOWaZ2cCqUtzqeUEnIiblP19Ut/5OYK1Rz5CZWZtSK6aenXtH4FhgPHBiRBxdt/07wJvy0+WBF0TEKnnbQuDavO32iNhtdHI9uByzzGwsqErc6nlBx8xs0PWqSl/SeOA44K2kuVyukHRGRFxf2yciDi7s/wlg00ISj0fEJqOVXzMz6w9ViVv91EfHzGzwCDRObS9dsjkwJyJuiYingFOB3Vvsvzfwi26d3MzMBlCF4pZrdIAFlxzX6yyMOStveUDHafhzsUEg6GVb57WBOwrP7wS2aLSjpJcA6wJ/KqxeTtJs4Bng6Ig4faQyat31wDlH9DoLAIyl4ePWm3pqx2n8a9peXchJ58Y9+kDHaSxccY2O01jUhQukG1+vz1uqP/qjdJqLbr2KKsUtF3TMzDoixg2vrfOE/GVdMy0PQTxS9gJ+HRELC+teEhF3SXop8CdJ10bEzSOYBzMz67nqxC0XdMzMemNeREzpMI27gOLsky/O6xrZC1isqjUi7sqPt0iaRWoH7YKOmZk1MnBxy310zMw60du2zlcA60laV9IypKBwxhJZlNYHVgUuLaxbVdKy+e8JwFbA9fXHmpnZGFOhuOUaHTOzDvWqrXNEPCPpQOBc0jCd0yPiOklHArMjohY89gJOLcz5ArABcLykRaSbXkcXR70xM7OxqypxywUdM7MOSL0bphMgIs4Czqpbd2jd88MbHHcJsOGIZs7MzPpOleJWz5uuSZor6VBJl0gaV1j/ZUm/7GXezMzK0Lj2FxtcjltmNuiqErf6Jdu/BR4APgUgaUPgw8DHe5kpM7MyJLW92MBz3DKzgVWVuNVPTdemAn+XdA5wEvCJiHiwx3kyM2tJUk+bAFhPOW6Z2cCpUtzqlxodIuI+4NPAxcD1ETGz2b6SpkqaLWn2vHnzRi2PZmaN9HD0Gushxy0zG1RViVt9U9ABiIhfAg8D3x5iv2kRMSUipkyYMGF0Mmdm1kRVAoYtyXHLzAZRVeJWPzVdq1mYFzOz/ieGO8O0jR2OW2Y2OCoUt/qxoGNmNjBE7+YjMDMza1eV4pYLOmZmHRncKn0zM6ui6sStnhd0ImJSq+dmZn2txxOv2ehz3DKzgVahuDXkYASSlpH0O0lvHI0MmZkNmqrMRzAoHLfMzFqrStwasqATEU8Bbymzr5lZ1aS2ztWYYXpQOG6ZmTVXpbhVtunaxcDrgFkjlxUbSxZcclzHaay85QF9kQ+zlirUBGDA9G3cUl46EV3KRz+kceuCpztOY92Vl+44jX9O26vjNNY/sOlUSqXd+P3dO05j0YprdJxGNz7bbnw19su3azf+5zpNoxt5ACoVt8oWdD4NnC7pUeB04B7q3u+IWNTlvJmZDYSqdOocMI5bZmZNVCVulS3oXJsfj81LvWgjLTOzMWRw2y6PcY5bZmYNVSdulf2SP5Iu1piZmZmNMMctM7OKK1XQiYjDRzgfZmYDSRVq6zxIHLfMzBqrUtxqu9pe0orAqsBDEfFopxmQNBd4H/Dduk0rAC8HNoiIGzs9j5nZSKlKW+dB1c245ZhlZmNBVeJW6YKOpB2Ao4BNSINghKQrgS9GxHkd5mN+RGxSOJeAM4E/OmCYWT+TYHxFAsagGcG45ZhlZgOrSnGrVEEnB4s/AHOArwD3AmsCewJnSdq5C4WdosOA1YB3dDFNM7MRUZWAMUhGOW45ZpnZQKlK3Cpbo3M48Edgl+JwnJKOBH4PHAF0JWBIehswFZiSJ30zM+tbQpUJGAPmcEYhbjlmmdmgqVLcKlvQ2Rh4d/2cAxGxSNIPgNO6kRlJLwNOAt4VEXe32G8qKbAwceLEbpzazGx4KtQEYMCMeNwqG7Pyvo5bZtYfKhS3xpXc70ng+U22rZS3d0TS8sDvgKMi4s+t9o2IaRExJSKmTJgwodNTm5kNm0gBo93FRtyIxq12YhYsHrfWcNwysx6qUtwqW6MzC/iKpMsi4tbaSknrkJoHXNiFvJwIXBsRjSZ2MzPrSxIsNaABYIybxcjGLccsMxtIVYpbZQs6nwMuBm6SdBlwD/Ai4HXAv/P2TqwC7J3Tv6pu28ER0Y2ClJlZ19XujFnfGcm45ZhlZgOrSnGr7ISh/5S0EfBpYGtgMjAfOBb4TkTcM9wMRMSk/Gc13nEzG1s0uFX6Y9lIxS3HLDMbeBWKW2X76BAR90TEZyJii4hYLz/+TyeFHDOzQZfujI1re+na+aUdJd0kaY6kzzfYvr+kByRdlZcPFbbtJ+lfedmva5nqE45bZmZLqlLcKjuPzi3AHhFxdYNtrwHOiIiXlknLzGys6dWdMUnjgeOAtwJ3AldIOiMirq/b9ZcRcWDdsauR5n+ZAgTw93zsQ6OQ9RHnuGVm1lxV4lbZ4tkkYNkm25YDXlIyHTOzMaU2w3SPRq/ZHJgTEbfkOVxOBXYveewOwHkRMT8HifOAHbuVsT4wCcctM7MlVClulR2MAFLJqZEppI6dZl214JLjep0Fa2DlLQ/oOI2x9Nn2eOK1tYE7Cs/vBLZosN87Jb0R+Ceps/wdTY5de6Qy2iNjNm7d/vDTHafxkucv3YWcdG7Syv2Rj2648ftlf6811+yibUe/9L7oRj668X5scODMjtPol8+2G6oUt5oWdCQdDBycnwZwpqT6WZ+fB6xGKo2ZmVXSeA0rYEyQNLvwfFpETOtSlorOBH4REU9K+gjwE+DNI3CennPcMjMrpypxq1WNzi3ABfnv/YDZwAN1+zwJXE+aT8DMrHJqTQCGYV5ETOnw9HcBEwvPX5zXPSsiHiw8PRH4RuHYbeuOndVhfnrNccvMbAhViltNCzoRMROYCaBU6juyOOmamZklPWwCcAWwnqR1SQFgL2Cf4g6S1iyMMrYbcEP++1zga5JWzc+3B74w8lkeOY5bZmblVCVulZ1H5/3l8m5mZqMlIp6RdCDpy388MD0irpN0JDA7Is4A/lvSbsAzpHlk9s/Hzpf0FVLQgVQomD/qL2KEOG6ZmfWf0Y5bpQcjkLQMsBPwStKINXX5jq+UTauQ5mrANaQhQK/I6w4BNiO1z9slIt7VbrpmZqNFgqV6OPFaRJwFnFW37tDC31+gyR2viJgOTB/RDPZQt+OWY5aZjQVViltl59FZC/grabjO4LmBNIoDSLRd0MklswOAGZImA68ADgA2BXZuNz0zs9HW49FrrImRiFuOWWY2FlQpbpWdR+ebpA6d65CCxRbAS4GjgDn572HJbar/ARxNGlXh4Ii4f7jpmZmNth7OR2DNjUjccswys7GgKnGrbNO1rYHPAHfn54siYi5waJ7h9LuUn+ynkU8AtwHnR8RpHaRjZjaqOhi9xkbWSMYtxywzG1hViltla3RWB+6OiEXAf4BVC9v+xOJDvQ3HdsDDwPqSms1k/SxJUyXNljR73rx5HZ7azGz4RHXujA2YkYxbbcUsWDxuPeC4ZWY9VKW4VbagcycwIf99M2k4t5rNgSeGmwFJawDHkNo3zwaOGOqYiJgWEVMiYsqECROG2t3MbOSoOgFjwIxI3BpOzILF49Yajltm1ksViltlm65dCGwDnA4cDxwnaRPgaWCHvG64jgNOiIhrJB0EXC3p1x2kZ2Y2aqrUqXPAjFTccswys4FWpbhVtqDzJWA1gIj4oaSlgD2B5UmzlR45nJNLeg9p1Jp9c9oP5RFtTgK+N5w0zcxGW1UCxoDpetxyzDKzsaIqcatsQedpUsdLACLie3ThSz134jytbt2ZpPkIAKZ1eg4zs5FUpU6dA6brccsxy8zGgirFrSH76OS7YA+yePtmMzOjWp06B4XjlplZc1WKW0PW6ETEM5LuAxaOQn7MzAZLhe6MDQrHLTOzFioUt8qOuvYz4EMjmREzs0EkxHi1v9iIc9wyM2ugSnGrbB+ducA+kq4AZgL3AFHcISKmdzdrZtZtK295QMdpLLjkuC7kZGwZN6ABYIybS5/GrScWBv966KmO0lhv1WU6zkcMvcuQln5gTsdpPLPGyztOoxuvpRu6kY9ufJuMpXxs/D/ndpzGDd/vZE777un0//7Jhd270qsSt8oWdGq/bNYGNmuwPQAXdMyscgSMr0a8GDSOW2ZmDVQpbpUt6Kw7orkwMxtUgnEVaes8YBy3zMwaqVDcKlXQiYjbht7LzKx60p2xagSMQeK4ZWbWWJXiVtkaHQAkbQS8EVgdOD4i7pX0cuC+iHhkJDJoZtbvqtLWeRA5bpmZLakqcavUqGuSlpX0K+AfwHeBQ4G18uZvAF8smc5qku6U9NrCukMk/SY/zqzb93ZJk8u+GDMzM+hO3HLMMjMbbGWHlz4KeAvwX8ALWXwwjrOBHcokEhHzgQOAGTkIbZiff4wUeNaS9L68+3HAjIi4smQezcxGXa1TZ7uLjbiO45ZjlpmNRVWKW2Wbru0NfCkifi5pfN22W4FJZU8YETMlvRs4GtgGODgi7geQtD9wgaRVgA2A9zVNyMysH0iV6dQ5YLoStxyzzGzMqVDcKlvQWR24ocm2ccCybZ73E8BtwPkRcVptZURcJ+lE4BhgckQ83Wa6ZmajSlSnrfOA6WbccswyszGjSnGrbNO1W4HXN9m2OXBTm+fdDngYWF/Ss8FG0tLAzsBdwEbNDpY0VdJsSbPnzZvX5qnNzLqrKk0ABkw341ZHMSvv+2zceujBB9s4tZlZ91UlbpUt6JwMfF7SvsDSeV1IehNwMG1MuiZpDdLdr52B2cARhc2HAP8CtgeOlrRmozQiYlpETImIKRMmTCh7ajOzrqvdGWt3sRHXlbjVjZgFi8etVVdfve0XY2bWLVWKW2Wbrn0D2Bj4KXBiXvdXYDng1Ij4XhvnPA44ISKukXQQcLWkXwPPAB8GNomIeZK+C/wI2L2NtM3MRpdgfEXaOg+YbsUtxywzG1sqFLfKThi6ENhL0nHAjsAawIPAORFxUdmTSXoP8Apg35zuQ5IOIAWiIHXyrLVF+yZwqaR9I+KUsucwMxtNVWrrPEi6Ebccs8xsLKpS3GprwtCI+Avwl+GeLHfiPK1u3ZnAmQ32XUhqR21m1tcGte1yFXQStxyzzGysqkrcaqugk9s2vx5Ym9T58pKImDUC+TIzGwiit22XJe0IHAuMB06MiKPrtn8K+BCpqdUDwAci4ra8bSFwbd719ojYbdQyPkoct8zMFleluFWqoCNpNeBXwJuARcBDwKppky4E3pMnVjMzq5YetnXO88McB7wVuBO4QtIZEXF9Ybd/AFMi4jFJtYku98zbHo+ITUY106PEccvMrIkKxa2yo659F3gt8F7geRGxBvA80uRoryWVyszMKie1dW5/6ZLNgTkRcUtEPAWcSl1n+Ii4MCIey08vA17ctbP3N8ctM7MGqhS3yjZd2xX4QkT8vJCJp4FT8l2zrw43A2ZWzsHLb9BxGgseazZ/onVifO+aAKwN3FF4fiewRYv9PwicXXi+nKTZpOYBR0fE6d3PYs/0bdxadrx4+arLdJRGdCEf3bhqn1nj5R2n0S+vpV/oyUc7T2TZFTtOohufy5Erv7rjNK5ecF3HaXTj+ujG+/GKDv/vl+tix5qqxK2yBZ2FpLkCGrkpbzczq5wORq+ZkL+sa6ZFxLTu5GpJkt4LTAG2Kax+SUTcJemlwJ8kXRsRN49UHkaZ45aZWQNViltlCzozSW3j/thg217AWLoLaGZWnmB82UbAi5sXEVM6PPtdwMTC8xfndYuR9Bbgi8A2EfFkbX1E3JUfb5E0C9gUGCsFHcctM7NGKhS3yhZ0zgS+I+kPpM6d9wEvBN4DvBo4SNKbC5n4U8l0zcwGWo/nI7gCWE/SuqRAsRewT3EHSZsCxwM7RsT9hfWrAo9FxJOSJgBbkTp8jhWOW2ZmDVQpbpUt6Pw6P04Edmqw/Te1PJCaMY4vma6Z2YBTz9o6R8Qzkg4EziV9706PiOskHQnMjogzSBNZrgj8SimfteE4NwCOl7SINDDN0XWj3gw6xy0zs4aqE7fKFnTeNLyXs7jcAfQaYI+IuCKvO4Q0As4WpKHk7s7r3wj8GNgkIv7TjfObmXVbr2eYjoizgLPq1h1a+PstTY67BNhwZHPXU45bZmYNVClulSroRMRF7STaIp35kg4AZkiaDLwCOIDUvm5fUjXVrpKWB04EPuhgYWZm7XLcMjOzshOGLg1M5rnOQ3cAV+ahOtsSETMlvRs4mjSKwsERcb+kY4E9JO2Xz/WHiPhzu+mbmY2q4XfqtBHkuGVm1kSF4lbLgo6kcaQRDz4JrMJzQ5EHsEDSMcBREdHuMJ2fAG4Dzo+I0wAiYpGk9wN/Bf5NChpmZn2t100AbHGOW2ZmrVUpbjUt6ORgcTqwC2minjOAuXnzJNIspocDm0vaLSIWtXHe7YCHgfUlLVsbNi4ibpZ0Pqkz0uMt8jYVmAowceLEZruZmY2KisSLvue4ZWZWTlXiVquKq48A2wNvj4i3RcTxEXFuXo6PiJ2BPYC35H1LkbQGcAywMzAbOKJul4UMMZFbREyLiCkRMWXChAllT21mNiLGobYXGxGOW2ZmJVQlbrUq6Lwf+F4e5q2hiJgJfD/vW9ZxwAkRcQ1wELCPpE4nHzIz6wmR7oy1u9iIcNwyMxtCleJWq4LOBsA5JdI4O+87JEnvIY1Y8zWAiHiINHrNSZKWKZOGmVm/Gaf2FxsRjltmZiVUJW61GowgoFQ9VemXnjtwnla37kzSDNa15/uXTc/MrOcG+E7XGOS4ZWY2lArFrVY1OjcAO5RIYydgLM2mbWZWmobRznlQ2zoPAMctM7MhVClutSrozAA+IWmXZjtI2g34eN7XzKySqtLWeQDMwHHLzGxIVYlbrZquHU8aonOmpD+Qqunn5m2TgN1II9Cck/c1M6ukQW27PAY5bpmZlVCVuNW0oJMnQtsd+BJplJldSO2fIbVvfhg4CjiyzbkIzCpn5S0P6DiNBY/d0IWc2EioSLzoe1WKW9245mLoXYbUjXx0I435T7Q7/+uSVl1ufBdy0gXLrthxEt34bNfc/eiO07hnwXUdpzGWrvVO89GN11FTlbjVqkaHiHgGOFzS14DNgNosZ3eSJkd7aoTzZ2bW16o0w/QgcNwyM2utSnGrZUGnJgeGS/NiZmYFFYkXA8Vxy8ysuarErVIFHTMza67VqC5mZmb9pipxywUdM7MOpNFoKnJrzMzMBl6V4taoFnQkrQZcA+wREVfkdYeQ2lE/D1ir7pCNgI9HxI9GM59mZu2oyug1VeOYZWZjVVXi1qgWdCJivqQDgBmSJgOvAA4ANo2I+4v7SvocsBDPdWBmfa4iN8YqxzHLzMaqqsStUW+6FhEzJb0bOBrYBji4QcDYDvgUsHlEPDHaeTQzMwPHLDOzQda0oCNpHeCeiHg6/91SRNzexnk/AdwGnB8RpzU47ynAeyPitjbSNDMbdaI6nTr73QjGLccsMxszqhS3WtXo3Aq8HricNLP0UPMUtTPT1nakidvWl7RsRDwJIGlZ4DfAsRFxXrODJU0FpgJMnDix2W5mZqOiKp06B8BIxa2OYlbe13HLzPpGVeJWq4LOB4CbC393ZUJWSWsAxwA7A58BjgA+nzcfB9xBaiLQVERMA6YBTJ48uZsTxZqZtUfV6dQ5ALoet7oRs8Bxy8z6SIXiVtOCTkT8pPD3jC6e8zjghIi4RtJBwNWSfg1MBt5AauPsIGBmA6Mi8aLvjVDccswyszGnKnFrtIeXfg9p1Jp9ASLioTyizUnAq4G7gT/XVaedEhHfHM18mpmVJapzZ6xqHLPMbCyqUtxqNRjB9DbSiYj4YImdTgNOq1t3JnBmG+cyM+srVWnr3O+6Hbccs8xsrKpK3GpVo/NmyrdvdrW9mVVSr++MSdoROJbUsf7EiDi6bvuywMmkSS4fBPaMiLl52xeAD5Lmf/nviDh3FLM+Ehy3zMyGUKW41aqPzqThvwQzs+roVbyQNJ7Uh+StwJ3AFZLOiIjrC7t9EHgoIl4uaS/g68Cekl4F7EVqgrUWcL6kV0TEwtF9Fd3juGVmVk5V4lZVhtE2MxshYpzaX7pkc2BORNwSEU8BpwK71+2zO1DrpP9rYDulNgu7A6dGxJMRcSswJ6dnZmZjWnXiVqnBCEZgwlCzgXHw8ht0nMaCx27oQk6sLwl62NR5bdLwxjV3Als02ycinpG0AFg9r7+s7ti1Ry6ro8txq1pWXa6dqfwae+iJziszu5GPbrSp/O3EyR2ncc8dV3acRr/0Ahkr+eja66hQ3Co76tpcujthqJnZmKAINLzRhSdIml14Pi3PtWLdMRfHLTOzJVQpbpUt6DSaeG11YBdgXeAr3cyUmdlAiUXDOWpeREzp8Mx3ARMLz1+c1zXa505JSwErkzp3ljl2kDlumZk1U5G4Vaqg02Litf+V9FPgpWXSMTMbizS8gNENVwDrSVqX9GW/F7BP3T5nAPsBlwLvAv4UESHpDODnkv6X1KlzPeDyUcv5CHPcMjNrripxqxsThv6MNHnal7qQlpnZgInh3hnr/Myp7fKBwLmkZljTI+I6SUcCsyPiDODHwE8lzQHmk4IKeb/TgOuBZ4ADBnnEtTY5bplZhVUnbnWjoPMCYLnhHJgnd3sgIj5XWHc+8BvgKxExoQv5MzMbWcNr69ylU8dZwFl16w4t/P0E8O4mxx4FHDWiGexPjltmVm0ViVtlR117Y4PVywCvAb4A/KXsCescDFwl6bcR8TdJHyG1qT4Ht582s0EQvbszZs05bpmZNVGhuFW2RmcWS3bqrA1MdxHwseGcPCIWSJoKnCTp7aRmBFvh+X3MbID0sK2zNTcLxy0zs4aqErfKFnTe1GDdE8BtEXFvJxmIiPMkXUTqnHRwRNwuaVInaZqZWeU5bpmZVVzZUdcuGuF8fAvYMyKml9k5302bCjBx4sQh9jYzG2EVuTM2SBy3zMxaqEjc6peq9oVA6Xc8IqZFxJSImDJhgvt9mlkv5bbO7S426By3zGxAVSdulR51TdL2pDbNr2TJ0WoiIl7WzYyZmQ2EYGADwFjnuGVm1kCF4lapGh1JOwNnA8sD6wM3AreTZiddBPx5pDJoZtbfAhYtan+xEeW4ZWbWTHXiVtmma18GjgN2zs+/FBHbAq8mTfZzdieZiIi5xbkH6p+bmfUzxaK2FxtxjltmZk1UJW6VLeisD5xJugsW5CZvEfFP4HBSQDEzq6aKtHUeMI5bZmbNVCRulS3oLAKeiYgAHgDWKWy7G3A7ZzOrpojhLTbSHLfMzBqpUNwqOxjBTcCk/Pds4JOSLgaeAT4NiAJFjwAAIABJREFUzO16zszMBsWA3uka4xy3zMyaqUjcKlvQOQXYIP99GHA+cGd+vhDYp8v5MuuKg5ffYOidhvCdx27oQk5sLBvUtstjXN/GLeWlE/1yb7Vf8tHp+wmw2nLju5BK586aNKXjNN55x5Udp9GNz3bp+27sOI2nX7h+F3Ji9aoSt8pOGHpc4e+/S9oQ2JE0ms35EXH9COXPzKzPRWXujA0Sxy0zs2aqE7dKz6NTFBF3Aid2OS9mZoOpIgFjkDlumZkVVCRutRyMQNL+kq6S9KikOyV9W9Iyo5U5M7O+F9WZYXoQOG6ZmQ2hQnGraY2OpH2A6cAc4A/AusAnSc02PzMquTMz63OiOm2d+53jlpnZ0KoUt1rV6BwE/A7YICL2jIjNgSOBAyQNq8eepOmSvl637nxJX5Y0V9LKhfXnSvrv4ZzHzGxUVWSG6QHguGVmVkZF4largs4rgBMiYmFh3Q+AZVl8PoJ2HAy8R9IWAJI+QrrT9lVScPpOYf2ywPeGeR4zs1FSnfkIBoDjlpnZkKoTt1oNRrAyML9uXe35qsCt7Z4sIhZImgqcJOntwJeArSIiJB0CXCXp46QZq7fME72ZmfWvYGDbLo9BjltmZkOpUNwaatS1cZKKtT7jm6wnotw7FhHnSboIuAI4OCJuz+sfl3QAcB5wUES0HZDMzHqhKm2dB4TjlpnZEKoSt1qOugZcDDxdWB7P6/9Wt/6pNs/7LWBhREyvW/920oRum7Q6WNJUSbMlzZ43b16bpzYzszGs7+PWA45bZmajolWNzhEjeN6FwGJFSUnbkiZz2xT4q6QdI+KcRgdHxDRgGsDkyZPdTMDMeqg6E68NgIGIW5s5bplZT1UnbjUt6ETESAaMxUhaEfgx8MGImCfpA8DPJW0UEQ+PVj7MzIalIgGj3zlumZmVVJG4NVTTtdHyDeCciJgFEBGXAL8Bvt3LTJmZDSkCFi1sf7FB57hlZoOpQnFrqMEIRkREzAUmFJ5/vME+nx7NPJmZDVcM6PwCVp7jlpmNJVWJW/1So2NmNqB6c2dM0mqSzpP0r/y4aoN9NpF0qaTrJF0jac/CthmSbpV0VV5adqY3M7OxojpxywUdM7NOBL1qAvB54IKIWA+4ID+v9xjwvoh4NanT/DGSVils/2xEbJKXq7qRKTMz63MVils9abpmZjZWBEEs7Enb5d2BbfPfPwFmAZ8r7hAR/yz8fbek+4E1gH+PThbNzKzfVClulSroSHof8IeIeLDBttWAXSLi5OFkwGwkfeexG3qdBRshBy+/QUfH38E93clIAMNr6zxB0uzC82l5COKyXhgRtRdxL/DCVjtL2hxYBri5sPooSYeS76xFxJNtnL+vOW4NTb3OQNYvY213Ix/deE93mjt76J1GQTdey9MvXL8LqfSHblwfncat2x23oM24VbZG5yTg9cASAQNYN2+vdMAws6qK4Vbpz4uIKa12kPT/27vvuLmqOo/jn28SWugkgBhDUSwoCEIsFJGiiKgURZoK7IIRg13ZCLgrortGxKWsWFAxsBaKK0VBqhSVGooooKIYEESkRhQIJvntH+cMDpPpfeZ+36/XfT3P3Dn3zJmZ+9zvc+8999xLgedUeerIZ7UgIiTVzGFJ6wD/CxwQ8cyYooeTgmZZ0v1dZgNHN9/8oefcMjOrqji51eyOTr0d+xWBRU3WY2Y2XiKIHg27GRGvr/WcpAckrRMR9+dA+EuNcqsA5wNHRsS1ZXWXjqotlPQt4ONdbPowcG6ZmVVToNyquaOTRzLYvGzWWyVtXFFsBWAf4M5GL2RmNrYGM0znecABwJz889zKApKWBc4GTouI71c8VwobAbsDv+p9k3vLuWVm1qSC5Fa9Mzq7AZ/KvwcVp5zKPAwc1OiFzMzGU++OjDUwBzhT0kHA3cBeAJJmAIdExMF53rbAFEkH5uUOzCPVfEfSmqQzH7cAh/S5/b3g3DIza6g4uVVvR+d4YG6u7C7gbcDNFWUWAg9ERNPXaEk6BXgwImaXzbuc9KbeEhE/zvOm5Dfxloj4RbP1m5n1VWmYzn6/bLrIfscq8+cBB+ffvw18u8byO/S0gYPR9dxyZpnZ2ClQbtXc0YmIBcACAEkbAPdHxNOtvkAVHwFukfSDiLhO0ntJfaVfA5wladP82l8CvubAMLPhFoPqAmAVepRbziwzGzPFya2mBiOIiLu79YIRsUDSTOBbknYHPglsHRH3SPo26cZA5wIbAu/u1uuamfVEMKj7EVgd3cotZ5aZjZ0C5Vaz99FZQoMhxCNiYrMvGhGXSLoSuAH4SETck586Os/bBdg+IjwqjpkNubaH6bQe6mZuObPMbLwUJ7eaHV76aJYOjCnATsBypD7RrToW2DsiTinNiIinJZ1I6uN8e60F89G1mQDTp09v46XNzLokihMYI6bbudV2ZoFzy8yGSIFyq9mua0dVmy9pIvBDcp/oFi0GqnUQXJyneu05mXSjIDbffPNhuamymZkNiR7kVtuZldvzTG5t4dwyM+uLCZ0sHBGLgS8DH+5Oc8zMRk8sWdLyZIPh3DIzK05uNdt1rZ7lgDW6UI+Z2QgqTheAMeLcMrMCK05uNTsYwbpVZi8LbEy6+c+8Vl84IuYDU6vMn0t71/yYmfXfgO5HYPV1O7ecWWY2NgqUW82e0ZlP9dFrBPweOLRbDTIzGyVBjOwp/TE3H+eWmdlSipRbze7o/CtLB8ZTwN3ADbnPs5lZ8RToyNiIcW6ZmVVToNxqdtS1uT1uh5nZiCpOX+dR4twyM6ulOLnV0mAEklYh9W+eBtwH/DIiHu9Fw8xsfK26Vee9hhY8cUdHy1+/9dYdtwEo1B2mR5Fzq7YnFnU+yvUKk9SFlli3Dcv45eO0dqy186c6ruPBDnPrBudWy5re0ZH0H8DHgJX457r7uKQvRMRne9E4M7PhF1CQvs6jxrllZlZNcXKr2VHXPg38O/AN4HTgAWBtYF/g05Im1bo5m5nZ2CtIF4BR4twyM6ujILnV7Bmd9wBfjIjDyubdBvxE0gJgJnBUl9tmZjb8IoiCBMaIcW6ZmVVToNya0GS5VYGLajx3YX7ezKyQinKH6RHj3DIzq6EoudXsGZ3rgFcCl1Z57pX5+YYknQI8GBGzy+ZdCmxKuki03AuA8yNinybbaGbWfxHE4tEMgDHn3DIzq6ZAudXsjs4HgbMlLQLO4p99nfci3atgN0nPnB2KiFqf3keAWyT9ICKuk/Re0uAga0XEM4OESNoGOJvUv9rMbGhFUJjAGDHOLTOzKoqUW83u6Nyaf87JUzkBvyx7HLXqjYgFkmYC35K0O/BJYOuKsFgHOAP414i4s8n2mZkNSHHuMD1inFtmZlUVJ7ea3dE5mi4Nyx4Rl0i6ErgB+EhE3FN6TtIypCNv34yIH3bj9czMeqpAR8ZGjHPLzKyaAuVWUzs6PRiC81hg74g4pWL+fwOP02AknHx0bSbA9OnTu9w0M7PWFCUwRolzy8ystqLkVlOjrkk6RdIGNZ5bL1+s2YrFwLM+YUnvAnYB9qvTVxqAiDg5ImZExIypU6e2+NJmZt0TESxZvLjlyXprmHNrTeeWmQ1QkXKr2eGlDwTWrPHcVOCAThohaTPgeODtEfFoJ3WZmZnh3DIzK7xmr9GB2n2dnwM82WE75uS2zJVUPv83EbF3h3WbmfVUUS7qHEHOLTOzKoqSWzV3dCTtAexRNuvTkh6qKLYC8FrgxlZeNCLmk46olR7v3MryZmZDY0D3I5C0Bmmkr/WB+cBe1c4sSFrMP0cYuycids3zNwBOB6aQtuHvjoine9/y3nFumZk1oUC5Ve+MzrqkMIB0VGwzYGFFmYXA1cDh9V7EzGycDeiizk8Al0XEHEmfyI9nVyn3ZERsVmX+54HjIuJ0SV8FDgK+0rvm9oVzy8ysCUXJrZo7OhFxAnACgKQ/ALtHxC+aex9mZsUQMbD7EewGbJd/PxW4guqBsRSlvlY7APuVLX8UI76j49wyM2usSLnV7PDSVUeuMTMzWDKYI2NrR8T9+fc/A2vXKLe8pHnAImBORJxDOu3/WEQsymXuBab1tLV95twyM6utKLnV1I6OpG0blYmIq5qpy3pr1a0O7biOBVef1IWWmNU2VutY+zdem5o35CUnR8TJ5QUkXUq6cL7Skc9qQkRIqnXh/XoRcZ+k5wM/kfRLYEE7DR4lw5xbQed3MlXjIg1NntSNWjo3dadPdlzHgxd/tuM6uvFpPLGo83vUduN76cqdcrugG+3oxvfSjXb85cJPD7wdXfteC5RbzY66dgWNP9+J7TTAzGyktX9R50MRMaN+1fH6Ws9JekDSOhFxv6R1gL/UqOO+/PMuSVcArwD+D1hN0qR8dOx5wH3tvIkhdgXOLTOzpRUot5rd0dm+yrwpwFuA1wHvb7IeM7OxEgxsmM7zSPeCmZN/nltZQNLqwBMRsVDSVGBr4Jh8JO1yYE/SCDZVlx9xzi0zsyqKlFvNXqNzZY2nfiDpOOCtwI+bqcvMbKwMaJhOUlCcKekg4G5gLwBJM4BDIuJgYCPga5KWkG4QPScibs/LzwZOl/RZ4Gbgm/1+A73k3DIzq6FAudXKDUNrOZ+0ZzWrC3WZmY2cQQRGRDwM7Fhl/jzg4Pz71cAmNZa/C3hVL9s4xJxbZlZoRcmtbuzovBho69OStCtwdMXstUnXnn0CeEtE7NlZ88zMeihgSUHuMD1GnFtmVlwFyq1mR13bv8rsZYGNSTfr+UE7Lx4R55H665VeZyrpTqeHAZPbqdPMrJ+CgXUBsDqcW2Zm1RUpt5o9ozO3xvyFwBnAhzptiKSJua6zIuJMSQd2WqeZWc8FxOLFg26FLW1ujfnOLTMrtgLlVrM7OtVuvPZURDzQxbZ8jnTqv6k7pJqZDYeB3WHa6nNumZlVVZzcanbUtbt72QhJewL7ADMiouEupqSZwEyA6dOn97JpZmb1tX/jNesh55aZWQ0Fyq1mr9F5JbADUNo6/xH4SUTc0GkDJG0EfBXYJSKq3jioUr4L68kAm2+++bDcANjMCqk4fZ1HiXPLzKyW4uRW3R0dSdOA04DtSKfny4WkK4H9I+Ledl5c0srA2cAREXF9O3WYmQ1SBCwpSGCMAueWmVl9RcqtCbWekLQacAWwGWnIzI2AFfK0EXA48HLg8ly2HYcCGwKzJN1SPgErt1mnmZkVkHPLzMzK1Tuj8wnSRnvzKn2dfwMcI+ks4Jpc9hOtvnhEzCHdJbWW/2m1TjOz/irORZ0jwLllZtZQcXKr5hkdYA9gTr0LOiPiD8Dnc1kzs+LJF3W2OllPOLfMzBopUG7VO6OzLukmaI3cmMuamRVPQCz2teVDwrllZtZIgXKr3o7O34E1mqhjdeCJ7jTHzGy0BFGYizpHgHPLzKyBIuVWvR2d64F3A+c2qGP/XNaGwIKrT+q4jlW3OnQo2mE2EgJiSTGOjI2AkcgtsfRwcK3qxhrXaRugO+144KLPdlzHOrvVu2yqOfef2/IlW0uZPKnzT3VYvttHnmp4e6iG1lh+Ysd1DMvnMQy69j4KlFv1rtE5HnibpGMlLVv5pKRlJR0L7A4c16sGmpkNuyWLo+XJesK5ZWbWhKLkVs0zOhFxsaRPAp8B9pd0CTA/P70+8AZgCnBURFzc43aamQ2lKNAdpoedc8vMrLEi5VbdG4ZGxH9Jugb4N9IRsBXyU08BVwLHRsRlvW2imdkQiyjMRZ2jwLllZtZAgXKr7o4OQERcTrq52kTSkTCAhyOi886bZmZjYFRP6Y8r55aZWX1Fya2GOzolOSD+0smLSdoVOLpi9tqk66tOBF4dEbvlsmsAtwC7R8RNnbyumVnPFKgLwKjpNLecWWY2lgqUW03v6HRDRJwHnFd6LGkq6X4GhwE/AK6RtH9EnAacBMx1YJjZMAtgSUFGrykaZ5aZjaMi5VZfd3TK5S4FZwBnRcSZed6BwGWSVgM2Ig0BamY2vArU17nInFlmNjYKlFsD29EBPkc6/T+7NCMibpP0DdIQoZtHxD8G1Tgzs2YV5cZrBefMMrOxUZTcGsiOjqQ9gX2AGeUXh0paBtgFuA94Oam/c7XlZwIzAaZPn97z9pqZ1ZKG6SzGkbGi6jSzclnnlpkNhSLlVr0bhvaEpI2ArwJ7RkTlRaJHAHcCOwFzJK1TrY6IODkiZkTEjKlTp/a2wWZm9eTAaHWy0dCNzIJn59aazi0zG6QC5VZfz+hIWhk4GzgiIq6veG4z4D3AZhHxkKQTSeGyWz/baGbWmihMF4CicWaZ2XgqTm71u+vaocCGwCxJs8rmLwMsD3wkIh7K875AGtHmnRHxnT6308ysOQFRkNFrCsiZZWbjp0C51e/hpecAc5osuxh4VW9bZGY2mvJ9W84A1gfmA3tFxKMVZbYHjiub9RJgn4g4R9Jc4HXAgvzcgRFR8xqTInJmmZl1zyByq+/X6JiZjZMg3WG61akLPgFcFhEvBC7Lj5/dtojLI2KziNgM2AF4Ari4rMhhpee9k2NmVgxFyi3v6JiZdSKCWLyk5akLdgNOzb+fCuzeoPyewI8j4oluvLiZmY2oAuWWd3TMzDo0oNFr1o6I+/PvfwbWblB+H+B7FfP+U9Ktko6TtFw3GmVmZsOvKLk1yBuGjpVVtzq04zoWXH1SF1rSuWFph9koiKDdU/pTJc0re3xyRJxcXkDSpcBzqix75LPbECGpZiPysMebABeVzT6cFDTLAieTboR5dEvvwEbaS95/bsd1/PpLnQ8yN0EdV8Gfz12qB8zI6sLHQTf+JV19+YlD0Y5u6EY77vlr5/cDXm+VZbrQks4VKbe8o2Nm1qFY0tYp/YciYkbdeiNeX+s5SQ9IWici7s+BUHmPl3J7AWdHxDNJXXZUbaGkbwEfb6HtZmY2woqSW+66ZmbWiWj9gs4uXdR5HnBA/v0AoN7h+X2pOP1furmlJJH6Sf+qG40yM7MhV6Dc8hkdM7NO5DtMD8Ac4ExJBwF3k45+IWkGcEhEHJwfrw9MB66sWP47ktYk9ZS5BTikP802M7OBKlBueUfHzKwDAd0ajaa11414GNixyvx5wMFlj+cD06qU26GX7TMzs+FUpNzq646OpF1Z+qKhtUl3mH4SmBERf8pltwW+CWwWEX/vZzvNzJrW/kWdNgKcW2Y2dgqUW33d0YmI80j98wCQNBW4EfgQac/ta8BbJU0GvgEc5LAws+HWtWE3bQg5t8xs/BQntwbWdU3SROAM4KyIOFPSBGAPSQcAmwPnR8RVg2qfmVkzImBJFCMwis65ZWbjoEi5NchrdD5HuphoNkBELJH0L8DPgMdIoWFmNvQWFyQwzLllZuOhKLk1kB0dSXuS7nY6IyIWl+ZHxO/zjYbmRcSTdZafCcwEmD59eq+ba2ZWUwAF6QFQaM4tMxsXRcqtvt9HR9JGwFeBPSOi2o2CFueppog4OSJmRMSMqVOn9qKZZmZNWxzR8mSjo9u5taZzy8wGrCi51e9R11YGzgaOiIjr+/naZma9UKQjY0Xk3DKzcVOk3Op317VDgQ2BWZJmVTz32oh4vM/tMTPrSERx+joXlHPLzMZKkXKr38NLzyHdFbVemQP70xozs+4oypGxInJumdk4Kkpu9f0aHTMzMzMzs14b5PDSZmYjLxjdizTNzKx4ipRb3tExM+tAkS7qNDOz0Vek3PKOTpcsuPqkjutYdatDh6IdZtaaogSGdcdTi4PfPvp0R3W8aPVlO27HHV/areM6Xv5vF3Vcx63HvLHjOsbpT1CDbkDWjXZ043tZ5sHfdVzHP9bcsOM61l1lmY7ruLPDv/unuhg2Rckt7+iYmXWgSKPXmJnZ6CtSbnlHx8ysQ0U5MmZmZuOhKLnlHR0zsw6kvs4FSQwzMxt5Rcot7+iYmXWgSBd1mpnZ6CtSbvV1R0fSrsDRFbPXJl3zdhPw3IrnXg7Mioiv9qF5ZmZtKcqRsaJxZpnZuCpKbvV1RycizgPOKz2WNBW4ETgsIs4sLytpNrAYmNvPNpqZtSJd1DnoVlgvOLPMbBwVKbcG1nVN0kTgDOCsKoGxI/BR4FUR8dQg2mdm1qyiHBkrMmeWmY2TouTWIK/R+Rzp9P/s8pmS1gW+A7wrIu4eRMPMzJoVwJJBN8L6wZllZmOhSLk1kB0dSXsC+wAzImJx2fzlgP8DToiIS+osPxOYCTB9+vQet9bMrJ4ozJGxouo0s3LZZ3JrnWnOLTMbpOLk1oR+v6CkjYCvAntGxF8qnj4J+CMwp14dEXFyRMyIiBlTp07tUUvNzBorjV7T6mSjoRuZBc/OrdWnTOlBS83MmlOk3Or3qGsrA2cDR0TE9RXPzQS2IfVxHtGP08yKpkj3IygaZ5aZjaMi5Va/u64dCmwIzJI0q+K5TYD7gasklc//TkR8oU/tMzNrzQgf6bKGnFlmNn4KlFv9Hl56Dk2c4jczGxWDOjIm6R3AUcBGpLMK82qU2xk4AZgIfCNvh5G0AXA6MIU0ZPK7I+LpPjR9ZDizzGwcFSm3+n6NjpnZuBlQX+dfAW8DrqpVIA+JfBLwJuClwL6SXpqf/jxwXERsCDwKHNSVVpmZ2dArSm55R8fMbARFxB0R8ZsGxV4F/C4i7spHvU4HdlPqa7UD8P1c7lRg99611szMim4QuTXI++iYmY28Ib+ocxppVLCSe4FXk077PxYRi8rmT+tz28zMbACKlFsjv6Nz8803PzR58uRGN2mbCjzU4UsNQx0Nl588+Vu9boPrcB3jUsd6HdYPwIM8fdGX4+52xrlfXlJ5/+STI+Lk8gKSLgWeU2XZIyPi3DZe04bA7bfe8tCm01arl1uj8jfUlTpW+NJwtMN1FLaOYWhDs3U4t1o08js6EbFmozKS5kXEjE5eZxjqGIY2uA7XUaQ6mhERO/ew7td3WMV9QPndKZ+X5z0MrCZpUj46VppvfdAot4Zl/XcdrqMIdQxDG7pVR7OKlFu+RsfMbHzdALxQ0gaSlgX2Ac7L9325HNgzlzsA8BkiMzMbtK7mlnd0zMxGkKQ9JN0LbAmcL+miPP+5ki4AyEe93g9cBNwBnBkRt+UqZgMflfQ7Ut/nb/b7PZiZWXEMIrdGvutak05uXGQk6hiGNrgO11GkOoZWRJwNnF1l/p+AXcoeXwBcUKXcXaTRbWz4DMv67zpcRxHqGIY2dKuOoTaI3FIM76gLZmZmZmZmbXHXNTMzMzMzGzve0bGByjeAanfZ5brZlk50+D6WGYZ2DJtO38swrR9mNh7Gabvk3Oq+cVo/xsXY7uhI6sr1R6V6Bv2HKGnlTtohaVNJXRm2UNL2krbpsD2vk7RmtNl3UtKOwKz8e9vrsaSJ7S6bl58maUIH7+O1wFc6aUOu56WSlumgHZtKemUX2jHwdSPX0ZX1w6xfupVZ5XU5t56pZ2y2S51mVq5j5HOrW5mV6xqb9cOWNpYfpKSXAwdJmtJhPVuQRoWY2MEGYYakT+Xf2/0DegtwlaSV2twgvAjYCfi0pM3aaUOFt5GG+wNoN0g/AGwHrX8ukrYHfgi8N89q6TORtKWkKyUpIhZ3EDgvAf6Hzgb1eAiYJmlSuwEmaQfSRXsvbnP5lwHbA0dJekU7dZQZ6LqRl+lo/TDrt25lVq7LubW0kd4udSuzcl0jn1tdziwY8fXD6hu7HZ18BGkr4E3AHpLW6KC6J4GFEbG4gzq2BKYBtLmxfyPweWAdqt9pttHy6wHHAD8HbgWO7MKG4UZgJYCIWNJie0rr3JPAi3IdrWzwdwaOBY4Abmtj+c2BVwALSCGsiFjSZnD8GdgQeEGHR1+mAWu3s57l9eN40o2z2gmM7YFrSDfiugk4osP1Y2DrRq6jo/XDrN+6nFng3KpmZLdLXc4sGPHc6kFmwQivH9bYWO3o5IC4irTynw/sAOzZQXA8CDxf0qYttqN8b/5nuY7lWt2oSNoJ+BzwQdJ7ekEry2dTgJeQ/pBPBX5LGxsGSZuUnSa+DlhP0uTy99rMkZ2yjcj3gdWaXS6XeyMwB5gVEccDMyQ9r8WjJxuTjtzsB/yVDoIjIh4DHgBWzss31Q5JG0l6Ya7jDuASYK38XNNtKPs8Dib9U7FiK+2X9Cbgy8AywC2k8ejvpMX1I68bpeEeB7Ju5LKlf646WT/M+qYHmQXOrVI7Bp5ZuWynudW1zILRzq1uZVauy7lVEGO1oxMRj5BuJvQ/pA3slaRTiU0Hh9Ip4g/ljfWGwDygpT38vBySlgfuA9YAVmrlSIGkXUkbg49HxGXAU8DE/FzTfwARcRMpJF4QEb8m/TG2tGHI5fYHvifpMmAu6cjFTqQjf6XXqnlkR9KbJV0s6QuS9gI2BbaRtHIzR4QkbQt8HPhARFwnaU3Sqd2Vy4985KOj9VwJ/D0i/ga8HXiUZwdH3Q2UpG0lXSTp43kD9QiwhaRJlUdgqn1P+X3cBhwj6QZJ5wCHAO+AtNFsJjQkvRX4LPDBiLie1A3h5fm5ZSrKVmvHTsB/AnuQwmKTiJgPnME//6lo2F0kB8W+wHcl/YT21o09JP0orxt70+K6kevYEfgQcGiH64dZ33Qjs8C5VaUdA8+sXEc3cqujzCq1Y9Rzq1uZletybhXI2N0wNCIulrSIdOOlmXn2dsASSedExEO1lpW0Ui67NrAX8DfgNcDmkr5I2mj/FHgiHxWpVsdGwBdzWDxB2kBPAV5GOnLXUA64bYCPRcTlefZDwGaU3UBJ0vOAByNiYcXybwR2JB39+TGwAbAFcHtE3CzpUdLRlDmSZkfELXXash7w78C7SadWlT+jrwAHABtKmk8KxW8Cp1b+kUuaDrwTOI+0c71PrmctYGdJF0TE3/OGe6nTtZLWJd0l90MRcbvSRZQPSvo16bu6I5d7R27PsRHxj7LlNwBWjIhfRcTdklaWtGVEXCNpP+C7wE8k7dBgwzYjv/cfk77To4DJwOuBHSRdSurob6QLAAAPzUlEQVRecDtwR3kbyqwC/CIi9pD0GmAF4B7S0aQPRsSJpdCo9Q+GpK2AU4CdIuLmPPtxcmCUXlfSlsC8ynZIegNwAnBIRPxa0trAS/Oyv5C0mPQdfb7e+qHUheBsYFvgi8CywOtobd3YDvgGcBrwB2BvWlg3yuo4AzgwIn7W6vphNkidZBY4t6q0Y+CZletoO7e6lVm5rpHPrW5lVq7LuVU0ETGWE6kLwI2kDeV7gB+RVuIJNcpPIR1R2yY/Xol0SvXbwJ9IR92uBy4lbfiXrVLH6sBdwFtIfWr3Ag4jbUC+DUxtot1rkPokb58fT8w/vwh8vazcgaQwWqlKHdsCR+bnv0HqyvAI8AXSiB4vyJ/FLGBag/ZsTjqStmrF/O/m5VckHQl5H/D8GnXMyJ/Bivlx6Ua1H8mfy7uqvY+y5bcAfgOskh9PyD8vIR0ZItdxK/CSimVXAf4vfy/n5N/vAPYrK7MScAXw4wafxbuAq8oeLwfsSQqQdwCfIfUd/i6wTo06NgAuqpi3aq77LGB2E+vIbqQgoLQeAm8ELigr887cludWLDspf29bl82bDRxbUW5f4GO11g/S9QS/BhYCr2xn3ch1/Ib0j9lmba4bpTqeArZodf3w5GlYJlrMrLyMc2vpegaeWblsW7lFFzOr7DVGNrfoUmblMs6tAk4Db0BP31wKjuuAV5M2sI3+qX9DXqnK/6DeDByTf18u/3xugzquB15bMf8nwPeAtZpo9xuAX1S0Y2/glPz7/vl9bdLk53BQ/uM5CvhW3kBe3ejzKFv+nNJrASvkn7OBo1r4Ls4FXl5eR/7946SjZnuXNhYttOGk/FnslD/zl9ZYdhlgKvBC0un2r5P+CXhtWZkVgekN3sN6wIUV814B/B5YPj9elnTaubzMBsDGZY9/SjriqrIN5Gqkf25OA1Zv0I71q7RjK+APZevHDXU+j9I/IaUN6wHAFWXPvzP/HVRdz/PnfROpD/2JwLsr/j5mA59q8B7K6/gSsH95Hc2sG0204yTSUd2664cnT8My0WJm5WWcW0svO/DMqtOOhrlFlzIrlxv53KLDzMplnFsFnQbegJ6/wXTE4PLyFbFB+e2AXwFb5cdbk/qmTi37Y2u0cduedDRo67I/zOXyyn0KdY7QVdRR3o43kk63Hkzqf1135S/bEE0gHam7sOy5lYDJDT6zY4BPko5K/RJ4V0WZN+fPtWo9zdRRVvbDlRuoJttwCOmU+w2UbZCb/J4/DNwL7NigXL2N/cT8Wf6UNPpMteVrHZ3bNz8/sey7WpV89K+VduTH6wGXkYamvK6VjWP+Lm/Mv++bl39ZjbJvyO1/XX58FvCZ0nvJP3fJ68YKLdRxdNn6OqGs7FLrRgvtaHv98ORpUBMtZlZeZjsKnFsMQWa10I62tks0mVm57FjnFi1kVi7j3CrwNHbX6FSKiIsk/Swq+gPXKX+FpA8AX5f0XtIRqoeBRZH7aUZeG+vUcbmkQ4GvAe+VdHVELJT0atLK3/DizlxHeTseJm34p5GOANzRYPnIP5dIugj4oKR1I+KeSBc11vMk6Q/tFaSjMM8BTpS0Ceki1UtJR5oeARa1Uce9pCN1K0bEjZFGGmm1DReR+o//g3RK/84G74ny/rIRcbykycCX8wWMT1V+r5JWIfXxfoWkW4HFpH8cNoiIayUtiYi/SXoK2Jk0OtCzRMRfJe1DCoPVSX3QHyH1h783In4qaWKua0GNdtdtRy52D2l0nunA7hFxe6PPo8w84A+S3kc6inpARNxWpR2TSN/7wRHx87Jl18y/l9br9Unf31J9xxvVUfrbkLRxpP7pS60bLbTj+bkNTa0fZsOg1czKyxQ9t4Yhs5ppR0u51Wpm5WWKkFtNZVZuh3Or6Aa9pzWsE+kI2c2kLgSnkv4426njFtKFbnWPptWpY3vSH8M2wP+ST6W3sLxIp6VvBd7cZhvKuxCcQjrqcQW5f2obdXyTdGTnBtKGr+FnU6UNl+XHTbehRr1rNHi+bheC/NkeTRNdCCrqLR2d26HJ8o3asSKpX/uL2/gM1iJtZO+kQV9gGnch2I90ncGmHdTxbtJRrym11o0m6tgHuLbVvxdPnkZ5cm49s/zAM6tGOzrOrUaZlcuMdW61klm5vHOrwNPAGzDME+loxyVUuYCzhTp2IvUrrno6tIV21Dzl3mQd/0YaqrPZ8vW6EKzSzPtpUMeK5As921x+1U4+0w7Xi9LG/vX58cRWPtOyx0eQLkhcodaGscV2TGrz/Uwi9Tdu+YJHlu5C0HKf4ip1XEPrXREr66h5jZInT+M8FTW3hiGzmqjDudWF3Ooks/Lyzq0CTaU/SKtB0ooR8fcO65gcEU8Msh2SJkabd8pWGt/+fNIp13sGUUc32tCJymEiJR1Buli41IWg1XtWlOpZI9K9NAbdjmWijaEr8zCfJ5GOVNbtQjDsdZiNi6Ln1jBkVrfq6MQ451a7mZWXHYrMcW71h3d0rC5JIp1+ngccHhHn97uObrShF1rd2I9jOyStBfyZNILPWyPd3G8k6zCz0TcMmdWtOnrBuTU8mePc6o+Gd7K1YovkadLY8G39EXZaRzfa0AvDEBYw8HY8AnyZzjbSw1KHmY24YcisbtXRC84tYHgyx7nVBz6jY03ppOtbt+roRhus+zrpQjBsdZjZeBiGzOpWHdZ9w5I5zq3e846OmZmZmZmNHXddMzMzMzOzseMdHTMzMzMzGzve0TEzMzMzs7HjHR0zMzMzMxs73tEZYpIOlBSSNhyCtqwm6ShJmzdZ/qjc9tL0mKTrJb2zx+2cL2lu2ePSZ7h+E8tOlPS+3M7HJf1N0g2SZkma2MNmd4Wk3SV9dNDtMLPicm611U7nllmPeEfHmrUa8CmgqcAosw2wJbAfcB/wbUn/2uW21XN+fv376xXKd7A+DzgB+BnwdmAP4CrgOOBcSZN629SO7Q44MMzMEueWc8sKbtj/AGz0XRcRiwAkXQzcAXwYOKUfLx4RDwIPNlH0SGAXYPeIOLds/iWSrgLOyWU+3f1WVpdDbFEMcAx4SctFxMJBvb6Z2QA4t9rk3LJh4zM6I0bSFZJ+Jun1km6S9ISkX0nao6Jc6RT8JpIuz+Xul3S0pAll5aqeIi8tn39fH/hDfurrZaf1D2yl7Tk4bgae6dIg6f2SrpH0SO4mcK2kN1e0Zbv8ettVzG94er/JMsuRQuyCirAotftc4MfAh3PZ8ja9XdJcSY9K+quk70iaUlH/JEmHS/q1pIWS/iTpi5KWLyuzfq5vlqRjJP0JWAisJmlNSV+T9Nv8Pf5R0nclTStbfi5wADCt7PuZX/b8iyWdnT/jJ/PnvHNFO0vrzMaSLpL0N+DMWp+bmVkznFvPmu/c+ufyc3FuWY95R2c0vYB0qvq/gbeRTm+fpep9os8BLiWdHv4u8O/Af7T4evfn1wH4HOmU+pak0+ut2gB4rOzx+sA3gHcAewPzgB9Vbsx6bAtgVVIXgFrOI3WDqOwCcTwQwL6kI2e7At+vKPNt4JOkz//NpM/wIOA7VV7nSOBFwExSF4SngDXyz8OBnYHDgBcCPy8Lnc8AF5COApa+nz0AJD2X1K1hU+D9wF6k7+B8SW+q0oZzgSvzezmu5idiZtY851Z3ObeezbllVbnr2miaCmwbEXcCSLqJtFHfC/ivirJfj4g5+feLJa0CfEzS8RHxGE2IiIWSbs4P74qIa1to60RJkDZ67wNmkMKuVPfHS7/nI3aXkTaY7wMubOF1OjE9/5xfp0zpuenANWXzb4uIf8m/XyjpEVJ/7h0j4jJJryUF4QERcVoud2lZuc0i4pay+h4A9qg47f8b4EOlB0oXmP4cuAd4E3B2RPxe0oPA01W+n48CqwNbRsTvch0XALcD/0k66lfuxIg4ATOz7nFudZdz69mcW1aVz+iMpjtLYQEQEX8B/gKsW6Vs5Snc04GVgI1717xneQr4B2lDeATpSNInSk9K2kLSjyQ9ACzKZd8AvLhP7etU5ed7FrCEdGQK0pGsp4Hv564Ak5QuDr04P79txfLnVOvbrDSqzi/yaflFpLCA5j6nbYFrS2EBEBGLge8Bm+V/Isqd3USdZmatcG4ND+eWFYbP6IymR6rMWwgsX2X+AzUeT6ss2COvARYDjwL3RMQ/Sk9Imk46EnY78AHSRnAR6XT2Rn1qH8C9+ef6dcqUnvtjxfxnfb4R8bSkR/nn57sWsCzw9xr1Tql4vNQoO5I+AJxI6vJxGOmznABcS/XvvNIapD7mlf4MiHTU7K/12mBm1iHnVnc5t5xb1gTv6Iy/tYG7Kh5DGjIT0pErSBu1cpUbsnbdWBq9poqdSX2M94qI0kYbSZMryvW6jfNIG8xdga/VKLMrsAC4qWL+2uUPJC1L2gCXPt+HSe1/bY16/1TxuNpINfsAl0XEx8peZ4Ma9VXzCPCcKvOfk1/v0SbaYGbWL86txpxbjdtg5q5rBbBXxeN9gL8Bv8yP784/n+kSkE9R71SxXGmoxhW62LZSMJQfLXsRsHVFuaXamL2ZLsjDUJ4I7CJpt8rn87w3ASdUGbKy8vN9B+nvqtQf+kLS0atVI2JelakyMKqZTNlnlP1LlXILqf79XAm8pnwEn9xfem/g5oj4a5VlzMwGxbnVgHPLuWXN8Rmd8feefLHkDcAbgYOBoyJiQX7+BuD3wBdyuYXALGC5inoeIB3l2UfSraRT2n+IiIc7aNulpFP+p0n6IrAOabz/eyjbCY+I+yVdCRwu6SFSv+53Ac/v4LUrHU264PRMSSeRLnQM0tG7D5A2/J+tstzLJH2L1If8RaSLJK+IiMty26+Q9D1SX+f/Bq4n9YVen3T/g9kR8dsGbbsQmC3piLz8DsCeVcrdDqwh6X2ko31PRcQvSSPQHEi6t8KnSEcBZ+X2diV0zcy6yLnVHOeWWSMR4WlIJ9IfeQAbls27AvhZlbLzgbllj4/Ky24MXA48Serb+hlgQsWyL8v1/o20sf5oafmKcruTNkr/yHUfWKftpdef1OA97gX8mnSa/DbSkbu5wPyKcs8DfkgaXvLPpFF6Ds6vsX6dz+HAyjJ12jIJOJQUon/P0zzS0JaTKspul+t9W27vY8DjpKE4p1aUnUAafeYX+X0uyL8fQzpiBilAAji4SrtWAL5CGoLzceBHpOFOgxT+pXIrki7UfDQ/N7/suReThmxdkNtwLbBzO9+ZJ0+ePNWacG6Vl3NuObc8DXhShLs1jiNJRwGfApaJ2n2NrU1KN4G7HHhDRFw64OaYmY0851ZvObesiHyNjpmZmZmZjR3v6JiZmZmZ2dhx1zUzMzMzMxs7PqNjZmZmZmZjxzs6ZmZmZmY2dryjY2ZmZmZmY8c7OmZmZmZmNna8o2NmZmZmZmPHOzpmZmZmZjZ2/h8BxN0VXEZ2CwAAAABJRU5ErkJggg==\n",
      "text/plain": [
       "<Figure size 864x360 with 4 Axes>"
      ]
     },
     "metadata": {},
     "output_type": "display_data"
    }
   ],
   "source": [
    "from forest.benchmarking.plotting.state_process import plot_pauli_transfer_matrix\n",
    "from forest.benchmarking.operator_tools import choi2pauli_liouville, kraus2pauli_liouville\n",
    "\n",
    "\n",
    "fig, (ax1, ax2) = plt.subplots(1, 2, figsize=(12,5))\n",
    "title_res = f\"Estimated via DFE data using MLE \\n\" f\"DFE Fidelity = {np.round(nfid_est, 5)} ± {np.round(nfid_std_err, 6)}\"\n",
    "plot_pauli_transfer_matrix(np.real(kraus2pauli_liouville(U_ideal)), ax1, title='Ideal')\n",
    "plot_pauli_transfer_matrix(np.real(choi2pauli_liouville(choi_mle_est)), ax2, title=title_res)\n",
    "plt.tight_layout()"
   ]
  },
  {
   "cell_type": "markdown",
   "metadata": {},
   "source": [
    "## State fidelity between $\\left|1\\right\\rangle$ and $|\\theta\\rangle = R_y(\\theta)\\left|1\\right\\rangle$\n",
    "\n",
    "\n",
    "In this section we check that state DFE is working correctly by comparing with an analytical calculation. \n",
    "Essentially we would like to prepare $|1\\rangle$ but we simulate an incorrect preparation $|\\theta\\rangle = R_y(\\theta)|1\\rangle$. The fidelity in that case is\n",
    "$$\n",
    "\\begin{align}\n",
    "F\\big(|1\\rangle, |\\theta\\rangle \\big) &= |\\langle 1|R_y(\\theta) |1\\rangle |^2\\\\\n",
    "&= \\cos^2(\\theta/2)\\\\\n",
    "&= \\frac{1}{2} \\big (1 +\\cos(\\theta) \\big). \n",
    "\\end{align}\n",
    "$$\n",
    "\n",
    "So the point of this section is to try to \"experimentally\" plot the fidelity expression as a function of $\\theta$."
   ]
  },
  {
   "cell_type": "code",
   "execution_count": 20,
   "metadata": {},
   "outputs": [],
   "source": [
    "qubit = 0\n",
    "ideal_prep_program = Program(X(qubit))\n",
    "\n",
    "# generate state dfe experiment to estimate fidelity to |1 >\n",
    "experiment = generate_exhaustive_state_dfe_experiment(ideal_prep_program, [qubit], bm)"
   ]
  },
  {
   "cell_type": "markdown",
   "metadata": {},
   "source": [
    "To simulate the error we will modify the ideal program in the experiment to be `RY(theta, 0) X(0)` for various angles $\\theta$; this is the case of unitary rotation error occuring after our ideal preparation `X(0)`.\n",
    "\n",
    "Of course, for characterizing the actual noise on a real QPU our program would simply remain `X(0)` since this is the state preparation we hope will prepare the state $|1 \\rangle$ but which in practice will be affected by noise. Here we must append our own noise `RY(theta)` to the program for the purposes of simulation."
   ]
  },
  {
   "cell_type": "code",
   "execution_count": 21,
   "metadata": {},
   "outputs": [],
   "source": [
    "points = 10\n",
    "res = []\n",
    "res_std_err = []\n",
    "\n",
    "\n",
    "# loop over different angles\n",
    "for theta in np.linspace(0, np.pi, points):\n",
    "    # reuse the same experiment object but modify its program\n",
    "    # field to do the \"noisy\" program\n",
    "    experiment.program = ideal_prep_program + RY(theta, qubit)\n",
    "    ry_state_data = acquire_dfe_data(qvm, experiment, num_shots=1000)\n",
    "    fid_est, fid_std_err = estimate_dfe(ry_state_data, 'state')\n",
    "    res.append(fid_est)\n",
    "    res_std_err.append(2*fid_std_err)"
   ]
  },
  {
   "cell_type": "code",
   "execution_count": 22,
   "metadata": {},
   "outputs": [
    {
     "data": {
      "image/png": "iVBORw0KGgoAAAANSUhEUgAAAYIAAAEaCAYAAAAcz1CnAAAABHNCSVQICAgIfAhkiAAAAAlwSFlzAAALEgAACxIB0t1+/AAAADh0RVh0U29mdHdhcmUAbWF0cGxvdGxpYiB2ZXJzaW9uMy4xLjAsIGh0dHA6Ly9tYXRwbG90bGliLm9yZy+17YcXAAAgAElEQVR4nO3deXhU5fn/8fedSUJAwiJEUMKqUAirJmIUF1wLiKACAgKCFtG6oLbVWvVrqa2t1tafYq2CymoURFHBpW6AqBAgUUBBEIwgUZYQdtkScv/+OCcwhCwTyOTMcr+uay5mznnmzGdmwtxzznnmeURVMcYYE71ivA5gjDHGW1YIjDEmylkhMMaYKGeFwBhjopwVAmOMiXJWCIwxJspZITDGmChnhcAcQ0R+JSJLRWS3iIwWkRUi0r2c9pNE5G8BbnudiFzmXi93u5XMfHi7kUhExojIGK9zlKYy738lt/sPEbk7wLaLRaR9iWUh+5qFGisEIUJEzheRBSKyU0S2icgXInK2u65SH3JV8KF4HzBXVRNVdayqtlfVeSewvVL5b9fLD/JwLCIicoeIZInIARGZVGLdDyKS7FG0o4hIfRFREdkjIntFZL2I/CaA+yUBNwDjSiw/0/2/sdf98G/mrvoX8EgF2wyL18wLVghCgIjUAd4BngFOBpoAfwEOeBSpObDCo8c2gfkZ+BswoZR1s4E+1RunTF2ArapaW1VrAX8CxolIwwruNwJ4T1X3FS9wP6jfAx4HGgA5wEPu6lnAxSLSuJxthstrVu2sEISGNgCq+qqqHlLVfar6oaouF5GpQDNgtvut6j4AEblfRL53D9+sFJFr3OVltT9NRN4QkTz328/o0oKIyBzgYuA/7v3blPzG7H4r+9J97OlAgt+6gB7HbbtORC4rLbOI3Csib5RoP1ZEni7ndTzbfS22i8hEEakwVxmPfaOIzPa77xoRmeF3e4OIdKnouZa33n3ufxCR5e5e4HT/vBVR1Zmq+haQX8rqWcDV5d2/rL+fQLKV9/6Xogvwpd/tTwEfUL+Cp9jTbevv38ALqjrLLRDTgLMBVHU/kA38uqwNnuhrFtFU1S4eX4A6OH+ck3H+A9QvsX4dcFmJZQOA03CK+UDgF+DU0tq7bbKBh4F4oBXOt6lfl5FnHjCytMd3778euAeIA/oDBTjftCp8nBLbKvW6e/tU9znVc2/HAluA1DIyrwO+AZri7FV9AfwtkOdfymO3Ana49zvNfb65fuu2B7DNQB5zsbv9k4FvgVvL+RsZA4wpZfnfgEkllsW5r1XdcrZX0d9PqdnKe//LeJwpwN/d6/Xc21mAVPB/Ig84u8T/kf1AM79l1wIL/W6PBZ4M1msWyRfbIwgBqroLOB9Q4AUgT0RmiUijcu4zQ1V/VtUiVZ0OrAG6ltH8bCBJVR9R1YOqmuM+zqDjiJuO85/mKVUtUNXXgSVV/TiquhGYj/OBBdAD5xBDdjl3+4+qblDVbcCjwODjyeWu343zbfZC4APgZxFpC1wEfBbANgN5zLHue7gN59BElwBfnnKpagHwCc6XirLaVPT3U1a28t7/0nQB7hKRXTgF9BSgh7qfvuWoh/MeFLvUfdzlIrJDRHYAGThFqdhu936VFshrFslivQ5gHKr6Lc5xUdwPnJeBpzjyYXYUEbkB+B3Qwl1UGyjruGtz4DT3P08xH84HWmWdBvxU4j9y8X/GqnwccPaQfovzAToUmFpB+w0lMp12Ark+BboDZ7jXd+AUgXPd2xVtM5DH3OR3fa9f3qqwHOiIc/jkGAH8/ZSVrbz3v+Rj1ADaAW1V9XsR6Qe8hLMHUZHtQKLf7RbALFX1P4T1HvA/vzaJOO/T8Sr3NYtktkcQglR1FTAJ6FC8yH+9iDTH+XC8A2igqvVwDotIae1xPiB/UNV6fpdEVe11HPE2Ak1ERPyWFffcOJHHKe0b4ltAJxHpAPTG+QZYnqYlMv0cYK7SHru4EFzgXv8UpxBc5F6vaJtV+ZofjyuAD0tbEcDfT3nKe/9L6oBzOCcHQFXfAH4E+vll6SVuF08ROVlE3nVXLcc9d+aqgVOQiu/XEkjDObZfrB2wLIDnUJYyX7NIZ4UgBIhIWxH5fXH3NRFpirMnkOk22YxzjLnYSTgfXnlu+xs5UjRKa78Y2C0ifxSRmiLiE5EO4nZPraSFQCEwWkTiRORajhxSOJHHKZkZdU4Avg68AixW1R8r2MbtIpIsIicDDwLTA8x1zGPjfNhfDNRU1Vycb/I9cHqrfBXANqvyNT+GiMS6J3B9gE9EEkQk1l1XH+dD8fMy7l7R3095ynv/SzoTWFFi7+E9ju6dk+W2A6dH0WN+7S7ya7cEuMg9Ad8U52/iQffQFe5rkQp8VFbwE3zNIpoVgtCwGzgHWCQiv+AUgG+A37vr/wE85B4b/YOqrsTpQbEQ50OsI87JUcpofwjnG3UX4AdgK/AiULeyQVX1IM5JuhHANpwTjTPddSfyOEdl9ls+2X1+FR0WAufD4UOcb6Df45wUDCTXMY+tqt8Be3AP5bjncXKAL9Tp2VXuNqvyNS/DQ8A+4H6cw2b7ONKV8krgAzfDMQL4+ylTee9/KbrgfLP39z/g8uJeSKq6BWjgfri3UNXiQ2dTgF4iUtO9PQeni/V3OB/WU1X1Bb/tXgXMU9WfKdtxv2aRTio+Z2OMd8T5wdAqoLH7YRyVig+fqOqYANrOAF5R1TeDHKtKiNNN2Af8n6p+7bf878AWVX0qgG0sAn6jqt/4LRsDkfmaVTU7WWxClojE4JzQnBbNReA47CW8jnVnA7/yLwIAqvpAoBtQ1XNOMEO4vWZVygqBCUkichLOYYv1OMfmo928QBuq6vAg5giGTsAfg7DdeYE2DMPXrErZoSFjjCfEGQ5iPM6x+We9zhPNrBAYY0yUs15DxhgT5cLuHEHDhg21RYsWXscwxpiwkp2dvVVVk0pbF3aFoEWLFmRlZXkdwxhjwoqIlDoUCNihIWOMiXpWCIwxJspZITDGmCgXducIjDHhraCggNzcXPbv3+91lIiUkJBAcnIycXFxAd/HCoExplrl5uaSmJhIixYtOHo0a3OiVJX8/Hxyc3Np2bJlwPcL2qEhEZkgIltE5Jsy1os4c9CudedGPStYWYwxoWP//v00aNDAikAQiAgNGjSo9N5WMM8RTKL8MWJ6Aq3dyyjguSBmIXv9dp6du5bs9duD+TDGmABYEQie43ltg3ZoSFXni0iLcpr0Baa4k1Zkikg9ETnVnau2SmWv386QFxZwsFCJ9wkZg1qQ2r4dxNi5cmOM8fIcQROOnmM21112TCEQkVE4ew00a1bWrHhly8zJ52ChUoRQcOgQmdMfI7XWHEhqC43aO5dTUpx/a518fM/GGBMW8vPzufTSSwHYtGkTPp+PpKQk1q1bx2mnncbKlSs9Tlj9wuJksaqOxxmlkLS0tEqPkpfeqgHxcT4KCouI8/lIv/DXUHgqbFkJ386GLycfaVy7MTRKOVIYTklxCkZcQpU9H2OMdxo0aMDSpUsBGDNmDLVr1+YPf/gD69ato3fv3lX+eIWFhcTGhvZHrZfpfuLoycaT3WVVLrV5fTJGppOZk096qwakNq9/ZKUq7NkMm1c4hWHzCuey+AU4dMBpIz5ocPrRxaFRCtRrYYeXjIkghw4d4uabb2bBggU0adKEt99+m5o1a/L9999z++23k5eXR61atXjhhRdo27Yt69at46abbmLr1q0kJSUxceJEmjVrxogRI0hISOCrr76iW7duzJ49mwULFpCUlERRURFt2rRh4cKFJCWVOvRPtfOyEMwC7hCRaTjz9e4MxvmBYqnN6x9dAIqJQGJj53LGpUeWHyqEbTmwZQVsXukUiY3LYOXbOPN+A3EnwSlt3cLQwd2TaA8nNQjW0zAmsrx/P2z6uuJ2ldG4I/R87LjuumbNGl599VVeeOEFrrvuOt544w2GDh3KqFGjeP7552ndujWLFi3itttuY86cOdx5550MHz6c4cOHM2HCBEaPHs1bb70FON1kFyxYgM/no27dumRkZHD33Xfz8ccf07lz55ApAhDEQiAirwLdgYYikgv8GYgDUNXngfeAXsBanGnibgxWluPii4WkNs6l/TVHlh/YA3mrjt6DWP0efOU3t3rtRsfuPSS1hbiaxz6OMSZktGzZki5dugCQmprKunXr2LNnDwsWLGDAgAGH2x044BwtWLhwITNnzgRg2LBh3HfffYfbDBgwAJ/PB8BNN91E3759ufvuu5kwYQI33hhaH3fB7DU0uIL1CtwerMcPmhq1ITnNuRRThT1bjt572PwNLHkRCt3+vBIDJ59O9kkXkBl7NundLiH19MbePAdjQsVxfnMPlho1ahy+7vP52LdvH0VFRdSrV+/weYVAnXTSSYevN23alEaNGjFnzhwWL15MRkZGlWWuCqF9BiNciEBiI+dy+iVHlhcdcg4vuXsP2Tmbuf67CynAR/zKhWRcuIPUywfbiWhjQlidOnVo2bIlM2bMYMCAAagqy5cvp3Pnzpx33nlMmzaNYcOGkZGRwQUXXFDmdkaOHMnQoUMZNmzY4T2FUGFnOoMpxgcNW0P7q+HiB8hsdScHiKcIHwXEkrlgDow9091zOOB1WmNMGTIyMnjppZfo3Lkz7du35+233wbgmWeeYeLEiXTq1ImpU6fy9NNPl7mNPn36sGfPnpA7LARhOGdxWlqahuvENNnrtzPg+QUUKSTExZDRqwapKx+HDZlQtylc+AfoMgR8gQ8WZUy4+fbbb2nXrp3XMapdVlYW99xzD5999lnQH6u011hEslU1rbT2dmioGqU2r8+MW887uhtr+sWQMxfmPAqz74LPnoSL7oNOg5wT1saYsPfYY4/x3HPPhdy5gWK2RxAqVGHtxzD3Ufj5K6jfErrfDx36W0EwESVa9wiqU2X3COwcQagQgdaXw81zYfA0p3fSm7fAf8+B5TOcE8/GGBMEVghCjQj8qifc8hkMfBl8NWDmSPjvufDNTCgq8jqhMSbCWCEIVSLQ7iq49XMYMMm5/fqN8Hw3WDnLCoIxpspYIQh1MTHOL5t/uwD6vQSHCuC1YTD+Qlj1nnNuwZgIN3DcQgaOW+h1jIhlhSBcxPigY3+4fRFcMx4O/gLTBsP47vDdh1YQjKmERx99lPbt29OpUye6dOnCokWLGDlyZJUNQd2iRQu2bt1abpu///3vR90+77zzquSxj4cVgnAT44POA+H2JdD3v7BvO7wyAF68zOl1ZAXBmHItXLiQd955hy+//JLly5fz8ccf07RpU1588UVSUlKqLUfJQrBgwYJqe+ySrBCEK18snDkE7syGq8Y6Q2m/3A8m/Bpy5llBMBFl9/4Cftqxr0qmmt24cSMNGzY8PK5Qw4YNOe200+jevTvFXdNr167NvffeS/v27bnssstYvHgx3bt3p1WrVsyaNQuASZMmcccddxzebu/evZk3b94xj3f11VeTmppK+/btGT9+PAD3338/+/bto0uXLgwZMuTwY4IzAf29995Lhw4d6NixI9OnTwdg3rx5dO/enf79+9O2bVuGDBlCVXX/t0IQ7nxxkDoc7vwSrnwSdubClL4w6UpY97nX6Yw5Ydnrt7Nq025yt+9jyIuZJ1wMrrjiCjZs2ECbNm247bbb+PTTT49p88svv3DJJZewYsUKEhMTeeihh/joo4948803efjhhyv1eBMmTCA7O5usrCzGjh1Lfn4+jz32GDVr1mTp0qXH/Mhs5syZLF26lGXLlvHxxx9z7733snGjM0L/V199xVNPPcXKlSvJycnhiy++OP4Xwo8VgkgRGw9n/8YpCD2fgPzvnWIw+Sr4MdPrdMYct8ycfIrcL74FhUVk5uSf0PZq165NdnY248ePJykpiYEDBzJp0qSj2sTHx9OjRw8AOnbsyEUXXURcXBwdO3Zk3bp1lXq8sWPH0rlzZ9LT09mwYQNr1qwpt/3nn3/O4MGD8fl8NGrUiIsuuoglS5YA0LVrV5KTk4mJiaFLly6VzlIW+8lqpIlLgHNGwVnDIGsifP6kc7jo9Eug+wPQ9GwAej09n137C3l60JmlT9hjTIhIb9WAGIEihbjYGNJbnfjETz6fj+7du9O9e3c6duzI5MmTj1ofFxeHiAAQExNz+DBSTEwMhYWFAMTGxlLk1417//79xzzOvHnz+Pjjj1m4cCG1atWie/fupbYLVMlhsouznCjbI4hUcTXh3NvgrmVw+V+d2dVeugwyBpCdlVmlu9rGBFNq8/q0bZxIcv2aZIxMP+EvLqtXrz7qW/nSpUtp3rx5pbfTokULli5dSlFRERs2bGDx4sXHtNm5cyf169enVq1arFq1iszMI3vncXFxFBQUHHOfCy64gOnTp3Po0CHy8vKYP38+Xbt2rXS+yrBCEOniT4Juo+Gu5XDZGMhdQuZbz4I632SqYlfbmGBLTIijSb2aVbL3umfPHoYPH05KSgqdOnVi5cqVjBkzptLb6datGy1btiQlJYXRo0dz1llnHdOmR48eFBYW0q5dO+6//37S09MPrxs1ahSdOnU6fLK42DXXXEOnTp3o3Lkzl1xyCf/85z9p3Di4k1jZoHPRZv8usj+YwpCFTSjAR5wvhoxR3ezwkKk2xzPoXPGPyabfcm4wIkUcG4balC+hDql976BTzru02zGPPjqX1K8vhCb/gNgaFd/fGA9YAQguKwRR6rV7roRDv4ZP/gILxsLGpTBgMtRr6nU0Y0w1s3ME0cwXC1f8Fa6bCnnfwbgL4fu5XqcyUSDcDkmHk+N5ba0QGEjpA6PmQu1G8PK1MP9fNrqpCZqEhATy8/OtGASBqpKfn09CQkKl7meHhoyjYWsY+bEzXeacv0JuFlzzPNSs53UyE2GSk5PJzc0lLy/P6ygRKSEhgeTk5ErdxwqBOaJGbej3IjTtCh884IxsOnAqNO7odTITQeLi4mjZsqXXMYwfOzRkjiYC59wCI96Dwv3OqKZLX/U6lTEmiKwQmNI1OwdumQ/JZ8Nbt8I790DhAa9TGWOCwAqBKVvtU2DYW3DeaMiaABN7wo4NXqcyxlQxKwSmfNbF1JiIZ4XABCalD4ya53QxnXoNzH/CupgaEyGsEJjANTwDbv4EOvSDOX+DadfDvh1epzLGnCArBKZy4k9yupj2/Ces/QjGXwSbvvY6lTHmBAS1EIhIDxFZLSJrReT+UtY3E5G5IvKViCwXkV7BzGOqyFFdTA9YF1NjwlzQCoGI+IBngZ5ACjBYRFJKNHsIeE1VzwQGAf8NVh4TBNbF1JiIEMw9gq7AWlXNUdWDwDSgb4k2CtRxr9cFfg5iHhMMxV1Mu91lXUyNCVPBLARNAP9PhFx3mb8xwFARyQXeA+4sbUMiMkpEskQky8YnCUG+WLj8ERj4sl8X0zlepzLGBMjrk8WDgUmqmgz0AqaKyDGZVHW8qqapalpSUlK1hzQBaneV08U0sTFMvda6mBoTJoJZCH4C/Gc5SXaX+fsN8BqAqi4EEoCGQcxkgq3hGc4oph37WxdTY8JEMAvBEqC1iLQUkXick8GzSrT5EbgUQETa4RQCO/YT7uJPgmtfgJ5PWBdTY8JA0AqBqhYCdwAfAN/i9A5aISKPiEgft9nvgZtFZBnwKjBCbbaKyCAC54yCG9/362L6yjHNBo5beHhicmOMN4I6H4GqvodzEth/2cN+11cC3YKZwXisaVe45TN4/UZ467ewYTH0fBxiawCwe38Bu/YXkr1+O6nN63sc1pjo5PXJYhMNaie5XUzvhuyJMKEH7NhA9vrtrNq0m9zt+xjyYibZ67d7ndSYqGSFwFQPXyxc/hcYmAH5a2HchWRmLabIPRBYUFhEZk6+txmNiVJWCEz1atcbbp4LiY1JX/YgcRwCIC42hvRWDTwOZ0x0skJgqp/bxTS1cxemxT/CdQmLybgpzc4RGOMRKwTGG24X09V1z+efPEVq5l1QsN/rVMZEJSsExjsiXP/7p5zfG6x+F14dBAf3ep3KmKhjhcB475xR0PdZ+OFTeLkf7N/ldSJjoooVAhMazhzqTHiTuxim9IG927xOZEzUsEJgQkeHfs4IpptXwqTesGeL14mMiQpWCExo+VVPuH46bP/BmdtgZ67XiYyJeFYITOg5/WIYOtPZI5jQE7bleJ3ImIhmhcCEpubnwvBZcHA3TOwFeau9TmRMxLJCYELXaWfCiPeg6JBzmGjjcq8TGRORrBCY0NYoBW76H8TWhMm9YcMSrxMZE3GsEJjQ1+B0uOl9qHkyTOkLP3zmdSJjIooVAhMe6jVz9gzqNYWM/rDmI68TGRMxrBCY8JHY2Dln0LANvDoYVr7tdSJjIoIVAhNeTmoAw2c7J5JnjIBl07xOZEzYs0Jgwk/NejDsTWjeDd68FbImeJ3ImLBmhcCEpxq1YcgMaH0FvHMPLPiP14mMCVtWCEz4iqvpjE2U0hc+fBDmPQ6qXqcyJuzEeh3AmBMSGw/9JkDcnTDv73BwD1z+CIh4ncyYsGGFwIQ/X6wzn0FcTVgwFgr2OpPdxNgOrzGBsEJgIkNMDFz5b4ivBQuecWY66/OMUySMMeWy/yUmcojA5X+F+ETnMFHBXrj2BefwkTGmTFYITGQRge5/dPYMPnwICvbBdVMgLsHrZMaELDuIaiLTeXfClU/Cmg/glQFwYI/XiYwJWVYITOQ6+zdw9fOw7nN4+VrYt8PrRMaEJCsEJrJ1GQwDJsFPX8KUPvBLvteJjAk5VghM5EvpC4NecWY5m9QLdm/yOpExISWohUBEeojIahFZKyL3l9HmOhFZKSIrROSVYOYxUazNFc6QFDs2wIQesONHrxMZEzKCVghExAc8C/QEUoDBIpJSok1r4E9AN1VtD9wdrDzG0PJCuOEt2LsNJvSE/O8Prxo4biEDxy30MJwx3gnmHkFXYK2q5qjqQWAa0LdEm5uBZ1V1O4CqbgliHmOgaVcYMRsK9zl7BptXep3IGM8FsxA0ATb43c51l/lrA7QRkS9EJFNEepS2IREZJSJZIpKVl5cXpLgmapza2ZngRmJg0pXw81fs3l/ATzv2kb1+u9fpjKl2Xp8sjgVaA92BwcALIlKvZCNVHa+qaaqalpSUVM0RTUQ6pa0zD3J8bbJfuovVm3aSu30fQ17MtGJgok4wC8FPQFO/28nuMn+5wCxVLVDVH4DvcAqDMcF3ciu46X0yY85C3eGrCwqLyMyxLqYmugSzECwBWotISxGJBwYBs0q0eQtnbwARaYhzqCgniJmMOVrdZNKvvZM4DuHjEHE+SG/VwOtUxlSrgAqBiHSs7IZVtRC4A/gA+BZ4TVVXiMgjItLHbfYBkC8iK4G5wL2qal/HTLVKbXc6nRvFMzLuQzLi/0GqrPY6kjHVSjSAGZ1E5DOgBjAJyFDVnUHOVaa0tDTNysry6uFNhBo4biH1DuUz7tCfnR+cDXvT6WFkTIQQkWxVTSttXUB7BKp6ATAE55h/toi8IiKXV2FGYzy3w9cAhs+Gk5Lg5X6Qm+11JGOqRUB7BIcbOz8SuxoYC+wCBHhAVWcGJ96xbI/ABN3OXJjYyxmkbvjbcNqZXicy5oSd8B6BiHQSkf+Hc6z/EuAqVW3nXv9/VZbUmFBQNxlGvAM168KUq2HjMq8TGRNUgfYaegb4Euisqrer6pcAqvoz8FCwwhnjmXrNYPg7UCMRpvSFTV97nciYoAm0ELypqlNVdV/xAhG5C0BVpwYlmTFeq98chs+CuFowuQ9sXuF1ImOCItBCcEMpy0ZUYQ5jQtPJrZwTyLE1nGKwZZXXiYypcuUWAhEZLCKzgZYiMsvvMhfYVj0RjfFYg9OdYhDjg8lXQd53XicypkpVNHn9AmAj0BD4t9/y3cDyYIUyJuQ0bO2cM5h0pVMMRrwLDc/wOpUxVaLcPQJVXa+q81T1XFX91O/ypfvLYWOiR1Ib55xBUSFM7n3UfAbGhLOKDg197v67W0R2+V12i8iu6oloTAg5pZ1TDAoPOHsG237wOpExJ6yiPYLz3X8TVbWO3yVRVetUT0RjQkyj9k4xKNjrFIPt671OZMwJqWiP4OTyLtUV0piQ07gj3PA2HNjlHCbasaHi+xgToio6WZwNKM5QEiUp0KrKExkTLk7tDMPecn59PLm3cwK5brLXqYyptIoODbVU1VbuvyUvVgSMaXKWM1Lp3m3OYaJdP3udyJhKC3SsIRGRoSLyf+7tZiJiY/QaA5CcCkPfgD1bnGKwe5PXiYyplEB/Wfxf4Fzgevf2buDZoCQyJhw17eoUg10bnWKwZ4vXiYwJWKCF4BxVvR3YD6Cq24H4oKUyJhw1S4chM5xhrCdfBXvyvE5kTEACLQQF7lwECiAiSUBR0FIZE65adIPrX3O6lE7pC7/YzKsm9AVaCMYCbwKniMijwOfA34OWyphw1vICuH4abPveKQZ7bVguE9oCnaoyA7gP+AfO2ENXq+qMYAYzJqy16g6DXoGt3znFYN92rxMZU6aAf1AGbAFeBV4BNtsPyoypwBmXwqAMyFsFU69xpr40JgRVtEeQDWS5/+YB3wFr3Os2s7cxFWl9OVw3FTZ9Ay9fC/t3ep3ImGME9IMy4GOceYobqmoDoDfwYXUENCbs/aoHXDfZmfv45f5wYLfXiYw5SqAni9NV9b3iG6r6PnBecCIZE4HaXgn9J8JP2W4x2ON1ImMOC7QQ/CwiD4lIC/fyIGC/pTemMlL6QP+XIHcJvHIdHPzF60TGAIEXgsFAEk4X0jeBU9xlxpjKaH8NXDseflwIrwyEg3u9TmRMhaOPAqCq24C7gpzFmOjQsT9oEcwcBdMGw+BpEFfT61QmipVbCETkKVW9253AXkuuV9U+QUtmTCTrdB0UHYK3fgvTrodBrzJwwlcATL/lXI/DmWhT0R7BVPfffwU7iDFRp8tg0EPw9u0wfSixeieFYkN4mepXUSHIA1DVT6shizHR58yhUFQIs+/iSl8tno8bRvb67aQ2r+91MhNFKjpZ/FbxFRF5I8hZjIlOqSPITn+GR365mtwd+xnyYibZ621IClN9KioE/lNUVnpGMhHpISKrRWStiNxfTrt+IqIiklbZxzAmEmTWOI8DxIifWDIAABD3SURBVFNEDAUFhWSuscltTPWpqBBoGdcr5A5b/SzQE0gBBotISintEnF6JC2qzPaNiSTprRogIghKHAWkr/mX/QLZVJuKCkFnEdklIruBTu71XSKyW0R2VXDfrsBaVc1R1YPANKBvKe3+CjyOO+mNMdEotXl92jZOpEn9WmRcXkTqljdtoDpTbSoaa8inqnVUNVFVY93rxbfrVLDtJsAGv9u57rLDROQsoKmqvlvehkRklIhkiUhWXp7N+mQiU2JCHE3q1ST10v7O2EQ/L4XJveGXrV5HMxEu0F8WVzkRiQGeBH5fUVtVHa+qaaqalpSUFPxwxnit3VXOD822roGJvZy5kI0JkmAWgp+Apn63k91lxRKBDsA8EVkHpAOz7ISxiVbTbzn36B+Ttb4Mhr4Bu36CiT2c6S+NCYJgFoIlQGsRaSki8cAgYFbxSlXd6Q5r3UJVWwCZQB9VzQpiJmPCS4vz4Ya3nRnOJvaErWu9TmQiUNAKgaoWAncAHwDfAq+p6goReUREbGgKYwKVnAYj3oXCA04x2LzC60QmwohqpXqFei4tLU2zsmynwUShvO9gSh8o3A9DZ0KTs7xOZMKIiGSraqmH3j07WWyMqaSkNnDj+1CjDkzuA+sXep3IRAgrBMaEk5NbOsUgsbHzO4Pv53idyEQAKwTGhJu6TZxi0OB0Z3KbVe9VfB9jymGFwJhwVDsJhs+Gxh1h+lD4+nWvE5kwZoXAmHBV62QY9hY0S4c3RsKXUyu+jzGlsEJgTDhLqANDXofTL4FZd8CicV4nMmHICoEx4S6+Fgx+Fdr2hvfvg8+e9DqRCTNWCIyJBLE1YMAk6DgAPvkLfPJXCLPfCBnvVDRVpTEmXPji4JpxEFcLPvsXHPwFevwDRCq+r4lqVgiMiSQxPrjqaacYLHoOCn6B3k85y40pgxUCYyKNiLMnUKM2zH8CCvbB1c85ewzGlMIKgTGRSAQuecjZM/jkL04x6D/BOZdgTAl2stiYSHbB76DnE7DqHXh1EBzc63UiE4KsEBgT6c4ZBX2fhZx58HI/2F/RdOMm2lghMCYanDkU+r0IuYth6tWwd5vXiUwIsUJgTLTo0A+umwqbvobJV8GeLV4nMiHCCoEx0aRtL7j+NdiWAxN7wc6fKr6PiXhWCIyJNqdf7MxwtmczTOwB237wOpHxmBUCY6JR83PhhrfhwG5nzyDvO68TGQ9ZITAmWjU5C0a8C0WFMLGnc+7ARCUrBMZEs0btndnOYhNg0pWQm+V1IuMBKwTGRLuGZ8BN70PNk2FKX8aMHcfAcQu9TmWqkRUCYwzUa+bsGdRN5oFtD9F5v+0ZRBMrBMYYR51TYcS7fCjnUSdvCdnvvGBzGkQJG3TOGHNY9lYfo/ePAi0i/vMCMrb8ntQhf4EaiV5HM0FkewTGmMMyc/IpUigihgLiyczZCi9cAnmrvY5mgsgKgTHmsPRWDYhxJzSLi/ORfuWNsG87jL8YvpnpbTgTNFYIjDGHpTavT9vGiSTXr0nGyHRSz70YbpkPjTvA6zfC//4Ehwq8jmmqmBUCY8xREhPiaFKvJqnN6zsL6pwGw9+Bc26FzP86A9bt3uRtSFOlRMOsV0BaWppmZVnXNmM88fXrMOtO5+Rx/4nQopvXiUyARCRbVdNKWxfUPQIR6SEiq0VkrYjcX8r634nIShFZLiKfiEjzYOYxxpygjv1h5CdOIZh8FSx4xrqYRoCgFQIR8QHPAj2BFGCwiKSUaPYVkKaqnYDXgX8GK48xpoo0SoGb5zpDWn/4EMwY7gxeZ8JWMPcIugJrVTVHVQ8C04C+/g1Uda6qFk+imgkkBzGPMaaqJNRxJrm5/BH4drZ1MQ1zwSwETYANfrdz3WVl+Q3wfmkrRGSUiGSJSFZeXl4VRjTGHDcR6HYX3DDLupiGuZDoNSQiQ4E04InS1qvqeFVNU9W0pKSk6g1njClfywusi2mYC2Yh+Alo6nc72V12FBG5DHgQ6KOqB4KYxxgTLNbFNKwFsxAsAVqLSEsRiQcGAbP8G4jImcA4nCJgM2kbE85i46Hn49DvJdi4DJ6/ANZ94XUqE4CgFQJVLQTuAD4AvgVeU9UVIvKIiPRxmz0B1AZmiMhSEZlVxuaMMeGiY3+4eY5zQtm6mIYF+0GZMSY49u+Ct29zehWl9IW+z9ooph7y7AdlxpgoVrKL6fiLYcsqr1OZUlghMMYEj38X0/07nN8bfPOG16lMCVYIjDHBd1QX05vg/futi2kIsUJgjKke/l1MFz0Hk3rDro1epzJYITDGVCf/LqablsO4C2Hd516ninpWCIwx1e+oLqZ94Iux1sXUQ1YIjDHeOKXdkVFMP/o/eO0Gp8upqXZWCIwx3jncxfSvsOpdp1fRlm+9ThV1rBAYY7wlAt1Gw/DiLqaXwtev0+vp+Zz/+Byy12/3OmHEs0JgjAkNLc6HWz6Dxh3InvEYazZuJ3f7Poa8mGnFIMisEBhjQkedU2H4O2Q2GcEhBICCwiIyc7Z6HCyyWSEwxoSW2HjSewwhBsHHIeL0AOlf/xnWfGQ9i4LECoExJuSkNq9Pm1Pr0qReLTIuOUBq0deQ0R9euhy+n2MFoYrZ6KPGmNBXeBCWZsD8f8GuXGh2Llz8ALS80OtkYcNGHzXGhLfYeEi7EUZ/Cb3+BdvXOXMdTOoN6xd4nS7sWSEwxoSP2BrQ9WYYvRR6PA5bv4OJPWFKX/hxkdfpwpYVAmNM+IlLgPRbnYJwxaOweQVMuAJe7ge52V6nCztWCIwx4Su+Fpx3B9y1zJkA56cv4cVL4JWB8PNSr9OFDSsExpjwF3+SMwHO3cvh0ofhx0wYfxG8ej1sXO51upBnhcAYEzlqJMIFv3cKwsUPOkNcj7sApg+DzSu9TheyrBAYYyJPQl246D6nIFz0R/h+Ljx3Hsy4EfJWe50u5FghMMZErpr1nN8b3L0cLvgdfPcBPHsOvHEzbF3rdbqQYYXAGBP5ap3snDu4+2tnpNNV78CzZ8Obv4VtOV6n85wVAmNM9DipgdO76K5lkH4brJgJz6TB23fA9vVep/OMFQJjTPSpfQr8+lGnIHQdBctfg2fOgtl3w44NXqerdlYIjDHRK7Ex9HwM7loKqTfCVy87BeHdP8Cun71OV21s0DljjCm2YwN89m/4aiqID9JuIrvFzWRuUtJbNSC1eX2vEx638gadi63uMMYYE7LqNYWrnoLz74H5T5C9cA5DPu3KQeKIj4GMywtI7dAeTj4dfJHz8Rk5z8QYY6pK/ebQ9z9kxi3mwPzNKDEUFB0i85M3Sf30RvDVgKQ2cEp7aJRy5N/EU505mMOMFQJjjClDevvWyGd5qEJcbBzp144G35XOIHdbVsIP82H5tCN3SKgHjdrDKSnOv43awyntnF88hzArBMYYU4bU5vWZcet5ZObk+50jOPvoRnu3OUVh80rYssL5d9k0OLj7SJt6zfz2Htwi0eAM8MVV6/MpS1BPFotID+BpwAe8qKqPlVhfA5gCpAL5wEBVXVfeNu1ksTEm5KnCjh/dArHiyB7E1jWgh5w2vnho+Kuji8MpKVDntKAcXvLkZLGI+IBngcuBXGCJiMxSVf+Rn34DbFfVM0RkEPA4MDBYmYwxplqIOOcZ6jeHX/U8srzwgDOZjv/ew7rPYfn0I20S6rmFobg4OIeXsjcfKrFnUnWCeWioK7BWVXMARGQa0BfwLwR9gTHu9deB/4iIaLj1aTXGmEDE1oDGHZ2Lv33b3eKw8sjew7Lphw8vZRe1ZsjBB53eS3E+MkamV2kxCGYhaAL4/0QvFzinrDaqWigiO4EGwFb/RiIyChgF0KxZs2DlNcYYb9SsDy26OZdiqrBzA2xeSeaCjRxcHUsRQkFhEZk5+WFTCKqMqo4HxoNzjsDjOMYYE3wizknmes1IT9hOfE4mBYVFxMXGkN6qQZU+VDALwU9AU7/bye6y0trkikgsUBfnpLExxhhXavP6ZIxMD8tzBEuA1iLSEucDfxBwfYk2s4DhwEKgPzDHzg8YY8yxUpvXD9oQF0ErBO4x/zuAD3C6j05Q1RUi8giQpaqzgJeAqSKyFtiGUyyMMcZUo6CeI1DV94D3Six72O/6fmBAMDMYY4wpnw1DbYwxUc4KgTHGRDkrBMYYE+WsEBhjTJQLuxnKRCQPON5ZphtS4lfLYSjcn0O454fwfw6W33tePIfmqppU2oqwKwQnQkSyyhp9L1yE+3MI9/wQ/s/B8nsv1J6DHRoyxpgoZ4XAGGOiXLQVgvFeB6gC4f4cwj0/hP9zsPzeC6nnEFXnCIwxxhwr2vYIjDHGlGCFwBhjolxEFgIR6SEiq0VkrYjcX8r6GiIy3V2/SERaVH/KsgWQf4SI5InIUvcy0oucZRGRCSKyRUS+KWO9iMhY9/ktF5GzqjtjRQJ4Dt1FZKffe/Bwae28IiJNRWSuiKwUkRUiclcpbUL2fQgwf6i/BwkislhElrnP4S+ltAmNzyJVjagLzpDX3wOtgHhgGZBSos1twPPu9UHAdK9zVzL/COA/Xmct5zlcCJwFfFPG+l7A+4AA6cAirzMfx3PoDrzjdc5y8p8KnOVeTwS+K+XvKGTfhwDzh/p7IEBt93ocsAhIL9EmJD6LInGPoCuwVlVzVPUgMA3oW6JNX2Cye/114FIRkWrMWJ5A8oc0VZ2PM79EWfoCU9SRCdQTkVOrJ11gAngOIU1VN6rql+713cC3OHOE+wvZ9yHA/CHNfV33uDfj3EvJ3jkh8VkUiYWgCbDB73Yux/4BHW6jqoXATqBqJwE9foHkB+jn7s6/LiJNS1kfygJ9jqHuXHe3/30Rae91mLK4hxvOxPlG6i8s3ody8kOIvwci4hORpcAW4CNVLfM98PKzKBILQTSYDbRQ1U7ARxz5RmGqz5c4Y7d0Bp4B3vI4T6lEpDbwBnC3qu7yOk9lVZA/5N8DVT2kql1w5mzvKiIdvM5UmkgsBD8B/t+Qk91lpbYRkVigLpBfLekqVmF+Vc1X1QPuzReB1GrKVlUCeY9CmqruKt7tV2cmvjgRaehxrKOISBzOh2iGqs4spUlIvw8V5Q+H96CYqu4A5gI9SqwKic+iSCwES4DWItJSROJxTsDMKtFmFjDcvd4fmKPu2ZoQUGH+Esdx++AcPw0ns4Ab3F4r6cBOVd3odajKEJHGxcdyRaQrzv+lUPkygZvtJeBbVX2yjGYh+z4Ekj8M3oMkEannXq8JXA6sKtEsJD6LgjpnsRdUtVBE7gA+wOmBM0FVV4jII0CWqs7C+QObKiJrcU4IDvIu8dECzD9aRPoAhTj5R3gWuBQi8ipOj46GIpIL/BnnRBmq+jzOPNa9gLXAXuBGb5KWLYDn0B/4rYgUAvuAQSH0ZQKgGzAM+No9Rg3wANAMwuJ9CCR/qL8HpwKTRcSHU6ReU9V3QvGzyIaYMMaYKBeJh4aMMcZUghUCY4yJclYIjDEmylkhMMaYKGeFwBhjopwVAmOMiXJWCIwxJspZITCmCriDiz3tjjv/tYi08jqTMYGyQmBM1fgTkKOq7YGxOOPMGxMWIm6ICWOqm4icBFyjqsWD//0AXOlhJGMqxQqBMSfuMqCp35g4JwMfe5jHmEqxQ0PGnLguwMOq2sUde/5DYGkF9zEmZFghMObE1ccZvbN4TPkrcCYPMiYsWCEw5sR9hzP5O8A9wLuq+oOHeYypFBuG2pgTJCL1gfeBhsBCYJSq7vM2lTGBs0JgjDFRzg4NGWNMlLNCYIwxUc4KgTHGRDkrBMYYE+WsEBhjTJSzQmCMMVHOCoExxkS5/w/Ivxe0B1V9WAAAAABJRU5ErkJggg==\n",
      "text/plain": [
       "<Figure size 432x288 with 1 Axes>"
      ]
     },
     "metadata": {},
     "output_type": "display_data"
    }
   ],
   "source": [
    "pyplot.errorbar(np.linspace(0, np.pi, points), res, res_std_err, fmt=\".\", label=\"Simulation\")\n",
    "pyplot.plot(np.linspace(0, np.pi, points), (1/2+1/2*np.cos(np.linspace(0, np.pi, points))), label=\"Theory\")\n",
    "pyplot.xlabel(r\"$\\theta$\")\n",
    "pyplot.ylabel(\"Fidelity\")\n",
    "pyplot.legend()\n",
    "pyplot.title(r\"State fidelity between $\\left|1\\right\\rangle$ and $R_y(\\theta)\\left|1\\right\\rangle$\")\n",
    "pyplot.show()"
   ]
  },
  {
   "cell_type": "markdown",
   "metadata": {},
   "source": [
    "as expected, the fidelity decays from the ideal with increasing values of theta."
   ]
  },
  {
   "cell_type": "markdown",
   "metadata": {},
   "source": [
    "## Process fidelity between $I$ and $R_y(\\theta)$\n",
    "\n",
    "Like the state fidelity example above we will construct a DFE experiment to estimate the fidelity between the ideal identity operation and a 'noisy identity' where we insert the unitary error $R_y(\\theta)$. Then we will show that process DFE is consistent with the analytical calculation.\n",
    "\n",
    "The process fidelity is easy to calculate using Eqn 5 from [arXiv:quant-ph/0701138](https://arxiv.org/pdf/quant-ph/0701138.pdf). The fidelity between the unitary $U_0$ and the quantum operation specified by the Kraus operators $\\{ G_k \\}$ is \n",
    "$$\n",
    "F(\\{ G_k \\}, U_0) \n",
    "= \\frac{1}{d(d+1)} \\big ( {\\rm Tr}\\big [\\sum_k M_k^\\dagger M_k \\big ] + \\sum_k |{\\rm Tr}[ M_k]|^2 \\big ),\n",
    "$$\n",
    "where $M_k = U_0^\\dagger G_k$.\n",
    "\n",
    "In the context we care about we have a single Kraus operator $\\{ G_k \\} = \\{R_y(\\theta)\\}$ and $U_0=I \\implies M_k = R_y(\\theta)$. So the fidelity becomes\n",
    "$$\n",
    "F\\big(R_y(\\theta), I \\big) \n",
    "= \\frac{1}{3} \\big (1 +2\\cos^2(\\theta/2) \\big ),\n",
    "$$\n",
    "where we used $R_y(\\theta) = \\exp[-i \\theta Y /2]= \\cos(\\theta/2) I - i \\sin(\\theta/2)Y$."
   ]
  },
  {
   "cell_type": "code",
   "execution_count": 47,
   "metadata": {},
   "outputs": [],
   "source": [
    "# here our ideal program is the Identity process\n",
    "qubit = 0\n",
    "ideal_process_program = Program(I(qubit))\n",
    "\n",
    "# generate process DFE experiment to estimate fidelity to I\n",
    "expt = generate_exhaustive_process_dfe_experiment(ideal_process_program, [qubit], bm)"
   ]
  },
  {
   "cell_type": "markdown",
   "metadata": {},
   "source": [
    "Now, as with state dfe, we will simulate noisy implementation of the identity by modifying the program that is actually run in the experiment to be `RY(theta,0)` instead of just the identity. \n",
    "\n",
    "As above we emphasize that modifying the program in this way only makes sense if you are inserting your own simulation of noise. To characterize real noise on a QPU the program should not be changed after generating the experiment, since the generation code tailors the experiment to the provided program."
   ]
  },
  {
   "cell_type": "markdown",
   "metadata": {},
   "source": [
    "**Note:** in some of the cells below there is a comment `# NBVAL_SKIP` that is used to speed up our tests by skipping that particular cell."
   ]
  },
  {
   "cell_type": "code",
   "execution_count": 48,
   "metadata": {},
   "outputs": [],
   "source": [
    "# NBVAL_SKIP\n",
    "num_points = 10\n",
    "thetas = np.linspace(0, np.pi, num_points)\n",
    "res = []\n",
    "res_std_err = []\n",
    "for theta in thetas: \n",
    "    # modify the experiment object to do the noisy program instead\n",
    "    expt.program = ideal_process_program + RY(theta, qubit)\n",
    "    ry_proc_data = acquire_dfe_data(qvm, expt, num_shots=500)\n",
    "    fid_est, fid_std_err = estimate_dfe(ry_proc_data, 'process')\n",
    "    res.append(fid_est)\n",
    "    res_std_err.append(2*fid_std_err)"
   ]
  },
  {
   "cell_type": "code",
   "execution_count": 49,
   "metadata": {},
   "outputs": [
    {
     "data": {
      "image/png": "iVBORw0KGgoAAAANSUhEUgAAAYIAAAEaCAYAAAAcz1CnAAAABHNCSVQICAgIfAhkiAAAAAlwSFlzAAALEgAACxIB0t1+/AAAADh0RVh0U29mdHdhcmUAbWF0cGxvdGxpYiB2ZXJzaW9uMy4xLjAsIGh0dHA6Ly9tYXRwbG90bGliLm9yZy+17YcXAAAgAElEQVR4nO3deXxU1fn48c+TjbAJgUSULRBFkE0gEaNoiQgVFQXcAFFES3FD0bZYrGgt/Wqtv1YRl1ZAFhEFxS0ouKCCikRIFBAQECNIAGtANhUky/P7497AELJMIJM7y/N+vebFXc7c+8wMmWfuOeeeI6qKMcaYyBXldQDGGGO8ZYnAGGMinCUCY4yJcJYIjDEmwlkiMMaYCGeJwBhjIpwlAmOMiXCWCEyNEZG2IrJCRPaJyB3utjUiklFO+eki8n9+HnuTiPSu7JjHEPOh45pjV5XPsorH/YeI3Oln2WUi0qG6YwgHlghChPuFtF9EfhKR/7l/WPW8jquK7gY+VNX6qjoRQFU7qOqi6jxJ6WN69WUeCklERBJEREUkOUji+ElEfhGRzSLyu0qekwQMA54ptb2riCxxj7NMRFq6u/4FjA/MKwhtlghCy6WqWg/oBqQB40oXEJGYGo/Kf8nAGq+DMEfoAuxS1c1BEMcOVa2nqnWAe4BnRCSxgucMB+ar6v6SDSLSHJgP/BNoDORy+O8kEzhfRE4KQPwhzRJBCFLVrcACoCMc+uX5ZxFZBfwsIjEicrqILBKR3W5VyWUlzxeRFiLyqojki8hOEXnSZ19TEXnF3fdtSRWOu+/PIrLVrdpZLyIXVLTdl4h8AJwPPOn+6jvNJ/aSKp2uIvK5e5w5QLw/cZVxLt9jzgRaAvPc8/5ZRF4pVX6iiDxewVt+poisFZFdIjJNRCqNq4zz3i0iN4jIPJ/nfi0iL/usbxGRLn58DhXt2yQifxKRVSKyR0Tm+MZbhi7AinLex7Ei8o37eawVkYGl9pd7roo+ywri+NxnfTEQDSRU8JyL3HK+/g1MVtVMN0HMBs4EUNUDQA5wYSWxRB5VtUcIPIBNQG93uQXOL+u/++xb4W6vDcQCG4G/AHFAL2Af0Bbnj2sl8BhQF+cP9Fz3OFE4fyj3u89LwflFdaH73C1AU7dsK+CU8raX8xoWASPKel3u+TYDd7nxXwkUAP9XUVzlvD+HlsvYdzLwM9DQXY8BfgBSK3jfV7vvbSNgCfB/lb1f5cSRAux2n9fUfb15Pvt2ufsq+hz8Oecy9/iNgK+Amyv4f/Uc8Gg5+65yjxMFDHLft5NLvTdHnauiz7KSOB5ylxu669mAVPCcfOBMn/UTgANAS59tlwNLfdYnlvd6I/lhVwSh5XUR2Q18gvNL6CGffRNVdYs6v4LSgXrAw6p6UFU/AN4EhgDdcf5wx6jqz6p6QFU/cY9xJpCkquPd5+UCk4HBQBFQC2gvIrGquklVv6lge1Wl43xpTFDVAlWdCyz3I64qUdXtwEc4X3IAfXGqJHIqeNqT7nv7I/AgzvtY5bjc/ftwfv3+BngH2CYi7YCewMeqWlzJcf0550RV3ebGO889X3m6AF+UE+/L7nGKVXUO8DXO/x9fZZ2ros+yojhGi8henIR4ItBX3W/vcjTEeT9LXOCed5V7JbwbmIWTlErsc59nfARzfbI52gBVXVjOvi0+y02BLe6XSonNQDOcX7abVbWwjGMkA03dP6AS0ThfUBvF6Z3xANBBRN4B/lDB9m1VfG1Nga2l/vBL/oDLjauK5ygxA7gF5wv0WmBmJeV939vNbqzHGtdiIAM41V3ejZMEzuZwNUdFx/XnnN/7LP/iE+8RRKQWcDrlVw0NA/6Ac5UHzo+L0nX2ZZ2ros+yojjaqeo3InIF8CzOVURFdgH1fdZbAZmqeqgKS0TmA2/7lKmP854bH3ZFED58/+i2AS1ExPfzbQlsxflSa1lOo/IW4FtVbejzqK+qFwOo6guqei7Ol5HiNMiVu72KtgPNRERKxVxpXH4o/avydaCziHQE+uH8aqxIi1IxlSS5yuIq69dsSSI4z11ejJMIenI4EVR03ON9L3x1xLmi+6r0DnF6EU0GRgGNVbUhThWZlC5bhoo+y/LiOIBTxYWqvgJ8B1zhxnKxiDzgLjcSkbfc560CTvM5Ti2cZFTyGlrjdKrI9ClzOk7VqPFhiSA8fYbzB3G3iMSK06f+UpyGs2U4f6gPi0hdEYkXkR7u85YB+9wG1doiEi0iHUXkTHHuAejl/no7AOwHisvbfgwxLwUKgTvcmC/ncDVEuXH5eez/4dSlA4caDecCLwDLVPW7Sp5/m4g0F5FGwL3AHD/jOuK8rsU4jea1VTUP55d8X5weLl/4cdzjfS98dQVWl3N1WBcnkeUDiMgNuJ0T/FDRZ1leHGtKXUHMB0o6OGS7ZcDpTfSwT5mePs9ZDvR0G9Nb4Hy+97rVVrgN2anAe36+johhiSAMqepBnC/+i4AdwNPAMFVdp6pF7r5TcX515eE0BOLu64dTX/ut+9wpQAOcX1sPu9u+x6nDvaeC7ccS8+U4XQJ/dGN61Y+4/PEPYJxbb/wnd9sMoBOVVwuB84XyLs4v1m9wGrD9ieuo86rqBuAn3KocVd3rHneJe7wKj1sN74WvcnsMqepanB44S3ESWiechvJKVfRZVhDHqlLb3gb6iEi8qv4ANHa/3Fupakk12HPAxSJS210vaQvbgNOONlNVJ/sc81Jg0TFUW4Y9qbgtxpjwJM5NRuuAk9wvYxPExOnyGw3cp6pf+mx/CPhBVSf4cYzPgN+p6urARRqaLBGYiOO2nTwKnKCqN3odj6mciPwFaKuq13sdSziyXkMmoohIXZyqjs04dfMmNHQG/ux1EOHKEoGJKKr6M043SBMCxBkOYhLwjno/DEbYsqohY4yJcNZryBhjIlzIVQ0lJiZqq1atvA7DGGNCSk5Ozg5VTSprX8glglatWpGdne11GMYYE1JEpNw2FqsaMsaYCGeJwBhjIpwlAmOMiXAh10ZgjAltBQUF5OXlceDAAa9DCUvx8fE0b96c2NhYv59jicAYU6Py8vKoX78+rVq14siRqs3xUlV27txJXl4erVu39vt5VjVkjKlRBw4coHHjxpYEAkBEaNy4cZWvtiwRGGNqnCWBwDmW99YSgTHGRDhLBMaYiLJ7926efvppABYtWkS/fv08jsh7AUsEIjJVRH4QkTIngRDHRBHZKCKrRKRboGIxxpgSvokgUAoLy5r9M3gF8opgOhWP934R0MZ9jAT+E8BYyNm8i6c+3EjO5l2BPI0xJsiNHTuWb775hi5dujBmzBh++uknrrzyStq1a8fQoUMpGZE5JyeHnj17kpqayoUXXsj27dsBWLFiBenp6XTu3JmBAweya5fznZKRkcGdd95JWloaDz74IK1bt6agoACAvXv3HrEebALWfVRVPxKRVhUU6Q88505YnSUiDUXkZFXdXt2x5GzexdBJSzhYpMRFKbPO3k5q21aQeBo0TIYoqyEzxhMLxsL3X1ZeripO6gQXPVzu7ocffpjVq1ezYsUKFi1aRP/+/VmzZg1NmzalR48eLFmyhLPOOovbb7+dN954g6SkJObMmcO9997L1KlTGTZsGE888QQ9e/bk/vvv529/+xsTJjgzZR48ePDQWGibNm3irbfeYsCAAcyePZvLL7+8Sn37a5KX9xE0A7b4rOe5245KBCIyEueqgZYtW1b5RFm5OzlYBMVEUVBcRNZnn5Cac7ezMyYeEttAYltIch+JbaFRCsTEVf1VGWNCSvfu3WnevDkAXbp0YdOmTTRs2JDVq1fTp08fAIqKijj55JPZs2cPu3fvpmfPngBcf/31XHXVVYeONWjQoEPLI0aM4JFHHmHAgAFMmzaNyZMn1+CrqpqQuKFMVSfhzFJEWlpalWfSSU9pTFxsNAWFxcTGxJJ+3YMQPwp2rId897FlGayee/hJUTFOMkg8zU0Q7ZzlxNMgrk61vTZjIloFv9xrSq1atQ4tR0dHU1hYiKrSoUMHli5dekTZPXv2VHisunXrHlru0aMHmzZtYtGiRRQVFdGxY8fqDbwaeZkItgItfNabu9uqXWpyArNGpJOVu5P0lMakJicALaHlWUcWPPgz7PjaSQy+SWL9AtCiw+Uatjz6CiLpNKidEIjwjTHVqH79+uzbt6/CMm3btiU/P5+lS5dy9tlnU1BQwIYNG+jQoQMJCQl8/PHHnHfeecycOfPQ1UFZhg0bxjXXXMN9991X3S+jWnmZCDKBUSIyGzgL2BOI9oESqckJbgKoQFxdaNrFefgqPAg/5kL+Otix4XCC2PQxFPrcwVeviXsF0c5NEO5yvRPBvckjZ/OuUgnJGFOTGjduTI8ePejYsSO1a9emSZMmR5WJi4tj7ty53HHHHezZs4fCwkLuvPNOOnTowIwZM7j55pv55ZdfSElJYdq0aeWea+jQoYwbN44hQ4YE8iUdt4DNWSwiLwIZQCLwP+CvQCyAqv5XnNvfnsTpWfQLcIOqVjrjTFpamgbNxDTFRbB7M+RvOPIKYscG+HXv4XLxDSCxLTnxZzFodXcKiSI+NppZI9ItGZiI89VXX3H66ad7HUaNmDt3Lm+88QYzZ86s0fOW9R6LSI6qppVVPpC9hipMgW5vodsCdf4aERXttCM0SoG2Pj1lVWHf9sNJIX8d5G8gK3cHxQAIBQWFZH32KaktLrJeS8aEodtvv50FCxYwf/58r0OpVEg0FoccETihqfM45fxDm9M37yJuchYFhUXEUkj66gchfzz0GA0dr7ReSsaEkSeeeMLrEPxmP0VrUGpyArN+n84fLmzHrJvOI/XKPzu9k16/BSZ2gaVPwa8/eR2mMSbC2BVBDTuy0foq6HQlbHwflkyAd/4Cix+B7r+H7jdBvSRPYzXGRAa7IvCaCLTpDcPfhBHvQ6tz4aN/wYSO8NYf4cdvvY7QGBPmLBEEk+ZpMHgWjFoOna6Cz5+DJ7rB3Bth+yqvozPGM4OeWcqgZ5ZWXtAcE0sEwSixDfR/EkavgrNHwYZ34ZnzYOZAyF3s9EoyxhyzBx98kA4dOtC5c2e6dOnCZ599xogRI1i7dm21HL9Vq1bs2LGjwjIPPfTQEevnnHNOtZz7WFgiCGYnnAy//TvctRou+Ct8vxqeuwwm94I1rzv3MRhjqmTp0qW8+eabfP7556xatYqFCxfSokULpkyZQvv27WssjtKJ4NNPP62xc5dmiSAU1G4I5/0B7vwS+k2AA7vh5evhyTMhZzoUVG1+UmNCzb4DBWzdvb9ahpHfvn07iYmJh8YYSkxMpGnTpmRkZBwaObRevXqMGTOGDh060Lt3b5YtW0ZGRgYpKSlkZmYCMH36dEaNGnXouP369WPRokVHnW/AgAGkpqbSoUMHJk2aBDhDYe/fv58uXbowdOjQQ+cEZwL6MWPG0LFjRzp16sScOXMAZxKdjIyMMofMPl6WCEJJbDyk3QCjsuGq6VCrPswbDY93hk8egwMVD4hlTCjK2byLdd/vI2/XfoZOyTruZPDb3/6WLVu2cNppp3HrrbeyePHio8r8/PPP9OrVizVr1lC/fn3GjRvHe++9x2uvvcb9999fpfNNnTqVnJwcsrOzmThxIjt37uThhx+mdu3arFixglmzZh1R/tVXX2XFihWsXLmShQsXMmbMmENzIXzxxRdMmDCBtWvXkpuby5IlS479jfBhiSAURUVDh4EwchEMy4QT28PCB+CxjvDe/bDve48DNKb6ZOXupNj94VtQWExW7s7jOl69evXIyclh0qRJJCUlMWjQIKZPn35Embi4OPr2dUYL6NSpEz179iQ2NpZOnTqxadOmKp1v4sSJnHHGGaSnp7Nlyxa+/vrrCst/8sknDBkyhOjoaJo0aULPnj1Zvnw5cHjI7KioqENDZlcHu48glIlASk/nsW0FLHkcPn0Csv4DZwyGc0ZD4qleR2nMcUlPaUyUQLFCbEwU6SmNj/uY0dHRZGRkkJGRQadOnZgxY8YR+2NjYxF3oMioqKhD1UhRUVGHpqGMiYmhuLj40HMOHDi6inbRokUsXLiQpUuXUqdOHTIyMsos56+yhsyuDnZFEC6adoGrpsHtOdD1Olj1EjyZBnOuhbwcr6Mz5pilJifQ7qT6NE+oXS0DNa5fv/6IX+UrVqwgOTm5ysdp1aoVK1asoLi4mC1btrBs2bKjyuzZs4eEhATq1KnDunXryMrKOrQvNja2zKkrzzvvPObMmUNRURH5+fl89NFHdO/evcrxVYUlgnDTKAX6Peo0LJ/3R/j2I5jSC6b3g68XWtdTE5Lqx8fSrGHtahmt96effuL666+nffv2dO7cmbVr1/LAAw9U+Tg9evSgdevWtG/fnjvuuINu3bodVaZv374UFhZy+umnM3bsWNLT0w/tGzlyJJ07dz7UWFxi4MCBdO7cmTPOOINevXrxyCOPcNJJJ1U5vqoI2DDUgRJUw1CHgl/3Qc4MZxyjfdugSSdnkLsOAyHaagZNzTuWYahLbiabc9PZgQgp7FR1GGq7Igh3terDOaNg9Ero/xQU/QqvjoAnusLKOXaFYELCnJvOtiQQQJYIIkVMHHS9Fm79DAa/QObeU3nq5TfJmf4n2H/8fbONMaHL6gYiTVQUObXP4c79oFpMrfUFzJp4DamDxkGrHl5HZyKEqh7qlWOq17FU99sVQQQq6ZetRFEgtcgqPA2mXwLvj4eio3sxGFOd4uPj2blzZ7XdFWsOU1V27txJfHx8lZ4X0CsCEekLPA5EA1NU9eFS+5OBqUAS8CNwrarmBTIm4/TLjo+NoqCw2OmXPehuWFMIH/8bvvkQrpgCjU/xOkwTppo3b05eXh75+flehxKW4uPjad68eZWeE8jJ66OBDUAfIA9YDgxR1bU+ZV4G3lTVGSLSC2cC++sqOq71GqoeOZt3kZW7k/SUxoe75K153RmyoqgALn4Eugx1blozxoQ8r3oNdQc2qmquqh4EZgP9S5VpD3zgLn9Yxn4TIKnJCdx2/qlH9svuMABuWQLNusEbt8HLw60h2ZgIEMhE0AzY4rOe527ztRK43F0eCNQXkaPuHxeRkSKSLSLZdjkZYA2aw7A3oPcDsO5N+E8P+PZjr6MyxgSQ143FfwJ6isgXQE9gK3DUIPuqOklV01Q1LSnJ5vENuKhoOPcuGLEQYmvDjEvhvb9C4UGvIzPGBEAgE8FWoIXPenN32yGquk1VL1fVrsC97rbdAYzJVEXTrnDTR9BtGCyZAM/2gR0bvY7KGFPNApkIlgNtRKS1iMQBg4FM3wIikigiJTHcg9ODyASTuLpw2UQY9Dzs3uxMmZkzw+5INiaMBCwRqGohMAp4B/gKeElV14jIeBG5zC2WAawXkQ1AE+DBQMVjjtPpl8Itn0LzM2HeHfDSdfDLj15HZYypBjbonKma4mJY+qRz81ndRBj4X0jJ8DoqY0wlbNA5U32ioqDHHU5Dclw9eG4AvHufNSQbE8IsEZhj07SL05CcOhw+nQhTLoD8DV5HZYw5BpYIzLGLqwOXToDBL8CePHjmN5A91RqSjQkxlgjM8Wt3Cdy6FFqmw5t3weyh8PPxTTBujKk5lghM9ah/Elz7Klz4EGx8D/5zDnzzQeXPM8Z4zhKBqT5RUXD2bTDifYhvADMHwjv3QuGvXkdmjKmAJQJT/U7uDCMXwZkjnK6mky+AH9Z5HZUxphyWCExgxNWBS/4NQ+bAvm0wqScsm2wNycYEIUsEJrDa9oVblkJyD5j/J3hxCPy8w+uojDE+LBGYwKvfBIbOhb7/dBqQnz4bNi4EYNAzSxn0zFKPAzQmslkiMDUjKgrSb4aRH0KdxvD8FfD2Pezfv5+tu/eTs9kmwDHGK5YITM1q0sFJBt1vIufT91j//R7ydv3C0ClZlgyM8YglAlPzYmvDxY+Q1envFBANCAWFxWTl2k1oxnjBEoHxTHr3dJAooigiVn8lvXil1yEZE5FivA7ARK7U5ARevrkHWevzSN/4KKkfvwpxm51pMkW8Ds+YiGGJwHgqNTmB1OQE6PVfeF3g/b/B7u/g4n9BtP33NKYm2F+aCQ4xteDyKdCwJXzyGOzdCldOg1r1vI7MmLBnbQQmeERFQe8H4JJHnfsMpl8M+773Oipjwl5AE4GI9BWR9SKyUUTGlrG/pYh8KCJfiMgqEbk4kPGYEHHm72Dwi7Dja5jSx8YpMibAApYIRCQaeAq4CGgPDBGR9qWKjcOZ1L4rMBh4OlDxmBDTti8MfwsKD8DU38KmT7yOyJiwFcgrgu7ARlXNVdWDwGygf6kyCpzgLjcAtgUwHhNqmnVz5kaud5IzN/Kql72OyJiwFMhE0AzY4rOe527z9QBwrYjkAfOB28s6kIiMFJFsEcnOz88PRKwmWCUkw+/egRZnwasj4ON/2wimxlQzrxuLhwDTVbU5cDEwU0SOiklVJ6lqmqqmJSUl1XiQxmO1E+C6V6HjlfD+eHjzTigq9DoqY8JGILuPbgVa+Kw3d7f5+h3QF0BVl4pIPJAI/BDAuEwoiqkFl092u5c+Cnu3WfdSY6pJIK8IlgNtRKS1iMThNAZnlirzHXABgIicDsQDVvdjyhYVBb3/Cv0es+6lxlSjgCUCVS0ERgHvAF/h9A5aIyLjReQyt9gfgd+LyErgRWC4qlUAm0qk3ejMfLZjI0zpDT985XVExoQ0CbXv3bS0NM3OzvY6DBMMtq2AF66GggMw+Hlo/RuvIzImaIlIjqqmlbXP68ZiY45d0y5O99L6J8HMy2HVS15HZExIskRgQlvDlk730pbp8Orv4aN/WfdSY6rIEoEJfbUT4NpXoNNV8MHfYd5o615qTBXY6KMmPBzqXpoMH//LGb30qulQq77XkRkT9OyKwIQPEbjgPrj0cfjmQ5h2Mezd7nVUxgQ9SwQm/KQOh2vmwM5vrHupMX6wRGDCU5s+cMN8KC6AZy+E3MVeR2RM0LJEYMJXSffSE06G56+AlXO8jsiYoGSJwIS3hi3hRrd76Wsj4aP/Z91LjSnFEoEJf7UbwrWvQudB8MH/wbw7oKjA66iMCRrWfdREhpg4GPiMc4Xw0f+DPVvh6hnWvdQY7IrARBIR6DUOLp0IuYtg2kXWvdQYLBGYSJR6PVzzEvz4rdO99H9rvY7IGE9ZIjCRqU1vuGEBFBfC1AsZP/E/DHpmqddRGeMJSwQmcp3c2e1e2oy+O6YTk7+GnM27vI7KmBpnicBEtoYtyOnzEtcevIelP53I0EmfWDIwEccSgYl4WVsPcpBYiommoEjJev91u9fARBRLBCbipac0Jkqc5dgoJX3TU/DefZYMTMQIaCIQkb4isl5ENorI2DL2PyYiK9zHBhHZHch4jClLanIC7U6qT/OE2swaeS6p6efDp09A5u1QXOR1eMYEnF83lIlIJ1X9sioHFpFo4CmgD5AHLBeRTFU91FdPVe/yKX870LUq5zCmuswf7TPfcfIjzmQ3i/8JB/bAFVOc+Q6MCVP+XhE8LSLLRORWEWng53O6AxtVNVdVDwKzgf4VlB8CvOjnsY0JHBE4/y9w4T/gq0x4YRD8+pPXURkTMH4lAlU9DxgKtAByROQFEelTydOaAVt81vPcbUcRkWSgNfBBOftHiki2iGTn5+f7E7Ixx+/sW6H/0/DtYniuP/zyo9cRGRMQfrcRqOrXwDjgz0BPYKKIrBORy6shjsHAXFUts0JWVSepapqqpiUlJVXD6YzxU9ehcPVM+H4VTL8E9n3vdUTGVDu/EoGIdBaRx4CvgF7Apap6urv8WDlP24pzBVGiubutLIOxaiETrE7vB0Pnwu7vYOqFztAUxoQRf68IngA+B85Q1dtU9XMAVd2Gc5VQluVAGxFpLSJxOF/2maULiUg7IAGw+/tN8ErpCcMyncbjqX1tfCITVvxNBK+p6kxV3V+yQURGA6jqzLKeoKqFwCjgHZwriZdUdY2IjBeRy3yKDgZmq1qnbRPkmqfCDW87jcnTLoIty72OyJhqIf58/4rI56rardS2L1S1xrt7pqWlaXZ2dk2f1pjDdm12Go9/+gEGPw+n9PI6ImMqJSI5qppW1r4KrwhEZIiIzANai0imz+NDwLpQmMiUkOxMf9moNcy6Gta+4XVExhyXym4o+xTYDiQC//bZvg9YFaigjAl69ZvA8DedewxeHu5MdtPtOq+jMuaYVJgIVHUzsBk4u2bCMSaE1E6A616Dl4ZB5ig4sBvOud3rqIypssqqhj5x/90nInt9HvtEZG/NhGhMEIurC4NfhA4D4d1x8P54G6zOhJzKrgjOdf+1Gb6NKU9MHFzxLMQ3gI//Dft3w8X/gigb3NeEhgoTgYg0qmi/qlqDsTEAUdHQbwLEN4QlE5xqogH/dZKEMUGussbiHEABKWOfAinVHpExoUoE+vwNajeEhQ/Agb1w9XMQV8fryIypUGVVQ61rKhBjwsa5dzkNyfPuhOcvhyGzneRgTJDyd6whEZFrReQ+d72liHQPbGjGhLDU4XDVNMjLhhn9nJvPjAlSfs9HgNOF9Bp3fR/OpDPGmPJ0GAjXzIad3zjjE+3+zuuIjCmTv4ngLFW9DTgAoKq7AGsFM6Yyp/aG616HX3Y4ySB/g9cRGXMUfxNBgTv1pAKISBJQHLCojAknLc+C4fOhqACm9YWtn3sdkTFH8DcRTAReA04UkQeBT4CHAhaVMeHmpI5w49vODWgzLoVvP/Y6ImMO8XeqylnA3cA/cMYeGqCqLwcyMGPCTuNTnMHqGjSH56+AdfO9jsgYoPIhJhqVPIAfcGYRewH4X2U3mxljynBCU7hhgXOFMOdaWDnb64iMqdINZS2BXe5yQ+A7nAnnjTFVUacRDHsDZl8Dr93kzHp21k1eR2UiWIVXBKraWlVTgIU48xQnqmpjoB/wbk0EaExYqlUfrnkZ2vWDBXfDon/aYHXGM/42Fqer6qEKTVVdAJwTmJCMiRCx8XDVDOgyFBY9BG+PhWLrjGdqXmVVQyW2icg44Hl3fSiwLTAhGRNBomPgsiedkUuznnaqiS57AqJjvY7MRBB/rwiGAEk4XUhfA050t1VIRPqKyHoR2SgiY8spc7WIrBWRNSLygr+BG9f1oA8AABKmSURBVBM2oqLgwofg/HGw8kV44WpnwDpjaohfVwTucNOjq3Jg9wa0p4A+QB6wXEQyVXWtT5k2wD1AD1XdJSInVuUcxoQNEQatO5eMBndxS+5EmHYxDH3J6WVkTIBV1n10gvvvvFKT12eKSGYlx+4ObFTVXFU9CMwG+pcq83vgKXfIClTVRuYyEWvfgQJmHfwNOb1nw65vYUpv+N8ar8MyEaCyK4KZ7r//OoZjNwO2+KznAWeVKnMagIgsAaKBB1T17dIHEpGRwEiAli1bHkMoxgS3nM27WPf9PooVhr4dxayBr5P64XXO+ESDZkJKhtchmjBWWRtBPoCqLi7rUQ3njwHaABk4bQ6TReSogdtVdZKqpqlqWlJSUjWc1pjgkpW7k2K392hBYTFZexJgxEJo0MK5C3mFNZ+ZwKksEbxesiAir1Tx2FuBFj7rzd1tvvKATFUtUNVvgQ04icGYiJKe0pgodx7A2Jgo0lMaO0NR3LgAknvA67fYvQYmYCqrGvKdorKq01IuB9qISGucBDCYw/MZlHgd50pgmogk4lQV5VbxPMaEvNTkBF6++RyycneSntKY1OQEZ0d8Axg6F+aNdu412P0dXDrBupeaalVZItByliulqoUiMgp4B6f+f6qqrhGR8UC2qma6+34rImuBImCMqu6synmMCRepyQmHE4CvmDgY8DQ0bAmLH4a9W525kONPqPkgTVgSreBSU0SKgJ9xrgxqA7+U7AJUVWv8f2JaWppmZ2fX9GmNCQ5fPO9cHSS1g2teggbNvI7IhAgRyVHVtLL2VTbWULSqnqCq9VU1xl0uWbefI8bUtK7XOglg12ane+n3q72OyIQBf+8sNsYEi1MvcBqRwele+s0H3sZjQp4lAmNC0UmdnO6lDVvCrKvgi1leR2RCmCUCY0JVg2bOlUGrc+GNW2HRw9a91BwTSwTGhLKS7qVdhsKif8Abt0HhQa+jMiHG32GojTHBKjoW+j/lVBMt+odP99IGXkdmQoRdERgTDkQgYyz0fxo2fQJTL4I9pW/kN6ZslgiMCSddhzpVRbu/c7uXful1RCYEWCIwJtyccj7c6A7iO/Ui2Pi+t/GYoGeJwJhwdFJHp3tpQrIz49kXz1f+HBOxLBEYE64aNIMbFkCr85zeRB8+ZN1LTZksERgTzuJPgKEvQ5drYfE/neGsrXupKcW6jxoT7qJjof+TTjXRhw/C3m3OrGfWvdS47IrAmEggAj3vhgH/gc1LnDGK9uR5HZUJEpYIjIkkXa6Ba19xksCU3rB9ldcRmSBgicCYSJOS4XQvlSiYdhFsXOh1RMZjlgiMiURNOrjdS1vDrKvh8+e8jsh4yBKBMZHqhKZww3znCiHzdvjgQeteGqECmghEpK+IrBeRjSIytoz9w0UkX0RWuI8RgYzHGFNK/AlwzRzoeh189Ai8djOXTviQc//5ATmbd3kdnakhAUsEIhINPAVcBLQHhohI+zKKzlHVLu5jSqDiMcaUIzoWLnsCzh9Hzooc1n+/h7xd+xk6JcuSQYQI5BVBd2Cjquaq6kFgNtA/gOczxhwrEeg5hqx291Dofi0UFBaTlbvT48BMTQhkImgGbPFZz3O3lXaFiKwSkbki0qKsA4nISBHJFpHs/Pz8QMRqjAHSe/RCEKIpIlZ/JX3/Yigu9josE2BeNxbPA1qpamfgPWBGWYVUdZKqpqlqWlJSUo0GaEwkSU1OoO3JDWjVIIZZp7xP6rI/wKwrYd//vA7NBFAgh5jYCvj+wm/ubjtEVX2vO6cAjwQwHmOMH+aP/o2zoBdBdld45174z9nOpDdt+3obnAmIQF4RLAfaiEhrEYkDBgOZvgVE5GSf1cuArwIYjzGmKkTgzBFw00dQvym8OAje+iMc/MXryEw1C1giUNVCYBTwDs4X/EuqukZExovIZW6xO0RkjYisBO4AhgcqHmPMMUpqC79/H84eBcunwKQMm/kszIiG2A0kaWlpmp2d7XUYxkSmbz6A126B/T/CBX+F9FshyuumRuMPEclR1bSy9tknaIzx3ym94JZP4dQ+8O698PzlsHe711GZ42SJwBhTNXUbw+BZ0G8CfJcF/zkH1r3ldVTmOFgiMMZUnQik3eA0JDdsAbOvgXl3WkNyiLJEYIw5dkmnwe8WQo/RkDMdnvkNbF/pdVSmiiwRGGOOT0wc9BkPw96Agz/B5AtgyUS7IzmEWCIwxlSPlJ5OQ3LbvvDefTBzgDM/sgl6lgiMMdWnTiO4eqYzmmnecqch+at5XkdlKmGJwBhTvUSg2zC46WNIaAVzrnUmvjn4s9eRmXJYIjDGBEbiqXDju3DuXfD5TKcheevnXkdlymCJwBgTODFx0PsBuH4eFOyHZ/vAJ49BcZHXkRkflgiMMYHX+jy4ZQm06wcLH4Dn+sOerZU+zdQMSwTGmJpROwGumu4MZ731c6chee0bXkdlsERgjKlJItB1KNz8MTQ+BV4aBm/cBr/+5HVkEc0SgTGm5jU+BW58B34zBla8AM+cB1tzvI4qYlkiMMZ4IzoWeo2D4W9BUQE8+1v46F/WkOwBSwTGGG8lnwM3fwLt+8MHf4cZl8LuLV5HFVEsERhjvFe7IVzxLAx8Bravgv/24O5HJnLuPz8gZ/Mur6MLe5YIjDHBQQTOGAw3f0xO3Z5k/ticbbt+ZujkpZYMAiygiUBE+orIehHZKCJjKyh3hYioiJQ5jZoxJoI0ak1Wh/v4lViKiaKgsJCsVx6H3MUQYlPrhoqAJQIRiQaeAi4C2gNDRKR9GeXqA6OBzwIVizEmtKSfkoSI8/UUGyWkH1gCz10Gk3s59x5Yg3K1igngsbsDG1U1F0BEZgP9gbWlyv0d+CcwJoCxGGNCSGpyAi/ffA5ZuTtJT2lMatM+sPJF+HSic+9Bo1Ogxx3QeTDExnsdbsgLZNVQM8C36T/P3XaIiHQDWqhqhROeishIEckWkez8/Pzqj9QYE3RSkxO47fxTSU1OcL7s026AUdnO3cm16sO80fB4Z2fsogN7vA43pHnWWCzOdd+jwB8rK6uqk1Q1TVXTkpKSAh+cMSY4RUVDh4EwcpEzI9qJ7Z2xix7rCO/dD/u+9zjA0BTIRLAVaOGz3tzdVqI+0BFYJCKbgHQg0xqMjTGVEoGUDBj2OoxcDKf2hk+fgAmdnLkPdmz0OsKQEshEsBxoIyKtRSQOGAxkluxU1T2qmqiqrVS1FZAFXKaq2QGMyRgTbpp2gaumwe050PU6WPUSPJnmTIiTZ8NW+CNgiUBVC4FRwDvAV8BLqrpGRMaLyGWBOq8xJkI1SoF+j8KdX8J5f4BvP4IpvWB6P/h6oXU9rYBoiL05aWlpmp1tFw3GmEr8ug9ypsPSp2HfNmjSCc69E9oPgOhAdpgMTiKSo6plVr3bncXGmPBUqz6cczuMXgn9n4KiX+GV38ET3WDZZDj4i9cRBg1LBMaY8BYTB12vhVs/g8EvQL0mMP9PMKEjLH4EfvnR6wg9Z4nAGBMZoqKg3SXwu3fhhgXQLBU+fNDpevr2PbAnz+sIPRN5FWXGmMgm4gx9nXwO/G8NLHkcPnsGlk2CTldBj9Fw4uleR1mj7IrAGBO5mnSAyyfB6BVw5ghnHKOn0+GFQbB5qdfR1RjrNWSMMSV++dG5MvjsGdj/I7Q4i5w2o8kqbEP6KUnOcBchqqJeQ1Y1ZIwxJeo0goyxTm+jL54nZ1EmQ7/+lYOsI07WMqvtElJbJ0FSW0hs69y7EBPnddTHzRKBMcaUFlcXzrqJrJ8z+PXdr1GEAhWy8g6QuunBw+WiYpxkkHgaJLVzE8RpziOujnfxV5ElAmOMKUf6KSdSKzaXgsJiYmNiSL9uPJz8MOzYAPkbYMd6yHcf6xeAlsyTINCwhXPVkNT28BVE0mlQO/iql6yNwBhjKpCzedfheREqaiMoPAg/fnM4MexY7yaLDc7NbCXqNfFJDD5Jot6JTo+mALE2AmOMOUapyQn+NRLHxDndTkt3PS0ugt2bfRLEBshfBytnw8F9h8vFN3CqlxJPcxOEu9ygBURF+Z+QjoElAmOMCaSoaKcdoVEKtL3o8HZV2Lvt8JVD/jonSaxfAF/MPFwutg459Xoy9PshHCSGuJgoZo1Ir9ZkYInAGGO8IAINmjmPU3odue/nnW6CWAf5G8j6Kp6DKhQDBYXFZOXutERgjDFhrW5jqOve/Qykt99F3JQst9E6ivSUxtV6OksExhgT5FKTE5g1It3aCIwxJpL53Wh9DGysIWOMiXCWCIwxJsIFNBGISF8RWS8iG0VkbBn7bxaRL0VkhYh8IiLtAxmPMcaYowUsEYhINPAUcBHQHhhSxhf9C6raSVW7AI8AjwYqHmOMMWUL5BVBd2Cjquaq6kFgNtDft4Cq7vVZrQuE1ngXxhgTBgLZa6gZsMVnPQ84q3QhEbkN+AMQB/Qqvd8tMxIYCdCyZctqD9QYYyKZ543FqvqUqp4C/BkYV06ZSaqapqppSUlJNRugMcaEuUAmgq1AC5/15u628swGBgQwHmOMMWUIZCJYDrQRkdYiEgcMBjJ9C4hIG5/VS4CvAxiPMcaYMgSsjUBVC0VkFPAOEA1MVdU1IjIeyFbVTGCUiPQGCoBdwPWBiscYY0zZAjrEhKrOB+aX2na/z/LoQJ7fGGNM5TxvLDbGGOMtSwTGGBPhLBEYY0yEs0RgjDERzhKBMcZEOEsExhgT4SwRGGNMhLNEYIwxEU5UQ2vkZxHJBzYf49MTgR3VGI4XQv01hHr8EPqvweL3nhevIVlVyxy1M+QSwfEQkWxVTfM6juMR6q8h1OOH0H8NFr/3gu01WNWQMcZEOEsExhgT4SItEUzyOoBqEOqvIdTjh9B/DRa/94LqNURUG4ExxpijRdoVgTHGmFIsERhjTIQLy0QgIn1FZL2IbBSRsWXsryUic9z9n4lIq5qPsnx+xD9cRPJFZIX7GOFFnOURkaki8oOIrC5nv4jIRPf1rRKRbjUdY2X8eA0ZIrLH5zO4v6xyXhGRFiLyoYisFZE1InLUJFDB/Dn4GX+wfwbxIrJMRFa6r+FvZZQJju8iVQ2rB860mN8AKUAcsBJoX6rMrcB/3eXBwByv465i/MOBJ72OtYLX8BugG7C6nP0XAwsAAdKBz7yO+RheQwbwptdxVhD/yUA3d7k+sKGM/0dB+zn4GX+wfwYC1HOXY4HPgPRSZYLiuygcrwi6AxtVNVdVDwKzgf6lyvQHZrjLc4ELRERqMMaK+BN/UFPVj4AfKyjSH3hOHVlAQxE5uWai848fryGoqep2Vf3cXd4HfAU0K1UsaD8HP+MPau77+pO7Gus+SvfOCYrvonBMBM2ALT7reRz9H+hQGVUtBPYAjWskusr5Ez/AFe7l/FwRaVEzoVUbf19jsDvbvexfICIdvA6mPG51Q1ecX6S+QuJzqCB+CPLPQESiRWQF8APwnqqW+xl4+V0UjokgEswDWqlqZ+A9Dv+iMDXnc5yxW84AngBe9zieMolIPeAV4E5V3et1PFVVSfxB/xmoapGqdgGaA91FpKPXMZUlHBPBVsD3F3Jzd1uZZUQkBmgA7KyR6CpXafyqulNVf3VXpwCpNRRbdfHnMwpqqrq35LJfVecDsSKS6HFYRxCRWJwv0Vmq+moZRYL6c6gs/lD4DEqo6m7gQ6BvqV1B8V0UjolgOdBGRFqLSBxOA0xmqTKZwPXu8pXAB+q21gSBSuMvVY97GU79aSjJBIa5vVbSgT2qut3roKpCRE4qqcsVke44f0vB8mMCN7Znga9U9dFyigXt5+BP/CHwGSSJSEN3uTbQB1hXqlhQfBfF1PQJA01VC0VkFPAOTg+cqaq6RkTGA9mqmonzH2ymiGzEaRAc7F3ER/Iz/jtE5DKgECf+4Z4FXAYReRGnR0eiiOQBf8VpKENV/wvMx+mxshH4BbjBm0jL58druBK4RUQKgf3A4CD6MQHQA7gO+NKtowb4C9ASQuJz8Cf+YP8MTgZmiEg0TpJ6SVXfDMbvIhtiwhhjIlw4Vg0ZY4ypAksExhgT4SwRGGNMhLNEYIwxEc4SgTHGRDhLBMYYE+EsERhjTISzRGBMNXAHF3vcHXf+SxFJ8TomY/xlicCY6nEPkKuqHYCJOOPMGxMSwm6ICWNqmojUBQaqasngf98Cl3gYkjFVYonAmOPXG2jhMyZOI2Chh/EYUyVWNWTM8esC3K+qXdyx598FVlTyHGOChiUCY45fAs7onSVjyv8WZ/IgY0KCJQJjjt8GnMnfAe4C3lLVbz2Mx5gqsWGojTlOIpIALAASgaXASFXd721UxvjPEoExxkQ4qxoyxpgIZ4nAGGMinCUCY4yJcJYIjDEmwlkiMMaYCGeJwBhjIpwlAmOMiXD/H+qWNJricxxoAAAAAElFTkSuQmCC\n",
      "text/plain": [
       "<Figure size 432x288 with 1 Axes>"
      ]
     },
     "metadata": {},
     "output_type": "display_data"
    }
   ],
   "source": [
    "# NBVAL_SKIP\n",
    "pyplot.errorbar(thetas, res, res_std_err, fmt=\".\", label=\"Simulation\")\n",
    "pyplot.plot(thetas, (1 + 2*np.cos(thetas/2)**2)/3,\n",
    "            label=\"theory\")\n",
    "pyplot.xlabel(r\"$\\theta$\")\n",
    "pyplot.ylabel(\"Fidelity\")\n",
    "pyplot.legend()\n",
    "pyplot.ylim(0.25, 1.05)\n",
    "pyplot.title(r\"Process fidelity between $I$ and $R_y(\\theta)$\")\n",
    "pyplot.show()"
   ]
  },
  {
   "cell_type": "markdown",
   "metadata": {},
   "source": [
    "## Advanced "
   ]
  },
  {
   "cell_type": "markdown",
   "metadata": {},
   "source": [
    "### Monte Carlo Sampling of large graph states\n",
    "\n",
    "We can do [Monte Carlo](https://en.wikipedia.org/wiki/Monte_Carlo_method) or random sampling of `ExperimentSettings` for large states or processes.\n",
    "\n",
    "* `generate_monte_carlo_state_dfe_experiment`\n",
    "* `generate_monte_carlo_process_dfe_experiment`\n",
    "\n",
    "generally you need to specify the number of terms you would like to sample for the desired time savings"
   ]
  },
  {
   "cell_type": "code",
   "execution_count": 26,
   "metadata": {},
   "outputs": [],
   "source": [
    "import networkx as nx\n",
    "from matplotlib import pyplot as plt\n",
    "from forest.benchmarking.entangled_states import create_graph_state"
   ]
  },
  {
   "cell_type": "markdown",
   "metadata": {},
   "source": [
    "We will demonstrate state DFE on a graph state over 5 qubits. First, we will take some subgraph of the larger QC topology. "
   ]
  },
  {
   "cell_type": "code",
   "execution_count": 27,
   "metadata": {},
   "outputs": [
    {
     "name": "stderr",
     "output_type": "stream",
     "text": [
      "/home/kylegulshen/anaconda3/lib/python3.6/site-packages/networkx/drawing/nx_pylab.py:518: MatplotlibDeprecationWarning: \n",
      "The iterable function was deprecated in Matplotlib 3.1 and will be removed in 3.3. Use np.iterable instead.\n",
      "  if not cb.iterable(width):\n",
      "/home/kylegulshen/anaconda3/lib/python3.6/site-packages/networkx/drawing/nx_pylab.py:565: MatplotlibDeprecationWarning: \n",
      "The is_numlike function was deprecated in Matplotlib 3.0 and will be removed in 3.2. Use isinstance(..., numbers.Number) instead.\n",
      "  if cb.is_numlike(alpha):\n"
     ]
    },
    {
     "data": {
      "image/png": "iVBORw0KGgoAAAANSUhEUgAAAb4AAAEuCAYAAADx63eqAAAABHNCSVQICAgIfAhkiAAAAAlwSFlzAAALEgAACxIB0t1+/AAAADh0RVh0U29mdHdhcmUAbWF0cGxvdGxpYiB2ZXJzaW9uMy4xLjAsIGh0dHA6Ly9tYXRwbG90bGliLm9yZy+17YcXAAAgAElEQVR4nO3deVxU9f7H8de4IbgAqYiAIul1Q7BSruVSg23K1XLpV1qaegPK9hS3a+WSXUrBvJZXZTEyu6Zpl6KLWVa4lqJmLO655YoWIMqAwJzfHyMkMCzqDOfMzOf5ePAwZs7ymSzefL/nu+gURVEQQgghHEQ9tQsQQggh6pIEnxBCCIciwSeEEMKhSPAJIYRwKBJ8QgghHIoEnxBCCIciwSeEEMKhSPAJIYRwKBJ8QgghHIoEnxBCCIciwSeEEMKhSPAJIYRwKBJ8QgghHIoEnxBCCIciwSeEEMKhSPAJIYRwKBJ8QgghHIoEnxBCCIciwSeEEMKhSPAJIYRwKBJ8QgghHIoEnxBCCIfSQO0ChBBC2KCsLEhIgLQ0yM0FV1cIDITx46FVK7Wrq5ZOURRF7SKEEELYiNRUiIyE9etN3xcU/PmeszMoCgwaBNOnQ1CQOjXWQIJPCCFE7SxZAhERYDCYAq4qOp0pBKOiYMKEuquvlqSrUwghRM1KQy8/v+ZjFcV0XESE6XuNhZ+0+IQQQlQvNRX0+kqhdxx4HvgRcAIeAxZSoUXl4gKbNkGvXnVSam3IqE4hhBDVi4w0dW9W8DzgAZwF9gKbgH9XPMhgMJ2vIRJ8QgghqpaVZRrIYqZz8BjwONAY8AQGApkVD1IUSE6GCxesXWmtSfAJIYSoWkJClW+9CnwK5AOngfWYwq8Sna7a69Q1CT4hhBBVS0srP2XhOvdiauE1B3yAXsBQcwcaDJCebq0Kb5gEnxBCiEqKiorYv38/Z/bvN/u+EVPrbjhwBbgIZANTq7pgdrYVqrw5Mp1BCCEcWElJCUePHiUzM5OMjAwyMzPJzMzk8OHDeHt7E1dYiJeZ8/4ATgIvYhrR6QSMB14H5pm7kbu7tT7CDZPgE0IIB2A0Gjlx4kSlgDtw4AAeHh50794df39/Bg0axOTJk+nSpQsuLi4wbx7MnFmpu7Ml4AcsASKAy8BHQKC5mzs7Q0CAlT9h7ck8PiGEsCOKonDq1KlKAbdv3z7c3Nzw9/cvCzl/f3+6detGs2bNqr5gVhb4+pp9zrcX0wCXX4D6wADgfaB1xQMbN4aTJzWzhqcEnxBC2CBFUTh37lylgMvMzMTZ2blSwPn7++Pm5nZzNxs+HBITq1+mrCo6HQwbBuvW3dy9rUCCTwghNO7ChQtloVYachkZGdSrV89swLVs2dKyBVSxckutaHDlFgk+IYTQiOzs7EoBl5mZSWFhYaWA6969Ox4eHuh0urop7kbW6izl4qLJhaol+IQQoo5dunSJffv2VQq4S5cu0a1bt0oB5+XlVXcBV50lS1AiIjDm51O/uuM0vjuDBJ8QQljJlStX2L9/f6WAu3jxIl26dCnXiuvevTtt27alXj1tT6/+JT6ec6+8wkMlJaYwvn4Nz9L9+EJCTPvxaah783oSfEIIcYsKCgo4cOBApW7KM2fO0KlTp0rdlH5+ftSvX22bSbPGjx9Pt27dmDxunGkZsvR00+R0d3fTlIVx4zQzerMqEnxCCFFLV69e5dChQ5UC7sSJE3To0KFSwHXs2JEGDexnunRubi6+vr4cPHiQ1q0rTVqwGfbzNyKEEBZSXFzMkSNHKgXcr7/+iq+vb1mwPfHEE/j7+9OpUycaNWqkdtlW9+mnn3L//ffbdOiBtPiEEA6spKSEY8eOVQq4Q4cO4eXlVW6Aib+/P126dKFx48Zql62aoKAg5syZw6BBg9Qu5ZZI8Akh7J6iKJw8ebLcHLjS5bpatmxZKeC6du1KkyZN1C5bU/bu3csjjzzCsWPHbPb5ZCkJPiGE3VAUhTNnzpQbQZmRkcG+ffto3rx5pYDr1q0bzZs3V7tsm/DSSy/RokULZs2apXYpt0yCTwhhcxRFISsrq1LAZWZm4uTkVCng/P39cdfQ7gC2xmAw4OPjw549e/D19VW7nFsmg1uEcCRZWaYh6GlpkJsLrq4QGAjjx2t2CPrvv/9uNuCMRmNZsAUEBDBq1Cj8/f1ppdHPYcs+//xzgoKC7CL0QFp8QjiG1FSIjIT1603fX7/Sfumk40GDTJOOg4JUKTEnJ6fcQsulAZefn19pJRN/f388PT21sZqJAwgODuaFF17gscceU7sUi5DgE8Lela6xaDBUv7p+HS0zdfnyZfbt21epFZeTk0O3bt0qBZyPj48EnIoOHz5M3759OXXqlN1M2ZDgE8KeVVhYuGmFtw3A85j2UCtjoYWFDQYD+/fvrxRwWVlZdO7cuVIrztfXV/PLdTmi6dOnU1RURFRUlNqlWIwEnxD2qoatZC4DnkAycG/FN29gK5nCwkIOHjxYKeBOnz5Nx44dKwXc7bffbvPD4R1FUVER7dq14/vvv6dr165ql2MxMrhFCHsVGVl+AeEK1gEeQH9zbxoMpvOv2zy0qKiIw4cPV9oT7vjx4/j5+ZUF3FNPPUX37t3p2LEjDRs2tPSnEnUoOTmZDh062FXogbT4hLBPWVng61t+EEsFAzC19GZV8X5Jw4YsnDiR1OPHyczM5MiRI/j4+FRqwXXq1AknJycrfAihtiFDhjBixAjGjRundikWJcEnhD2aNw9mzqwy+E4AtwNHAL8qLlFYrx4b772XP/7+d7p3706XLl1wdna2UsFCa06fPk1AQAC//fab3a1iI12dQtijtLRqW3sfA/2oOvQAnIxG/ta2LYwZY+nqhA1ISEjg8ccft7vQAwk+IWxaXl4ex48f5/jx4xw7dqzsz1e//577qjlvBTCtNjfIzrZMocKmGI1G4uPjWbNmjdqlWIUEnxAalp+fz4kTJ8qF2vVBl5+fT/v27fHz8yv7s0+fPvgXFMDXX5u95nbgNPB/tSlAlvlySD/88APNmzenZ8+eapdiFRJ8QqiosLCQEydOVGqxlYZbTk4Ovr6+5cKtV69etG/fnvbt2+Ph4WF+cvfRo5CSYra78yNgONCspuKcnU07aguHExcXR2hoqN0uHCCDW4SwoqKiIn777bdKoVb658WLF/Hx8SnXYrv+T09Pz5ub1F2LUZ01atwYTp7U7Bqewjp+//13OnTowLFjx+x2YW9p8QlxC4qLizl9+rTZUDt27Bjnz5+nTZs25cLsoYceKvvey8vLOpO5PTxMa28mJla/TFlVdDoICZHQc0ArV65k8ODBdht6IC0+IaplNBo5e/ZslS2206dP06pVqypbbD4+PupN4q5h5ZZq3cDKLcJ+KIpCYGAg77//Pnq9Xu1yrEaCTzg0RVE4f/58lS223377DXd3d7Oh5ufnR9u2bbU9ebvCWp21YqG1OoXt2bFjB6NHj+bQoUN2+3wPJPiEnVMUhYsXL5od8n/8+HFOnDhB06ZNywaLVAw3X19f25+0rbHdGYR2hYWF0aFDB6ZNq9VkF5slwSdsmqIo5OTkVBrmf/2fjRo1KguyiuHm6+tL06YV9yywQ7t2mdbeTE42Bdz1a3iW7scXEmLaj0+6Nx1SXl4e7dq1Y9++fbRp00btcqxKgk9o3qVLl8zOYSv9U1GUKp+xtW/fHldXV7U/gnZcuGDagT09nYtHjrD71195OCICxo2TgSwOLj4+nqSkJBITE9Uuxeok+ITqrly5UhZo5lpsBQUFVbbY2rdvj7u7u10/j7CWQ4cOERISwpEjR9QuRWjAPffcw4wZMxg8eLDapVidBJ9asrJMv3mnpUFuLri6QmAgjB9vd795FxQUVLv6SF5eHr6+vlWGW8uWLSXYrODy5cu0atWK/Px8+ffr4DIyMnj44Yc5ceIEDRrY/yw3Cb66lppqetayfr3p++snGJc+axk0yPSsJShInRpv0NWrVzl58mSVq4/88ccftG3btlIXZOk/t27dWnbeVomrqyvHjh3jtttuU7sUoaLXXnuNJk2aMHfuXLVLqRMSfHXJRkfXFRcXc+rUqSpbbFlZWXh5eZl9vubn50ebNm1kx22N6tatG2vWrKF79+5qlyJUUlhYiI+PDzt27OD2229Xu5w6Yf9tWq24kflUimI6LiLC9L2Vw6+kpIQzZ85U2WI7c+YMrVu3LhdqAwYMKAs3Hx8fh+gesUdeXl6cPn1ags+BJSYm0qNHD4cJPZDgqxupqVWG3qfAbOAk4AkkAP1L3ywNv6CgWxpibjQaOX/+fJWrj/z222+0aNGiXIutb9++jB49mvbt29O2bVsaNWp00/cX2uXt7c3p06fVLkOoqHRBakciwVcXIiPLz5u65ltgKrAa+Ctw1ty5BoPp/HXrqry8oihcuHChytVHTp48SfPmzcu12Hr16sVjjz2Gn58f7dq1o3Hjxpb5rMKmeHt7c+bMGbXLECo5duwYe/fuZejQoWqXUqck+KwtK8s0kMXMM72ZwJvA3de+9zZ3vqKgJCeTc+gQR69tOmquO7Jx48blWmwBAQE88sgjZauP2OMuyuLWeXl5kZmZqXYZQiXLly/nqaeecrhffCX4rC0hwezLJcAu4BGgI1AADAXmAxUXyDIUFBAdGMhXXbqUhVunTp146KGHylYfad68ufU+g7Bb3t7efPPNN2qXIVRQXFzMhx9+yPrSEeYORILP2tLSzO6Jdh4oAtYCW4CGwKPAXODtCse6AHMff5y5K1ZYt1bhcKSr03Ft2LABHx8fAhxws2GZPGVtublmXy5t1b0EtAFaAhOB5Kquk51t6cqEKBvVKRyPIw5qKSXBZ21VrBPpDvgA16+XUe3aGXa8KaRQj6enJxcvXqSoqEjtUkQdOnfuHCkpKTzxxBNql6IKCT5rCwyEKh4cjwfeB7KAbOA9wOwqec7O4IDdEcL6GjRoQKtWrTh//rzapYg69NFHHzFixAiaNWumdimqkOCztnHjqnzrDSAI6AR0Be4EZpg7UFGqvY4Qt0K6Ox2LoigO3c0JEnzW5+FhWnvTzCLADYF/AznAOWARUKltqNOZ9kmzs4WrhXbIJHbHsnnzZpycnOjdu7fapahGgq8uTJ9u6q68Gc7OpvOFsBIZ2elYSlt7jrwjhwRfXQgKMi047eJyY+e5uJjOkx2xhRVJi89xZGdnk5SUxOjRo9UuRVUSfHVlwoQ/w6+m37R0uj9DTwO7Mwj7Js/4HMd//vMfBg4cSMuWLdUuRVUSfHVpwgTYtAmGDTON9KzY/ensbHp92DDTcRJ6og5IV6djUBSF2NhYhx7UUkpWbqlrvXqZFpy+cAESEjjx1VdkHTpE0IMPmqYsjBsnA1lEnZKuTsewZ88ecnNzGTBggNqlqE42olXZd999x9y5c/nhhx/ULkU4qOzsbHx9fbl06ZLapQgrmjBhAt7e3rz++utql6I6afGpzN3dnZycHLXLEA7Mzc2N4uJi8vLyHHZCs727cuUKq1evJi0tTe1SNEGe8anMzc1Ngk+oSqfTyXM+O7d27Vr69OmDj4+P2qVoggSfytzc3MiWBaiFymRkp31z9JVaKpLgU5mrqyt5eXkYjUa1SxEOTFp89uvAgQMcOXKEv/3tb2qXohkSfCqrX78+TZs2JbeK7YuEqAsystN+xcfHM3bsWBo2bKh2KZohg1s0oHSAi7tsPSRU4uXlxbFjx9QuQ1jY1atXWbFiBVu3blW7FE2RFp8GyAAXoTbp6rRPSUlJdO3alb/85S9ql6IpEnwa4O7uLgNchKqkq9M+xcXFERYWpnYZmiPBpwHS4hNqk1Gd9ufkyZOkpqYyfPhwtUvRHAk+DZApDUJtXl5enDt3TkYX25EPP/yQUaNG4XyzW6LZMQk+DZDVW4TanJyccHV15cKFC2qXIiygpKSE5cuXy9y9KkjwaYB0dQotkO5O+7Fx40Y8PDzo0aOH2qVokgSfBsjgFqEFMsDFfshKLdWT4NMAafEJLZApDfYhKyuLjRs3MmrUKLVL0SwJPg2QwS1CC6Sr0z58/PHHDB06lObNm6tdimZJ8GmADG4RWiBdnbZPURTp5qwFCT4NkBaf0ALp6rR927dvB6BPnz4qV6JtEnwaIC0+oQXS1Wn7Slt7Op1O7VI0TRap1gAZ3CK0QLo6bUhWFiQkQFoa5OaCqyuGTp3Y8vnnvPvuu2pXp3k6RVEUtYtwdIqi4OTkRF5eHk5OTmqXIxyU0WikcePGXLp0icaNG6tdjjAnNRUiI2H9etP3BQVlbxU1bIhSUkKjRx+F6dMhKEilIrVPujo1QKfTSatPqK5evXq0adNGnvNp1ZIloNdDYqIp8K4LPYCGRUU0MhpN7+v1puOFWRJ8GiEDXIQWSHenRi1ZAhERkJ8PNXXSKYrpuIgICb8qSPBphAxwEVogIzs1KDX1z9C7jh5oDDS99tW54nml4bdrV11UaVMk+DRCujqFFkiLT4MiI8FgMPvWB8Dla18HzR1gMJjOF+VI8GmErNcptECmNGhMVpZpIMvNjkFUFEhOBtl1oxwJPo2QFp/QAunq1JiEhGrfng60BPoCKVUdpNPVeB1HI8GnEdLiE1ogXZ0ak5ZWafRmqXeBo8BpIBwYAvxq7kCDAdLTrVWhTZLg0whp8QktkK5OjcnNrfKt3kAzwAkYi6nVl1zVwfJLdTkSfBohwSe0oLSrU9a10IaiJk1qfawOqPJvzd3dEuXYDVmyTCOkq1NoQZMmTXByciI7O5vbbrtN7XIczuXLl9m2bRs//PADKSkp3L9nD2/qdDhV+EUkB9gB3Ifph/hqYDPwL3MXdXaGgAArV25bJPg0Qlp8QitKuzsl+Kzv8uXLbN++vSzo0tPT6dmzJ8HBwbz99tv8vn8/vPxypfOKgNeBA0B9oAuQCHQydxNFgXHjrPchbJAEn0ZIi09oRWl3Z4C0EizuypUrbN++nZSUFH744QfS0tK466670Ov1/POf/+Tuu++muLiYuLg4/v73v+Pn50f/3r3x3LED3XWtvlZAam1uqNNBSAi0amWtj2STJPg0Qlp8QitkZKfl5OfnlwVdSkoKe/fu5c4770Sv1zN37lzuvvtuXFxcADh16hQzZ84kPj6eBx98kLVr1xIUFGRauUWvr7RyS604O5sWrBblSPBphASf0AoZ2XnzDAZDuaD7+eefueOOO9Dr9cyaNYs+ffqUBV2pX375hejoaL766ivGjh3L7t27ad++/Z8HBAVBVJTZZcuq5eJiOq9XL8t8ODsiwacRpcGnKIpsIilU5e3tTUZGhtpl2ASDwcBPP/1U9oxuz5499OjRA71ez5tvvkmfPn1oYmZkpqIobNiwgejoaPbv38/LL7/MokWLcHNzM3+jCRNMf0ZEmOblVTfqVqcztfSiov48T5QjwacRDRs2pHHjxly+fJlmzZqpXY5wYN7e3mzYsEHtMjSpoKCgXNDt3r2bgIAAgoODef311+nTpw9Nmzat8vzCwkJWrVpFdHQ09erVY9KkSYwcOZJGjRrVfPMJE0ytv8hI0zJkOl35NTydnU2BGBJi6t6Ull6VJPg0pHSAiwSfUJN0df6poKCAHTt2lA1G2bVrF927d0ev1/OPf/yDvn37Vht0pbKzs1m6dCnvv/8+AQEBLFiwgAceeODGe3d69YJ160xrbyYkmFZkyc42zdMLCDCN3pSBLDWS4NOQ0u7Odu3aqV2KcGCOvF5nYWFhWdClpKSQmppKt27d0Ov1TJ06lX79+t3QL6ZHjx5l4cKFrFy5kkceeYSvv/6awMDAWy+0VSuYPPnWr+OgJPg0RKY0CC1o3bo1Fy9epKioiIYNG6pdjlUVFhayc+fOsqDbuXMnXbt2Ra/XExERQb9+/WjevPkNX3fHjh1ER0fz/fffExYWRkZGBl5eXlb4BOJmSPBpiIzsFFrQoEEDWrVqxblz52jbtq3a5VjU1atXSU1NLXtGt2PHDjp37kxwcDATJ06kX79+uLq63tS1jUYjSUlJREVFcerUKV599VXi4+Pl0YUGSfBpiASf0IrS7k5bD76rV6+ya9eusqD76aef6NSpE3q9nldffZV+/fpVPZKylvLz81mxYgULFizAzc2NiIgIhg8fToMG8uNVq+RvRkOkq1Noha1OYi8qKmLXrl1lg1F+/PFH/vKXv6DX63n55Zf57LPPbjnoSmVlZbF48WKWLFnCPffcQ3x8PP369ZPpSDZAgk9DpMUntMJWRnYWFRWxe/fuckHXoUMH9Ho9L7zwAqtXr8bdwjsTHDhwgAULFvDZZ5/xxBNPsGXLFjp37mzRewjrkuDTEHd3d44dO6Z2GUJotsVXXFxcFnQpKSls374dPz8/9Ho9EyZMYNWqVVZZXFtRFDZv3kx0dDQ7duzg+eef59ChQ7SSqQM2SYJPQ6TFJ7TC29ub77//Xu0yKC4uZs+ePWVBt23bNnx9fQkODiY8PJyVK1fSokULq95/3bp1REVFkZuby6RJk1i9ejXOzs5Wu6ewPgk+DXF3d5fgE5qgVldncXExe/fuLRuMsnXrVtq1a4deryc0NJQVK1bQsmVLq9eRl5dHfHw8CxcupF27drzxxhsMHjyYevVk7257IMGnIW5ubjK4RWhCXXV1lpSUsHfv3rJndFu3bsXHxwe9Xs/48eNJSEio0+7E06dPs2jRIuLi4njggQdYs2YNf/3rX+vs/qJuSPBpiHR1Cq2w1uotJSUl/PLLL2VBt2XLFry9vdHr9YwdO5bly5fj4eFh8fvWJC0tjejoaJKSknj66afZtWsXfn5+dV6HqBsSfBoi0xmEVri6ulJSUkJeXt4tTcAuKSkhLS2t7Bnd5s2badOmDXq9njFjxhAXF0fr1q0tWHntKYrCN998Q3R0NJmZmbz00kssXLjQ4qNAhfZI8GmItPiEVuh0urLnfF26dKn1eUajsVLQeXh4EBwczJNPPsmyZcvw9PS0YuU1K90hYcGCBSiKQkREBKNGjardDgnCLkjwaUizZs0wGAwUFxfLqg9CdaXdndUFn9FoJCMjo2wwyubNm2nZsiV6vZ6RI0eyZMkS2rRpU4dVVy07O5tly5bx/vvv4+/vT1RUFA8++KBMOHdA8tNVQ3Q6Ha6uruTk5NTJyDUhqmNugIvRaCQzM7PsGd2mTZto0aIFer2e//u//2Px4sWaW4z52LFjLFy4kI8//pghQ4aQnJxMjx491C5LqEiCT2NKuzsl+ITavLy8OHXqFBkZGeWCzt3dHb1ez4gRI1i0aBE+Pj5ql2rWzp07iYqK4vvvv+eZZ54hLS1Ns7WKuiXBpzEywEWoSVEU9u3bR0pKCt9++y0HDx4kLi6O4OBghg0bxsKFCzW9cLXRaOSrr74iKiqKEydO8Nprr8kOCaISCT6NkQEuoi4pisL+/fvLBqOkpKTQtGlT9Ho9/fv3p02bNqxfv17tMmtkMBjKdkho3rw5ERERjBgxQp6VC7PkvwqNkRafsCZFUThw4EC5oHNxcUGv1zN48GDmz5+Pr68vANu2bWPSpEkqV1y9rKws/v3vf7NkyRJ69+5NbGws/fv3lwEroloSfBojLT5hSYqicOjQobJRlykpKTg5OREcHMygQYN49913ad++vdlzrTWJ3RIOHjzIggULWLNmDY8//jibNm26oWkXwrFJ8GmMrNdpw7KyICEB0tIgNxdcXSEwEMaPhzpadktRFA4fPlw2GCUlJYWGDRsSHBzMww8/TGRkZK1XJGnTpg3nzp3DaDRqYo1KRVHYsmUL0dHR/Pjjj0yYMIGDBw+qstKLsG0SfBoj63XaoNRUiIyE0mdhBQV/vvf55zBzJgwaBNOnQ1CQRW+tKApHjhwp13VZr149goODefDBB3n77bfx8/O7qa4/JycnXF1dycrKUnXSeXFxMZ9//jlRUVHk5OQwceJEVq1ahYuLi2o1Cdsmwacxbm5u/Pbbb2qXIWpryRKIiACDARSl8vsGg+nPxETYsAGiomDChJu+naIo/Prrr+WCTlEUgoODGTBgAHPmzOH222+32DOu0u5ONYIvLy+P5cuXs3DhQnx8fJgxYwZDhgzRROtT2DYJPo2RwS02pDT08vNrPlZRTMdFRJi+r2X4KYrC0aNHywVdSUkJwcHB6PV6Zs2aRYcOHaw2mKN0Evtdd91lleubc/r0ad5//33i4uIYMGAAn376Kb17966z+wv7J8GnMTK4xUakplYKvULgeWAj8AfQAYgEBl1/Xmn4BQVBr16VLqsoCsePHy83GKWoqKgs6N544w3+8pe/1Nmoxbrcl+/6HRJGjx7Nzp07uf322+vk3sKxSPBpjAxusRGRkX92Y15TDLQFNgHtgGTgcSAdaH/9gQaD6fx16wA4fvx4ucEohYWFZUE3Y8YMOnXqpNrwfGuP7FQUhW+//Zbo6GjS09N56aWXeO+997jtttusdk8hJPg0Rga32ICsLNNAlgrP9JoAs677fjDgB+ymQvApCsVJSUwcNYovf/wRg8GAXq8nODiY6dOn07lzZ83MQ/P29uann36y+HWvXr3KqlWriI6Oxmg0EhERwZdffomTk5PF7yVERRJ8GiNdnTYgIaFWh50HDgH+Zt4rMRoZWVjIhPXr6dKli2aCriJLd3Xm5OSwbNkyFi1aRLdu3Zg/fz4PPfSQZj+/sE8SfBpT2uJTFEV+GGhVWlr5KQtmFAFPAWMBc9OqnUpK6NO0KXTtaoUCLSQrizu+/ZYXf/oJhgy5pXmJx48fZ+HChaxYsYLBgwfzv//9jzvuuMNKhQtRPRkXrDGNGzemfv36GCo8PxIakptb7dtGYAzQCPigugO12qWdmgrDh4OvL17LljE4Nxe++go++QRmzYJ27Uzvp6bW4lKpPPHEE/Ts2ZNGjRqRlpbGihUrJPSEqiT4NEgGuGicq2uVbynAM5i6OdcBDau7jru7RcuyiCVLQK83zTssKEBXsWVrMJhau4mJpuOWLKl0CaPRSFJSEvfddx+PPfYYd999N8eOHWPevHmyLZDQBOnq1KDS7k6tbegprgkMNI3INNPdOQHYj2lKg3N113B2hoAA69R3s25xXqLBYODjjz9mwYIFNGnShMmTJ/PYY4/JDkbWeiEAAB0mSURBVAlCc6TFp0HS4tO4cePMvnwCWAbsBTyBpte+PjF3sKJUeR1VmJmXeL3DQGNgdMU38vNRJk0iJjyc9u3bk5SUxNKlS9m1axcjR46U0BOaJP9VapBMadA4Dw/T2puJieWmNPhi6uqskU4HISF1tnB1rZiZl3i9F4CqVhk1Ggz0/PZbUlJS6KrlwTpCXCMtPg2SKQ02YPp0U3flzXB2Np2vFVXMSyz1KeAG3F/F6fWBnufO0bVlSysVKIRlSfBpkKzXaQOCgsiaOpVaPA0rz8XFtFC1meXKVFPNvMRLwJvAgpquodPVen6jEGqT4NMgafFpX1ZWFn1WrGDXyJGmMKtpzqVO92fo3cLuDFZRzbzENzCNUq1xLKbBAOnpFi5MCOuQZ3wa5O7urtmdrwVcvnyZkJAQnnzySe6dMwd27TI9I0tONgXc9c/KnJ1NXYghIabuTRVaesXFxWRlZXHmzBmzX1O3beM+M+ftxTQ69efa3kh6KYSNkODTIDc3NzIzM9UuQ5hRVFTEY489xh133MHs2bNNL/bqZZrecOGCqbsvPd0UAu7upikL48ZZZSCL0WjkwoULlYLs7Nmz5b6/ePEiLVq0wMvLq9xX79698fLyIgD+3ET3OinAcUwLbgNcBkqAfcAecwVpcV6iEGZI8GmQTGfQJkVReOaZZ2jYsCFLly6tvKRcq1YwebJF7vPHH39U2UIr/Tp//jxubm6VAu2OO+4gJCSk7HsPD4/qpxVkZsIPP1Tq7gwHRl73fRSmIKw8ZR1tzksUogoSfBok0xm0afr06Rw+fJjvvvvupuanKYpCbm5ujYF29uxZmjZtipeXF23atCkLsK5du3L//feXfe/p6UmjRo1u+XMVPfUUuhkzKv0wcLn2Vaopprl8ZtuuWpuXKEQ1JPg0SAa3aM+iRYtITExk69atuLi4VHo/Ly+vyhC7/vuGDRtWaqF16NCB/v37lws055udKnEDFEUhOTmZiIgIYt3d6XvxIroqpjRA+S2XytHivEQhqqFTlGr+SxeqOHbsGAMGDODYsWNql+Lw8vPziYuL46233mLmzJkUFRWZDTij0Yi3t3elULu+xdamTRuaNm2q9kcCICMjg4kTJ3Ly5EmioqL4m4cHuuDg2i1XVpGLC2zapK0pGkJUQ1p8GiRdndZXWFhYqTVm7is/P5+SkhICAwPZvHlzWYj16NGjXMA1a9bMJraRysrK4s033+Tzzz/njTfe4LnnnqNhw2tLaUdF1X6tzlJanJcoRA0k+LQmKwvXDz/kg9xclMGD0bm53fQeaI6oqKiIc+fO1djlmJeXh6enZ6UWWteuXcv+OTs7m2HDhrF69WoGDBig9ke7JQUFBfzrX/9i/vz5jBkzhoMHD+JecRRm6fzCiAjTlIzqOoN0OtOAFi3OSxSiBtLVqRWpqaa5YKXDyq8fYVc6F2zQINNcsKCqVk20XyUlJdXORSv9ys7OxsPDo1I3Y8WvFi1aUK9e1es3nDhxgr59+xIdHc0TTzxRh5/UshRFYe3atUydOpXAwEDmzZtHp06dqj9J4/MShbhVEnxaULodjAP+lm00Grl48WKNgXbhwgWzc9EqfrVq1Yr69evfUk2///47/fr147nnnuOVV16x0Cete6mpqbz22mtcvnyZBQsW3HirtY7nJQpRVyT41HYje6CV0urSV9epai5axS7Hc+fO4erqajbErm+xtW7d+s9nUVaUn5/PAw88QL9+/Zg3b57V72cNp06dYvr06Xz33Xe89dZbjBs37pZ/GRDCnkjwqSk11bSLdYXQGw18B1zBtK/bFCC04rkqjaQrnYtW08CQs2fP4uzsXGMLzdPTEycnpzr9DFUpLi5m+PDhuLq68tFHH1XbFapFV65cYd68eXzwwQdMmDCBqVOn0qxZM7XLEkJzJPjUNHx4pT3dADKBjoATcADQA/8Del5/kE4Hw4aZlsqykMuXL9fY5XjmzBkaNGhQY6C1adOmTuaiWYqiKDz77LOcOHGCpKQki0wMrytGo5EVK1bw+uuvc9999xEZGUm7du1qPlEIByWjOtVSzR5o/tf9s+7a169UCD5FMQ0+uHChxuct+fn5ZltoFV8rLi7G29u70qCQXr16lQs0e2xFzJ49m927d5OSkmJTobd582Zee+01GjVqxNq1a7n77rvVLkkIzZPgU0sNe5c9DyQABuBOIMTMMYpOR/Z773FwyJAa56KZa5UFBgaW+7558+Y2MRfN0mJiYli5ciXbtm2zmVD/9ddfmTJlCrt37+add97hiSeecMi/OyFuhnR1qmX0aPjkk2oPKQF+xLRK/lTA3NCOdS4uzA8IqHJQiJeXF7fddpv8UKzCF198wXPPPceWLVvo2LGj2uXUKCcnh7lz55KQkMCkSZN49dVXbapLWQgtkBafWnJzazykPtAPWIlpRfyXzRwzYsAARiQlWbY2B7F9+3ZCQ0NJTk7WfOgVFxcTExPDnDlzGDJkCBkZGXh6eqpdlhA2SYJPLa6utT60GNMzPrNkD7Sbsn//foYNG8bHH39MkMYXBFi/fj2TJk2iTZs2bNiwgR49eqhdkhA2zbbGa9uTwEBo3LjSy1nAp/y56ecGYBVwv7lryB5oN+X06dMMHDiQ+fPnM3DgQLXLqVJmZiYDBw7k1Vdf5d1332Xjxo0SekJYgASfWqrYu0yHqVvTB3AHIoCFwCPmDpY90G5YTk4OgwYNYsKECTz99NNql2PWhQsXeP755wkODmbQoEGkp6czZMgQeU4rhIVI8KnFw8O09maFH2atgE1ADnAJSAfCzJ0ve6DdsIKCAoYOHYper2fq1Klql1NJYWEh8+fPp2vXrjRs2JADBw7wyiuv2NT0CiFsgYzqVFMVK7fUiuyBdkNKSkoYOXIkOp2OVatWaWoJL0VR+Pzzz5kyZQr+/v7Mnz+fzp07q12WEHZLBreoKShI9kCrA4qi8Oqrr3LhwgW+/vprTYXe7t27mThxIjk5OcTExHD//Waf5gohLEi6OtU2YQJZU6eSj2lCerV0OptYoFpr3n33XTZt2kRiYiKNzQwoUsPp06cZO3YsQ4YMYcyYMezZs0dCT4g6IsGnMkVReHLzZta9/DK6YcNMIz0rTkh2dja9PmyYqXtTQq/WPvroI5YuXcr69etxc3NTuxyuXLnC7NmzCQwMxNvbm4MHDxIaGqqpVqgQ9k66OlX20UcfkZ2dzajoaGjQQPZAs6Cvv/6aKVOmkJKSgre3t6q1GI1GVq5cyYwZM+jbty+7d++mffv2qtYkhKOSwS0qysrKIiAggK+//po777xT7XLsSmpqKiEhIXzxxRf06dNH1Vq2bt3Ka6+9Rv369Xnvvfe45557VK1HCEcnwaeiJ598Eh8fH5vd8FSrDh8+zL333suyZct45BGzMyDrxNGjR5k6dSo7duzgnXfeYeTIkTa3x58Q9kj+L1RJcnIyO3bsYNasWWqXYlfOnz/PwIEDmT17tmqhl5uby5QpUwgKCqJHjx4cOHCAJ598UkJPCI2Q/xNVkJeXx4QJE1i2bBkuLi5ql2M38vLyCAkJYcyYMYSHh9f5/YuLi1m6dCmdO3fm999/JyMjg9dff13+joXQGOnqVMErr7xCbm4uCTXsySdq7+rVqwwePJj27duzbNmyOl/e65tvvmHixIm0atWKBQsWyDNbITRMgq+O7dixg6FDh5KRkUGLFi3ULscuGI1Gnn76afLy8li3bh0NGtTdYOX9+/czadIkDh8+zPz583n00UdlTU0hNE66OuvQ1atXCQsLY8GCBRJ6FjRt2jSOHj3KqlWr6iz0Ll68yIsvvsi9997Lgw8+SGZmJkOHDpXQE8IGSPDVofnz59O2bVtGjhypdil2Y+HChSQlJZGUlFQnz9KuXr3KggUL6Nq1KzqdjgMHDvDaa6/JQtJC2BCZwF5HDh48yHvvvceePXukVWAhn376KdHR0WzdutXqLWhFUUhMTGTy5Ml06dKFLVu20KVLF6veUwhhHRJ8dcBoNBIeHs4bb7xBu3bt1C7HLnz//fe8/PLLbNy4EV9fX6ve6+eff2bixIlcvHiRJUuW8OCDD1r1fkII65KuzjoQHx9PQUEBL774otql2IW9e/cycuRI1qxZQ2BgoNXuc+bMGcaPH8+gQYMYOXIkP//8s4SeEHZAgs/Kzp49y4wZM4iLi5OFiC3g+PHjDB48mA8++AC9Xm+Ve+Tn5/PWW28REBBA69atOXToEM8++2ydjhYVQliP/J9sZS+99BLh4eEEBASoXYrNu3jxIgMHDmTq1Kk8/vjjFr++0Whk1apVTJ8+nXvuuYddu3bh5+dn8fsIIdQlwWdFiYmJpKens3LlSrVLsXlXrlxh8ODBDB06lJdeesni19+2bRsTJ05EURRWrVpF3759LX4PIYQ2yAR2K8nNzcXf359PPvmE++67T+1ybFpxcTHDhg3jtttuIyEhwaKjYo8fP87UqVPZvn07kZGRsqamEA5A/g+3kunTpxMSEiKhd4sUReG5556jqKiIuLg4i4XepUuXmD59Or169aJ79+4cPHiQ0aNHS+gJ4QCkq9MKtm3bxhdffEFmZqbapdi8mTNn8ssvv/DDDz/QsGHDW75eSUkJ8fHxzJw5k4EDB5KWloaXl5cFKhVC2AoJPgsrLCwkNDSURYsW4ebmpnY5Nm3p0qWsWrWKbdu20bRp01u+3saNG5k4cSLu7u7873//46677rJAlUIIWyPBZ2GRkZF07tyZ4cOHq12KTUtMTGTOnDls2bIFDw+PW7rWgQMHmDx5Mvv372f+/PmypqYQDk4eaFhQZmYmixcvZvHixfKD9RZs3bqV8PBwkpKS6NChw01f5/fff+fll1+mf//+6PV6MjMzGTZsmPzdCOHgJPgspHRZsjlz5uDt7a12OTYrMzOTESNGsHLlSnr27HlT17h69SoLFy6ka9euGI1G9u3bx6RJk3BycrJwtUIIWyRdnRaydOlSdDodzz77rNql2KxTp04xaNAgoqKieOihh274fEVR+PLLL5k8eTIdO3YkJSWFbt26WaFSIYQtk3l8FnDq1CnuvPNONm3aJD9ob1J2djb33nsvY8aMYcqUKTd8/t69e5k4cSLnz59nwYIFPPzww1aoUghhD6Sr8xYpisLzzz/Piy++KKF3kwoKChg6dCj3338/kydPvqFzz549S2hoKAMHDuTxxx/nl19+kdATQlRLgu8WrV27liNHjjBt2jS1S7FJJSUljB49Gk9PTxYsWFDrgScGg4G3336bgIAAbrvtNg4ePMhzzz0nC0kLIWokPyVuQXZ2Nq+88gpr166VgRM3QVEUXnnlFf744w/Wr19fq1VTFEXh008/Zdq0aQQFBbFz505uv/32OqhWCGEvJPhuwZQpUxg2bBh9+vRRuxSbFBkZyZYtW9i8eXOtfnH48ccfmThxIkVFRaxcuZL+/fvXQZVCCHsjwXeTUlJS+Prrr2VZspuUkJBAbGws27Ztw9XVtdpjT5w4wbRp09iyZQv//Oc/ZU1NIcQtkZ8eN8FgMBAeHs7ixYtp3ry52uXYnOTkZKZNm8b69eurXSczLy+PGTNmcNddd9G5c2cOHjzI008/LaEnhLgl8hPkJrz11lv06NGDRx55RO1SbM7OnTsZO3Ys//3vf+nSpYvZY0pKSoiLi6Nz586cOnWKtLQ0Zs2aRZMmTeq4WiGEPZKuzhuUlpZGXFwcaWlpapdicw4dOsSjjz7K8uXLueeee8we8/333zNx4kSaNWvGl19+Sa9eveq4SiGEvZPguwElJSWEhobyz3/+E09PT7XLsSnnzp1j4MCBvPXWWwwZMqTS+4cOHWLy5MlkZGQwb948hg8fLmtqCiGsQoLvBrz//vu4uLjwzDPPqF2KdmRlQUICpKVBbi64ukJgIIwfD61aAaZNX0NCQhg3bhyhoaHlTv/jjz+YM2cOn3zyCVOmTGHNmjUyNUQIYVWyZFktHT9+nF69erF9+3Y6deqkdjnqS02FyEhYv970fUHBn+85O4OiwKBBFEVEMOjNN+nYsSNLliwpa8UVFRWxZMkS5s6dy4gRI5g9e/Ytbz8khBC1IcFXC4qiEBISQv/+/fnHP/6hdjnqW7IEIiLAYDAFXBUUnY6r9erxob8/YXv2UL9+fRRF4auvviIiIgI/Pz+io6Px9/evw+KFEI5Ogq8W/vOf//DOO++we/duGjZsqHY56ioNvfz8Wp+iuLigi4oirW9fJk6cyJkzZ4iOjmbQoEFWLFQIIcyT4KvBxYsX6d69O19++SV//etf1S5HXampoNdXCr0PgAQgHRh17Z8rKmzQgCHNmjF07lzCw8NlTU0hhGok+GowduxY3N3dWbhwodqlqG/4cEhMrNS9+TmmCaEbAAPmg88IFA8eTKOkJGtXKYQQ1ZJfu6vx7bffsmnTJjIyMtQuRX1ZWaaBLGZ+Txp+7c9dwKkqTq8HNNq4ES5cKBvtKYQQapCVW6pw5coVnn32WZYsWULTpk3VLkd9CQm3fg2dzjLXEUKIWyDBV4VZs2Zxzz33yACMUmlp5acs3AyDAdLTLVOPEELcJOnqNGPPnj2sWLGCdPkh/afcXMtcJzvbMtcRQoibJC2+CoqLiwkNDWXevHkyofp6NWwdVGvu7pa5jhBC3CQJvgree+89WrRowdNPP612KZpS1K0bxVXMYSwGCoCSa18F116rxNkZAgKsVaIQQtSKTGe4zq+//krv3r3ZuXMnt99+u9rlaMK+ffuIjY3l6xUr+CUnh0ZGY6VjZgGzK7w289rr5TRuDCdPyqhOIYSqpMV3jaIoPPvss0ybNs3hQ89gMLBixQr69evH/fffj4uLC/9LTaXRo4+aRmZWMAtQKnzNqniQTgchIRJ6QgjVSYvvmo8++ohFixaxY8cOh11VJD09nZiYGP7zn//Qu3dvwsLCGDx48J/LtFWxckutuLjApk0g++sJIVTmmD/hK8jKymLKlCmsX7/e4ULvypUrrF69mpiYGE6dOsUzzzzDnj178PX1rXxwUBBERd3wWp24uJjOk9ATQmiAtPiAJ598Eh8fH+bNm6d2KXVmz549xMbGsnr1avr160d4eDgDBw6sXfDXcncGdDrTgJaoKJgwwXLFCyHELXD44EtOTuall14iPT0dFxcXtcuxqry8PFatWkVMTAwXLlwgNDSU8ePH4+Pjc+MX27XLtB9fcrIp4AyGP98r3Y8vJASmT5eWnhBCUxw6+C5fvoy/vz/x8fE88MADapdjFYqisGvXLmJiYli7di3BwcGEh4fz4IMPUr9+/Vu/wYULpmXI0tNNk9Pd3U1TFsaNk4EsQghNcujge/XVV8nJySHBDtePzM3N5ZNPPiEmJoa8vDxCQ0MZN24cbdq0Ubs0IYRQlcMG344dOxg6dCgZGRm0aNFC7XIsQlEUfvrpJ2JiYvjvf//LQw89RHh4OAMGDKBePZm5IoQQ4KCjOq9evUpYWBgLFiywi9D7448/+Pjjj4mNjS37bO+++64suSaEEGY4ZPDNnz8fHx8fRo4cqXYpN01RFLZs2UJsbCxJSUmEhITwwQcfcN9996EzM8lcCCGEicN1dR46dIg+ffqwe/du83PVNO7ixYt89NFHxMbGUq9ePcLCwhgzZgwtW7ZUuzQhhLAJDtXiMxqNhIeH88Ybb9hU6BmNRlJSUoiNjWX9+vU8+uijxMXF0bdvX2ndCSHEDXKo4IuPj8dgMPDiiy+qXUqtnD9/noSEBOLi4nB2diY8PJx///vfuMvWPkIIcdMcpqvz7Nmz9OjRg40bNxIYGKh2OVUyGo1s3LiRmJgYNm7cyIgRIwgLC6N3797SuhNCCAtwmOB77LHH6Ny5M2+//bbapZh15swZPvzwQ+Li4nB3dyc8PJxRo0bhaqkNYIUQQgAO0tX5xRdfkJaWxsqVK9UupZySkhI2bNhATEwMmzZt4vHHH2ft2rX07NlT7dKEEMJu2X2LLzc3l+7du7Ny5Uruu+8+tcsB4LfffmP58uXEx8fj6elJeHg4I0eOpGnTpmqXJoQQds/ug+/555+nqKiI2NhYVesoLi4mOTmZmJgYtm/fzqhRowgLC+OOO+5QtS4hhHA0dt3VuW3bNr744gsyMjJUq+H48ePEx8ezfPlyfH19CQ8PZ/Xq1TRp0kS1moQQwpHZbfAVFhYSGhrKv/71rzof/l9UVERSUhIxMTHs2rWLp556ig0bNtC9e/c6rUMIIURldht8kZGRdOrUiREjRtTZPX/99Vfi4uJISEigU6dOhIWF8d///hdnZ+c6q0EIIUT17DL49u3bx+LFi/n555+tPvetsLCQxMREYmNjSUtLY8yYMfzwww906dLFqvcVQghxc+wu+IxGI2FhYcyePfvmdhavpYMHDxIbG8uKFSsICAggLCyMYcOG4eTkZLV7CiGEuHV2F3xLly4F4LnnnrP4tQsKCli3bh2xsbEcOHCAcePGsX37djp27GjxewkhhLAOu5rOcOrUKe644w42b95Mt27dLHbdzMxMYmNjWblyJT179iQ8PJwhQ4bQqFEji91DCCFE3bCbFp+iKLzwwgu8+OKLFgm9/Px8PvvsM2JjYzl69Ch///vfSU1Nxc/PzwLVCiGEUIvdBN+6des4fPgwa9asuaXr/PLLL8TGxrJq1SruvvtuJk+ezN/+9jcaNLCbf1VCCOHQ7OKneXZ2Ni+//DKfffbZTQ0uuXz5MqtXryYmJoYzZ87wzDPP8PPPP9OuXTsrVCuEEEJNtvOMLysLEhIgLQ1yc8HVFQIDYfx4wv7xDxo1asTixYtv6JJ79uwhJiaGNWvW0L9/f8LDwxk4cCD169e3zmcQQgihOu0HX2oqREbC+vWm7wsK/nzP2ZmSkhK+qVeP/snJNA0OrvFyly5dYtWqVcTExPD7778TGhrK+PHj8fb2ttIHEEIIoSXaDr4lSyAiAgwGqKZMo05HPWdniIqCCRMqva8oCjt37iQ2NpZ169YxYMAAwsPDeeCBB6R1J4QQDka7z/hKQy8/v8ZD6ymK6biICNML18IvJyeHTz75hJiYGK5cuUJoaCj79+/H09PTmpULIYTQMG22+FJTQa+vFHp/AM8A3wAtgUjgyQqnKi4upC1axHtbtpCYmMjAgQMJCwsjODiYevXq1UX1QgghNEybwTd8OCQmVureHAUYgXhgL/A3YDvgf90xJcDGJk1InzWLsWPH0qpVqzoqWgghhC3QXvBlZYGvb/lBLMAVwB3IADpde20M4A28U+ESSuPG6E6eBAk9IYQQFWiv7y8hwezLhzA9kOx03Ws9gEwzx+p0uiqvI4QQwrFpL/jS0iq19gAuA80rvOYK5Jm7hsEA6emWr00IIYTN017w5eaafbkpcKnCa5eAZlVdJzvbcjUJIYSwG9oLPldXsy93AoqBw9e99gvlB7aU4+5u0bKEEELYB+0FX2AgNG5c6eUmwHDgTUwDXbYBX2Aa4FKJszMEBFixSCGEELbKZkZ1gmke39+Bb4EWmEZzVpzHB5iCU0Z1CiGEMEN7LT4PDxg0CHS6Sm/dBiRiavGdpIrQ0+kgJERCTwghhFnaa/FBlSu31IqLC2zaBL16WbwsIYQQtk97LT6AoCDTgtMuLjd2nouL6TwJPSGEEFXQ7iLVpbss1GJ3BnQ604CWKnZnEEIIIUpps6vzert2mfbjS042BZzB8Od7zs6mQAwJgenTpaUnhBCiRtoPvlIXLpiWIUtPN01Od3c3TVkYN04GsgghhKg12wk+IYQQwgK0ObhFCCGEsBIJPiGEEA5Fgk8IIYRDkeATQgjhUCT4hBBCOBQJPiGEEA5Fgk8IIYRDkeATQgjhUCT4hBBCOBQJPiGEEA5Fgk8IIYRDkeATQgjhUCT4hBBCOBQJPiGEEA5Fgk8IIYRDkeATQgjhUCT4hBBCOBQJPiGEEA5Fgk8IIYRDkeATQgjhUCT4hBBCOJT/B+w+gzLaIBO+AAAAAElFTkSuQmCC\n",
      "text/plain": [
       "<Figure size 432x288 with 1 Axes>"
      ]
     },
     "metadata": {},
     "output_type": "display_data"
    }
   ],
   "source": [
    "nx.draw(noisy_qvm.qubit_topology(), with_labels=True)\n",
    "\n",
    "# we will do a subgraph\n",
    "graph = nx.from_edgelist([(0, 1), (0, 3), (1, 2), (1, 4), (3, 4)])"
   ]
  },
  {
   "cell_type": "markdown",
   "metadata": {},
   "source": [
    "We use a helper to create the prep program"
   ]
  },
  {
   "cell_type": "code",
   "execution_count": 28,
   "metadata": {},
   "outputs": [
    {
     "name": "stdout",
     "output_type": "stream",
     "text": [
      "H 0\n",
      "H 1\n",
      "H 3\n",
      "H 2\n",
      "H 4\n",
      "CZ 0 1\n",
      "CZ 0 3\n",
      "CZ 1 2\n",
      "CZ 1 4\n",
      "CZ 3 4\n",
      "\n"
     ]
    }
   ],
   "source": [
    "graph_prep_prog = create_graph_state(graph)\n",
    "\n",
    "qubits = list(graph_prep_prog.get_qubits())\n",
    "print(graph_prep_prog)"
   ]
  },
  {
   "cell_type": "markdown",
   "metadata": {},
   "source": [
    "Generate both exhaustive and monte_carlo experiments for comparison"
   ]
  },
  {
   "cell_type": "code",
   "execution_count": 29,
   "metadata": {},
   "outputs": [],
   "source": [
    "gstate_exp_exh = generate_exhaustive_state_dfe_experiment(graph_prep_prog, qubits, bm)\n",
    "gstate_exp_mc = generate_monte_carlo_state_dfe_experiment(graph_prep_prog, qubits, bm, n_terms=8)"
   ]
  },
  {
   "cell_type": "code",
   "execution_count": 30,
   "metadata": {},
   "outputs": [
    {
     "name": "stdout",
     "output_type": "stream",
     "text": [
      "In exhaustive state DFE there are 31 experiments.\n",
      "\n",
      "In monte carlo state DFE we chose 8 experiments.\n"
     ]
    }
   ],
   "source": [
    "num_exh_exp = len(list(gstate_exp_exh.setting_strings()))\n",
    "num_mc_exp = len(list(gstate_exp_mc.setting_strings()))\n",
    "\n",
    "print(f'In exhaustive state DFE there are {num_exh_exp} experiments.\\n' )\n",
    "\n",
    "print(f'In monte carlo state DFE we chose {num_mc_exp} experiments.' )"
   ]
  },
  {
   "cell_type": "markdown",
   "metadata": {},
   "source": [
    "Run each experiment and compare estimates and runtimes."
   ]
  },
  {
   "cell_type": "code",
   "execution_count": 31,
   "metadata": {},
   "outputs": [
    {
     "name": "stdout",
     "output_type": "stream",
     "text": [
      "The five qubit graph fidelity estimate is 0.9501282819091668.\n",
      "\n",
      "Monte-Carlo took  69.61 seconds.\n"
     ]
    }
   ],
   "source": [
    "# NBVAL_SKIP\n",
    "\n",
    "# because of the #NBVAL_SKIP `%%time` wont work\n",
    "from time import time\n",
    "start_time = time()\n",
    "\n",
    "graph_state_mc_data = acquire_dfe_data(noisy_qvm, gstate_exp_mc, num_shots=500)\n",
    "\n",
    "fid_est, fid_std_err = estimate_dfe(graph_state_mc_data, 'state')\n",
    "print(f'The five qubit graph fidelity estimate is {fid_est}.\\n')\n",
    "print('Monte-Carlo took ', np.round(time()-start_time, 2), 'seconds.')"
   ]
  },
  {
   "cell_type": "code",
   "execution_count": 32,
   "metadata": {},
   "outputs": [
    {
     "name": "stdout",
     "output_type": "stream",
     "text": [
      "The five qubit graph fidelity estimate is 0.9420929553005943.\n",
      "\n",
      "Exhaustive took  296.7 seconds.\n"
     ]
    }
   ],
   "source": [
    "# NBVAL_SKIP\n",
    "\n",
    "start_time = time()\n",
    "\n",
    "graph_state_exh_data = acquire_dfe_data(noisy_qvm, gstate_exp_exh, num_shots=500)\n",
    "\n",
    "fid_est, fid_std_err = estimate_dfe(graph_state_exh_data, 'state')\n",
    "print(f'The five qubit graph fidelity estimate is {fid_est}.\\n')\n",
    "print('Exhaustive took ', np.round(time()-start_time, 2), 'seconds.')"
   ]
  },
  {
   "cell_type": "markdown",
   "metadata": {},
   "source": [
    "### DFE measurements that include spectator qubits to signal cross talk.\n",
    "\n",
    "Suppose you wanted to do process tomography on a CZ gate.\n",
    "\n",
    "It turns out in many superconducting qubits there are many kinds of cross-talk at play, that is, noise which affects qubits not directly involved in the gate.\n",
    "\n",
    "\n",
    "One way to measure such noise is to do the gate you care about and additionally specify spectator qubits not invovled in the gate when creating the experiment.\n",
    "If the actual process is not Identity on those qubits then DFE will pick it up.\n",
    "\n",
    "Of course, such experiments are best done on the QPU or at the least with a noise model that includes these effects."
   ]
  },
  {
   "cell_type": "code",
   "execution_count": 33,
   "metadata": {},
   "outputs": [],
   "source": [
    "prog = Program(CZ(0,1))\n",
    "qubits = [0,1,2]"
   ]
  },
  {
   "cell_type": "code",
   "execution_count": 34,
   "metadata": {},
   "outputs": [
    {
     "name": "stdout",
     "output_type": "stream",
     "text": [
      "The CZ gate is: CZ(0,1)\n"
     ]
    },
    {
     "name": "stderr",
     "output_type": "stream",
     "text": [
      "/home/kylegulshen/anaconda3/lib/python3.6/site-packages/networkx/drawing/nx_pylab.py:518: MatplotlibDeprecationWarning: \n",
      "The iterable function was deprecated in Matplotlib 3.1 and will be removed in 3.3. Use np.iterable instead.\n",
      "  if not cb.iterable(width):\n",
      "/home/kylegulshen/anaconda3/lib/python3.6/site-packages/networkx/drawing/nx_pylab.py:565: MatplotlibDeprecationWarning: \n",
      "The is_numlike function was deprecated in Matplotlib 3.0 and will be removed in 3.2. Use isinstance(..., numbers.Number) instead.\n",
      "  if cb.is_numlike(alpha):\n"
     ]
    },
    {
     "data": {
      "image/png": "iVBORw0KGgoAAAANSUhEUgAAAb4AAAEuCAYAAADx63eqAAAABHNCSVQICAgIfAhkiAAAAAlwSFlzAAALEgAACxIB0t1+/AAAADh0RVh0U29mdHdhcmUAbWF0cGxvdGxpYiB2ZXJzaW9uMy4xLjAsIGh0dHA6Ly9tYXRwbG90bGliLm9yZy+17YcXAAAYYElEQVR4nO3deXSU1cHH8V8UhQyBGEhCEjY3EJmZgEhK6dEWF6hE9NjXU8WIQFiyCRwODUVEeGkrBCSyJgTxiMGlrbWIaMUFF5Zqz5E1y0REqL6pIiYKopCJsuT9Y5BCSCCTzMydmef7OSfnkGfmmfP7i1/ufe69E1FXV1cnAAAs4iLTAQAACCSKDwBgKRQfAMBSKD4AgKVQfAAAS6H4AACWQvEBACyF4gMAWArFBwCwFIoPAGApFB8AwFIoPgCApVB8AABLofgAAJZC8QEALIXiAwBYCsUHALAUig8AYCkUHwDAUig+AIClUHwAAEuh+AAAltLKdACEiaoqqbhYKi2VDh+WoqOl5GQpPV2KizOdDgBOi6irq6szHQIhbOtWKS9Pev11z++1tf99LTJSqquThg6Vpk+XUlLMZASAM1B8aL6iIik3V3K7PQXXmIgITwnm50vZ2YHLBwANYKoTzfNT6dXUXPi9dXWe9+Xmen6n/AAYxIgP3tu6VRo06KzS+0FSjqS3JR2UdJWkPElD699rs0mbNkn9+wcmKwDUw6pOeC8vzzO9eYbjkrpK2iTpsKRHJd0j6bP697rdnvsBwBBGfPBOVZXUvfvZi1gakSzpfyXdXf+FNm2kykpWewIwghEfvFNc3KS3fSVpjyR7Qy9GRDT5cwDA1yg+eKe09IKjvWOS7pc0SlKvht7gdktlZb7PBgBNQPHBO4cPn/flk5IekHSppILzvfHQId9lAgAvsJ0B3omObvSlOklj5ZnmXC/pkvN9TkyMT2MBQFMx4oN3kpM9i1MakC3pI0mvSoo832dERkpOp++zAUATsKoT3mlkVef/SbpcUmudPY3whDzP+87Cqk4ABjHig3fi4z1nb0ZEnHW5uzxTnbWSjpzxc07pRURIqamUHgBjGPHBew2c3NJknNwCwDBGfPBeSornwGmbzbv7bDbPfZQeAIMY8aH5mvjtDCckRbRpo4sWLuSAagDGUXxomW3bPGdvrl/veX535hmep76Pb2/PnlrQqpVWbNumiHrPBgEg0Cg++EZ1tecYsrIyz+b0mBjPloXRo3WiQwcNGDBAEyZM0OjRo00nBWBxFB8CYseOHRo6dKhcLpdiY2NNxwFgYRQfAmbKlCk6ePCgijmgGoBBFB8C5siRI+rdu7dWr16tm266yXQcABbFdgYETFRUlAoKCpSZmanaJnyfHwD4A8WHgLrzzjvldDqVx7ewAzCEqU4E3BdffKG+fftqy5Yt6tWrwW/sAwC/YcSHgOvcubNmzZqlzMxM8XcXgECj+GBETk6O3G63nn76adNRAFgMU50wZteuXRoyZIjKy8sVHx9vOg4Ai6D4YFRubq6qqqr0zDPPmI4CwCIoPhh15MgR2e12rVq1SrfccovpOAAsgGd8MCoqKkqFhYXKysqS+8wDrgHATyg+GDds2DD17dtXc+fONR0FgAUw1YmgsH//fvXp00ebNm1S7969TccBEMYY8SEoJCUlafbs2crMzNTJkydNxwEQxig+BI2srCwdO3ZMq1atMh0FQBhjqhNBpaSkRIMHD1ZZWZk6depkOg6AMETxIej8/ve/1/79+/Xcc8+ZjgIgDFF8CDpHjx6Vw+HQypUrNXjwYNNxAIQZnvEh6LRt21aFhYXKzs5mbx8An2PEh6B177336uqrr9acOXNMRwEQRig+BK0vv/xSycnJ2rhxo+x2u+k4AMIEU50IWomJifrjH//I3j4APkXxIahlZmbq+PHjeuqpp0xHARAmmOpE0CstLdWtt96q0tJSJSQkmI4DIMRRfAgJDz30kCorK/XnP//ZdBQAIY7iQ0ioqamRw+FQUVGRfv3rX5uOAyCE8YwPIcFms6mwsFA5OTmqqakxHQdACGPEh5AyfPhwXXHFFcrLyzMdBUCIovgQUg4cOCCn06l3331XTqfTdBwAIYipToSUhIQEPfroo+ztA9BsFB9Czvjx4yVJTz75pOEkAEIRU50ISeXl5br55ptVUlKixMRE03EAhBCKDyHr4Ycf1r///W/99a9/NR0FQAih+BCyampq5HQ6VVBQoKFDh5qOAyBEUHwIaW+++aays7NVXl4um81mOg6AEEDxIeSlpaWpa9eumj9/vukoAEIAxYeQ99VXX8npdOrtt99WcnKy6TgAghzbGRDyOnXqpDlz5igjI4O9fQAuiOJDWBg7dqxatWqlJ554wnQUAEGOqU6EDZfLpUGDBqmkpERJSUmm4wAIUhQfwsojjzyiPXv26G9/+5vpKACCFMWHsOJ2u+V0OrVkyRLdfvvtpuMACEIUH8LOhg0bNH78eLlcLrVt29Z0HABBhuJDWBoxYoQSExO1YMEC01EABBmKD2GpqqpKDodDb731lvr27Ws6DoAgwnYGhKX4+Hjl5eUpMzNTJ06cMB0HQBCh+BC20tPT1bp1a61YscJ0FABBhKlOhLWPPvpIv/zlL9nbB+A0ig9hb9asWaqoqNDf//5301EABAGKD2GvtrZWTqdTCxcu1B133GE6DgDDKD5YwjvvvKMxY8bI5XIpKirKdBwABlF8sIyRI0cqPj5e+fn5pqMAMIjig2VUV1fL4XDojTfe0HXXXWc6DgBD2M4Ay4iLi9O8efOUkZHB3j7Awig+WMro0aNls9m0fPly01EAGMJUJyxn9+7duvHGG7Vz50516dLFdBwAAcaID5bTq1cvPfjgg5o0aZLpKAAMoPhgSQ899JBcLpfWrVtnOgqAAGOqE5b13nvvadSoUXK5XGrXrp3pOAAChOKDpY0ePVodOnTQwoULTUcBECAUHyzt66+/lsPh0Guvvabrr7/edBwAAcAzPlhabGys5s+fr4yMDB0/ftx0HAABQPHB8kaOHKn27dursLDQdBQAAcBUJyDp448/1g033KAdO3aoa9eupuMA8CNGfICka665RhMnTtTEiRNNRwHgZxQfcMq0adO0e/duvfzyy6ajAPAjpjqBM2zatEkjRoxQRUUFe/uAMEXxAfWMGTNG7du31+LFi01HAeAHFB9QzzfffCO73a5//OMf6t+/v+k4AHyMZ3xAPR07dtSCBQvY2weEKYoPaMCIESMUExOjZcuWmY4CwMeY6gQa8cknn2jgwIHasWOHunXrZjoOAB9hxAc0okePHpo8ebImTJgg/j4EwgfFB5zH1KlTtXfvXq1du9Z0FAA+wlQncAGbN29WWlqaKioq1L59e9NxALQQxQc0wbhx42Sz2bR06VLTUQC0EMUHNMHBgwdlt9v1yiuvKCUlxXQcAC3AMz6gCTp06KD8/Hz29gFhgOIDmigtLU2xsbFasmSJ6SgAWoCpTsALe/fu1c9//nNt375d3bt3Nx0HQDMw4gO8cPXVV2vKlCl68MEH2dsHhCiKD/BSbm6uPv30U61Zs8Z0FADNwFQn0Az//Oc/de+996qiokLR0dGm4wDwAsUHNFNGRoYuvfRSFRQUmI4CwAsUH9BMhw4dkt1u19q1azVgwADTcQA0Ec/4gGaKiYnR448/royMDB07dsx0HABNRPEBLTB8+HAlJCRo8eLFpqMAaCKmOoEW2rdvnwYMGKBt27bp8ssvNx0HwAUw4gNa6KqrrlJubi57+4AQQfEBPvC73/1OlZWVevHFF01HAXABTHUCPvLBBx/ot7/9rVwuly677DLTcQA0guIDfCgrK0sXXXSRli9fbjoKgEZQfIAP/bS3b82aNRo4cKDpOAAawDM+wIdiYmK0aNEi9vYBQYziA3zsnnvuUZcuXbRw4ULTUQA0gKlOwA8+/fRTpaSk6MMPP9SVV15pOg6AMzDiA/zgiiuu0NSpU5WTk8PePiDIUHyAn0yZMkX79+/XCy+8YDoKgDMw1Qn40b/+9S/dfffdcrlciomJMR0HgCg+wO9ycnJ08uRJrVixQqqqkoqLpdJS6fBhKTpaSk6W0tOluDjTUQFLoPgAP/v222+V1qOHnu3dWx0//NBzsbb2v2+IjJTq6qShQ6Xp06WUFDNBAYug+AB/KyrS8cmTFfHjj7r4fO+LiPCUYH6+lJ0dqHSA5bQyHQAIa0VFUm6uWv3444XfW1cn1dRIubme3yk/wC8Y8QH+snWrNGiQp8zOUCCpWFKZpPtO/fscNpu0aZPUv79/MwIWxHYGwF/y8iS3+5zLSZIekTTmfPe63Z77AfgcIz7AH6qqpO7dz17EUs8jkj5XIyM+SWrTRqqsZLUn4GOM+AB/KC5u+WdERPjmcwCcheID/KG09LyjvSZxu6WyMt/kAXAaxQf4w+HDvvmcQ4d88zkATqP4AH+IjvbN53DMGeBzFB/gD8nJnsUpDTguqVbSiVM/taeunSMyUnI6/ZUQsCxWdQL+cJ5VnbMl/aHetf89df0srOoE/IIRH+AP8fGeszcjIs55abakuno/s+u/KSJCSk2l9AA/YMQH+EsjJ7c0CSe3AH7DiA/wl5QUz4HTNpt399lsnvsoPcAvGPEB/nbqoGq53Z6DqBtxUtKxiy9W62XLOKAa8CNGfIC/ZWd7pi1/8xvPgpXIyLNfj4yU2rTRiTvu0G86dNBmu91MTsAiGPEBgVRd7TmGrKzMszk9JsazZWH0aCkuTi+99JJmzJihXbt2qXXr1qbTAmGJ4gOCSF1dne666y71799fM2fONB0HCEsUHxBkKisr1a9fP33wwQfq2bOn6ThA2OEZHxBkunXrphkzZig7O1v8XQr4HsUHBKGJEyfq22+/1XPPPWc6ChB2mOoEgtT27dt1++23y+VyqWPHjqbjAGGD4gOC2OTJk/Xdd99p1apVpqMAYYPiA4LY999/r969e+vZZ5/VoEGDTMcBwgLP+IAg1q5dOy1btkxZWVn64YcfTMcBwgLFBwS5u+66S9dee63mz59vOgoQFpjqBELAf/7zH1133XV6//33dc0115iOA4Q0RnxACOjatatmzpyprKws9vYBLUTxASFiwoQJ+v777/XMM8+YjgKENKY6gRCyY8cOpaamqry8XLGxsabjACGJ4gNCzJQpU3Tw4EEVFxebjgKEJIoPCDFHjhxR7969tXr1at10002m4wAhh2d8QIiJiopSQUGBsrKyVFtbazoOEHIoPiAE3XnnnbLb7Zo3b57pKEDIYaoTCFFffPGF+vbtqy1btqhXr16m4wAhgxEfEKI6d+6sWbNmsbcP8BLFB4SwnJwcHT16lBWegBeY6gRC3M6dO3XbbbepvLxccXFxpuMAQY/iA8JAbm6uqqurtXr1atNRgKBH8QFh4MiRI7Lb7Vq1apVuueUW03GAoMYzPiAMREVFqbCwkL19QBNQfECYGDZsmPr06aO5c+eajgIENaY6gTDy096+zZs369prrzUdBwhKjPiAMNK5c2fNnj1bmZmZOnnypOk4QFCi+IAwk5WVpR9++EFPP/206ShAUGKqEwhDu3bt0pAhQ1ReXq74+HjTcYCgQvEBYWrq1Kk6cOCAnn32WdNRgKBC8QFh6ujRo3I4HFq5cqUGDx5sOg4QNHjGB4Sptm3bqrCwUNnZ2XK73abjAEGD4gPCWGpqqvr166c5c+aYjgIEDaY6gTC3f/9+9enTRxs3bpTdbjcdBzCOER8Q5pKSkvSHP/xBWVlZ7O0DRPEBlpCVlaVjx47pqaeeMh0FMI6pTsAiSktLdeutt6qsrEydOnUyHQcwhuIDLGTatGn6/PPP9fzzz5uOAhhD8QEWcvToUTmdTq1YsUJDhgwxHQcwgmd8gIWcubevpqbGdBzACEZ8gAUNHz5cV155Jd/dB0ui+AAL+vLLL5WcnKz33ntPDofDdBwgoJjqBCwoMTFRf/rTn/jePlgSxQdYVEZGhurq6vTkk0+ajgIEFFOdgIWVlZXp5ptvVllZmRISEkzHAQKC4gMsbvr06frss8/0l7/8xXQUICAoPsDiampq5HA4tHz5ct12222m4wB+xzM+wOJsNpuKioqUk5PD3j5YAiM+AJKktLQ0devWTfPmzTMdBfArig+AJOnAgQNKTk7WO++8I6fTaToO4DdMdQKQJCUkJOjRRx9VRkYGe/sQ1ig+AKeNGzdOF198sVauXGk6CuA3THUCOIvL5dKgQYNUWlqqxMRE03EAn6P4AJxjxowZ2rt3r1544QXTUQCfo/gAnMPtdsvpdGrp0qVKTU01HQfwKYoPQIM2bNigjIwMlZeXq23btqbjAD5D8QFo1IgRI5SUlKTHHnvMdBTAZyg+AI2qqqqSw+HQhg0b1KdPH9NxAJ9gOwOARsXHx2vu3LnKzMzUiRMnTMcBfILiA3BeY8aM0SWXXKInnnjCdBTAJ5jqBHBBFRUV+tWvfqWSkhIlJSWZjgO0CMUHoElmzpyp3bt368UXXzQdBWgRig9Ak7jdbiUnJ2vRokUaNmyY6ThAs1F8AJrs7bff1rhx4+Ryudjbh5BF8QHwygMPPKCEhAQtWLDAdBSgWSg+AF6prq6Ww+HQm2++qb59+5qOA3iN7QwAvBIXF6e8vDxlZGSwtw8hieID4LX09HRFRkaqqKjIdBTAa0x1AmiWjz76SDfeeKNKSkrUuXNn03GAJqP4ADTbrFmz5HK5tGbNGtNRgCZjqhNAsz388MMqKyvTK6+8YjoK0GSM+AC0yLvvvqv09HS5XC5FRUWZjgNcEMUHoMVGjRql2NhYPf7446ajABdE8QFosZ/29r3++uvq16+f6TjAefGMD0CLxcXFaf78+eztQ0ig+AD4xKhRoxQVFaXCwkLTUYDzYqoTgM/s3r1bN9xwg3bt2qUuXbqYjgM0iOID4FOzZ89WaWmpXnrpJdNRgAYx1QnAp6ZPny6Xy6V169aZjgI0iBEfAJ/buHGjRo4cKZfLpXbt2pmOA5yF4gPgF+np6brsssu0aNEi01GAs1B8APzi66+/lt1u1/r163X99debjgOcxjM+AH4RGxurxx57TBkZGTp+/LjpOMBpFB8Avxk5cqSio6NVUFBgOgpwGlOdAPxqz549+sUvfqGdO3eqa9eupuMAjPgA+FfPnj01adIkTZw40XQUQBLFByAApk2bpo8//lhr1641HQVgqhNAYGzevFn333+/XC6X2rdvbzoOLIziAxAwY8eOVVRUlJYsWWI6CiyM4gMQMN98843sdrteffVVpaSkmI4Di+IZH4CA6dixoxYsWMDePhhF8QEIqBEjRqhjx45aunSp6SiwKKY6AQTcJ598ooEDB2r79u3q3r276TiwGEZ8AAKuR48emjx5siZMmCD+9kagUXwAjJg6dar27dvH3j4EHFOdAIzZsmWL7rvvPrlcLkVHR5uOA4ug+AAYNX78eLVp00bLli0zHQUWQfEBMOrgwYOy2+1at26dfvazn5mOAwvgGR8Aozp06KD8/Hz29iFgKD4AxqWlpSk+Pl6LFy82HQUWwFQngKCwb98+DRgwQNu2bdPll18uVVVJxcVSaal0+LAUHS0lJ0vp6VJcnOm4CGEUH4CgMXfuXFW99poWxccr4o03PBdra//7hshIqa5OGjpUmj5d4rxPNAPFByBoHC8o0LFJk9Ra0kXn+68pIsJTgvn5UnZ2wPIhPLQyHQAAJElFRWo1bZpaNeVv8bo6qaZGys31/E75wQuM+ACYt3WrNGiQp8zOcFDSWElvSYqVlCcprf69Npu0aZPUv38AgiIcsKoTgHl5eZLbfc7lByVdKukrSc9Lypbkqv8mt9tzP9BEjPgAmFVVJXXvfvYiFklHJcVIKpfU89S1ByR1ljSv/me0aSNVVrLaE03CiA+AWcXFDV7eI88ihJ5nXOujBkZ8kmexSyOfA9RH8QEwq7T0nNGeJB2R1L7etWhJ3zf0GW63VFbm+2wISxQfALMOH27wcpSk7+pd+05Su8Y+59Ah32VCWKP4AJjVyNcR9ZR0XNInZ1wrkWRv7HNiYnwaC+GL4gNgVnKyZ3FKPW0l/Y+kWfIsdHlf0jp5FricIzJScjr9GBLhhFWdAMxqZFWn5NnHN0bSBkkd5VnNec4+PolVnfAKIz4AZsXHe87ejIg456UOkl6WZ8RXqUZKLyJCSk2l9NBkjPgAmNfIyS1Nwskt8BIjPgDmpaR4Dpy22by7z2bz3EfpwQscUg0gOPx00HRurmdfHt/OAD9hqhNAcNm2zXP25vr1noI78wzPn76PLzXV8318jPTQDBQfgOBUXe05hqyszLM5PSbGs2Vh9GgWsqBFKD4AgKWwuAUAYCkUHwDAUig+AIClUHwAAEuh+AAAlkLxAQAsheIDAFgKxQcAsBSKDwBgKRQfAMBSKD4AgKVQfAAAS6H4AACWQvEBACyF4gMAWArFBwCwFIoPAGApFB8AwFIoPgCApVB8AABLofgAAJby/9j/JAociTagAAAAAElFTkSuQmCC\n",
      "text/plain": [
       "<Figure size 432x288 with 1 Axes>"
      ]
     },
     "metadata": {},
     "output_type": "display_data"
    }
   ],
   "source": [
    "print('The CZ gate is: CZ(0,1)')\n",
    "nx.draw(nx.from_edgelist([(0, 1), (1, 2)]), with_labels=True)"
   ]
  },
  {
   "cell_type": "code",
   "execution_count": 35,
   "metadata": {},
   "outputs": [],
   "source": [
    "xtalk_proc_exp = generate_monte_carlo_process_dfe_experiment(prog, qubits, bm, n_terms=20)"
   ]
  },
  {
   "cell_type": "code",
   "execution_count": 36,
   "metadata": {},
   "outputs": [
    {
     "data": {
      "text/plain": [
       "20"
      ]
     },
     "execution_count": 36,
     "metadata": {},
     "output_type": "execute_result"
    }
   ],
   "source": [
    "len(list(xtalk_proc_exp.setting_strings()))"
   ]
  },
  {
   "cell_type": "code",
   "execution_count": 37,
   "metadata": {},
   "outputs": [],
   "source": [
    "xtalk_data = acquire_dfe_data(qvm, xtalk_proc_exp, num_shots=500)"
   ]
  },
  {
   "cell_type": "code",
   "execution_count": 38,
   "metadata": {},
   "outputs": [
    {
     "data": {
      "text/plain": [
       "1.0"
      ]
     },
     "execution_count": 38,
     "metadata": {},
     "output_type": "execute_result"
    }
   ],
   "source": [
    "fid_est, fid_std_err = estimate_dfe(xtalk_data, 'process')\n",
    "fid_est"
   ]
  },
  {
   "cell_type": "markdown",
   "metadata": {},
   "source": [
    "Again, we expect this to be 1.0 unless we are running on a real QPU or incorporate cross-talk into the QVM noise model.\n",
    "\n",
    "If we wanted to we could \"amplify\" the cross talk error by applying the gate many times"
   ]
  },
  {
   "cell_type": "code",
   "execution_count": 39,
   "metadata": {},
   "outputs": [],
   "source": [
    "prog = Program([CZ(0,1)]*3)"
   ]
  },
  {
   "cell_type": "markdown",
   "metadata": {},
   "source": [
    "### Parallel state and process DFE\n",
    "\n",
    "The `ObservablesExperiment` [framework](observable_estimation.ipynb) allows for easy parallelization of experiments that operate on disjoint sets of qubits. Below we will demonstrate the simple example of performing process DFE on two separate bit flip processes `Program(X(0))` and `Program(X(1))`. To run each experiment in serial would require $n_1 + n_2 = 2n$ experimental runs ($n_1 = n_2 = n$ in this case), but when we run a 'parallel' experiment we need only $n$ runs. \n",
    "\n",
    "Note that the parallel experiment is not the same as doing DFE on the program `Program(X(0), X(1))` because in the later case we need to do more data acquisition runs on the qc and we get more information back; even if each process perfectly transforms the 1q states it could still behave erroneously on some 2q states but we would only catch that if we did 2q DFE. The `ExperimentSetting`s for the 2q experiment are a superset of the prallel 1q settings. We also cannot directly compare a parallel experiment with two serial experiments, because in a parallel experiment 'cross-talk' and other multi-qubit effects can impact the overall process; that is, the physics of 'parallel' experiments cannot in general be neatly factored into two serial experiments. \n",
    "\n",
    "See the linked [notebook](observable_estimation.ipynb) for more explanation and words of caution."
   ]
  },
  {
   "cell_type": "code",
   "execution_count": 42,
   "metadata": {},
   "outputs": [
    {
     "name": "stdout",
     "output_type": "stream",
     "text": [
      "Original number of runs: 12\n",
      "Parallelized number of runs: 6\n",
      "\n",
      "X 0; X 1\n",
      "0: X+_0→(1+0j)*X0, X+_1→(1+0j)*X1\n",
      "1: X-_0→(-1+0j)*X0, X-_1→(-1+0j)*X1\n",
      "2: Y+_0→(-1+0j)*Y0, Y+_1→(-1+0j)*Y1\n",
      "3: Y-_0→(1-0j)*Y0, Y-_1→(1-0j)*Y1\n",
      "4: Z+_0→(-1+0j)*Z0, Z+_1→(-1+0j)*Z1\n",
      "5: Z-_0→(1-0j)*Z0, Z-_1→(1-0j)*Z1\n"
     ]
    }
   ],
   "source": [
    "from forest.benchmarking.observable_estimation import ObservablesExperiment, merge_disjoint_experiments\n",
    "\n",
    "disjoint_sets_of_qubits = [(0,),(1,)]\n",
    "programs = [Program(X(*q)) for q in disjoint_sets_of_qubits]\n",
    "\n",
    "expts_to_parallelize = []\n",
    "for qubits, program in zip(disjoint_sets_of_qubits, programs):\n",
    "    expt = generate_exhaustive_process_dfe_experiment(program, qubits, bm)\n",
    "    expts_to_parallelize.append(expt)\n",
    "\n",
    "# get a merged experiment with grouped settings for parallel data acquisition\n",
    "parallel_expt = merge_disjoint_experiments(expts_to_parallelize)\n",
    "\n",
    "print(f'Original number of runs: {sum(len(expt) for expt in expts_to_parallelize)}')\n",
    "print(f'Parallelized number of runs: {len(parallel_expt)}\\n')\n",
    "print(parallel_expt)"
   ]
  },
  {
   "cell_type": "markdown",
   "metadata": {},
   "source": [
    "Collect the data. Separate the results by qubit to get back estimates for each process."
   ]
  },
  {
   "cell_type": "code",
   "execution_count": 43,
   "metadata": {},
   "outputs": [
    {
     "name": "stdout",
     "output_type": "stream",
     "text": [
      "(1.0066606565722782, 0.004519217678293672)\n",
      "(0.9973667596597647, 0.004251270541147872)\n"
     ]
    },
    {
     "data": {
      "image/png": "iVBORw0KGgoAAAANSUhEUgAAA00AAAF9CAYAAADY5oOoAAAABHNCSVQICAgIfAhkiAAAAAlwSFlzAAALEgAACxIB0t1+/AAAADh0RVh0U29mdHdhcmUAbWF0cGxvdGxpYiB2ZXJzaW9uMy4xLjAsIGh0dHA6Ly9tYXRwbG90bGliLm9yZy+17YcXAAAgAElEQVR4nO3debgkZXn38e89g4C4sRkkOApGVOKGgKgviaKCglEWo4CaCAZDomKUqBHUVxGXoFncQiLE4GhccMkrjIIiIGCCEhmFSMAgCAMMAsoiamRxZu73j6ojTdPdp06f6m2e7+e66jpdVU9X39MznB9P1VNPRWYiSZIkSeptyaQLkCRJkqRpZqdJkiRJkgaw0yRJkiRJA9hpkiRJkqQB7DRJkiRJ0gB2miRJkiRpADtNmgkRsSoiVk26DkmSejGnpPWbnSYtSERsGxE5z7J8iOMeUr/3kParbtc4a42I34uIMyLitoj4RUScHRHPGvXnStKsMqfGV2tE/HFE/HNEXBgRd9WfufsoP1OalA0mXYBm1g+Az/fZd9EIPu/ZIzjmVIuI5wKnAr8EPgPcCRwInBER+2fmiknWJ0lTzpwavXcBDwd+Ui/bTLYcaXTsNGlYl2bm0eP6sMz80bg+axpExIbA8cBdwG6ZeUm9/X1UYf/RiDgjM2+fYJmSNM3MqdE7FPhhZl4bEX8LvGHSBUmj4vA8jVxEHBQR34qImyLi9oi4NiK+FBE71/uXAx+vm3+8Y/jEqo5j3GuseEQsr9s9IiLeHBFX1Me/KCL2qts8KCI+GhE31Pu+ERGP6VHjCyPi8xFxZUTcERG3RMSpEfGU7s+cr9a63aMj4lMR8eOIuLOu/28i4gENv7Y9qM7efXquwwSQmdcDHwG2Bp7X8FiSpAHMqaFyisw8KzOvbdpemmVeadJIRcRrgQ8DPwI+C/wv1eX7ZwJPA74LnAxsCuwLnMLdwyZ+1vBjPgDsDHyZ6t/0y4BTIuL3gI9SnRz4LLAtsB9wakQ8KjPXdhzjPcDtwDlUQwyWAfsDe0TEMzPzW3W7eWutP/erdS2nANcCTwTeCOweEb+XmXfO82d6ev3zjB77zqAaEvEM4N/mOY4kaQBzauickopip0nD+t2IOLrPvpMzc+6X9CuAHwNPyMxfzTWIiCXAgwAy8+SImPsFf3JmLl9gLY8CnpiZN9fH/hrwReDrwNeAP5oLnoj4CHA4VdB8seMYe2fmqs6DRsSjgQuoOijPblJrPaxu7v6jnTLz8o59RwB/D7wOeP88f6ZH1j+v6LHviq42kqR7M6dGm1NSUew0aVg7AO/os28V97zJ9k5gTWeDzFwH3NpSLe+dC6Lal6juBdoU+KuuM3Wfowqjx9MRRt1BVG+7LCLOBvaOiA0z864GtbyA6uzfEZ1BVPsQcCTVZA7zhdED658/77FvbtuDGtQjSaUyp3prK6ekothp0rD+LTNf1KDd54BjgYsj4iTgbOD8zLyjxVr+q3MlM9dFxE+A+/UYa31D/fO3OzdGxDbAW4HnUIXJhl3v2wK4vkEtu9Y/n9DnDOca4NENjiNJWhxzqjdzShqCnSaN2vupxlG/Cnh7vfwqIv4VeFNm/qKFz+h1NWZtn+1zZxLvM7chIrYEvkM1ucI3ga/U711HNbb8icBGDWvZvP75iobt+5mr/YE99s1tu22RnyFJMqckNWCnSSOVmUk1dfbxEfEQqhtr/xT4M2AT4OUTLG/On1Cd0TsqM4/t3FHPSvTEBRxrLgCfmZnnLKKmzvuWvte1b9D9TpKkBTCnJDXhlOMam8y8ITM/SzW04DqqcdVz5sZzLx17YfCI+udXOjdGxMbAk3q0H1Trd+qfT+mxbyG+Wf/cs8e+PbvaSJJaYE5J6sdOk0YqIp7RY/P9qc7edU5nekv9cxJPE58bT/5/5jZERFDNRrRVj/aDaj0FWA28JSLuFWT18zh6BVy3M4FrgJdFxGM73r818FqqceunNjiOJGkAc+qeFpBTUlEcnqdhDZrK9YbM/Gj9+pSIuBU4n6oTcD9gH2Azqhl65pwP3AEcERGbAzcBP8vMfxhF8V0+BRwF/EMdnjcAu1FNEXsu1fOQOvWtNTPviIgDqJ5/sbKeVvYHwH2B7YDdgU8Cfz6ooMy8KyL+jOqs4nkR8Vmq8D4Q2BJ4YWbevug/uSStv8ypEeYUQES8Evi9enWX+ueREXFI/fpjmfkfC//jSlMoM11cGi9UD97LeZaLOtq/iuphftdQ/QK/kWpmov17HPsFVA8RvL0+zqqOfas61+tty+t22/Y41r3ad9W/vGv7rnVdt1GdoTuFavagnp8xqNaOz/kocBVVZ+cmqnuT3gfssIDv+/eorjr9Avgl1UMNnzXpfwcuLi4u07qYU/PX2vE5i8qpjs/utxwy6X8PLi5tLZGZSJIkSZJ6854mSZIkSRrATpMkSZIkDWCnSZIkSZIGsNMkSZIkSQPYaZIkSZKkAew0SZIkSdIAdpokSZIkaQA7TZIkSZI0gJ0mSZIkSRrATpMkSZIkDWCnSZJ0DxFxYkT8JCL+u8/+iIgPR8QVEfH9iNipY9/BEXF5vRw8vqolSSUZd1bZaZIkdVsO7DVg/97A9vVyGPBPABGxOfAO4CnArsA7ImKzkVYqSSrVcsaYVXaaJEn3kJnfBG4Z0GRf4JNZOR/YNCK2Bp4LnJGZt2TmrcAZDA40SZKGMu6sstMkSVqobYBrO9ZX19v6bZckadxazaoNWi1tRGKDjTM2vP+ky5gJOz7mYZMuQSrSNddcw0033RRtHGvJAx+arLljqPfm7TdfAnS++YTMPKGNutSfOdWcOSVNzoUXXnhTZj54sccpMadmo9O04f3Z4NH7TLqMmXDeecdNugSpSLvttlt7B1tzx9C/83590cfvyMxd2iump+uAZR3rD623XQfs3rX9nBHXMhXMqebMKWlyNtlkk6tbOdD05xS0nFUOz5OkaRNBLFk61DImK4CX1zMTPRW4LTOvB04HnhMRm9U31T6n3iZJWp9Mf05By1k1E1eaJKk0Yw6We352xGepzsJtGRGrqWYZug9AZn4UOA14HnAF8CvgFfW+WyLiXcAF9aGOycxBN+lKkmbUJHMKxp9VdpokaerERMMoM18yz/4EXtNn34nAiaOoS5I0LSabUzD+rLLTJEnTJiYfRpIk9VVgTtlpkqQpE0AsLSuMJEmzo8ScciIISZIkSRrAK02SNG0iWFLYsAdJ0gwpMKfsNEnSFCptrLgkabaUllN2miRp2hR4g60kaYYUmFN2miRpygQQS7zlVJI0nUrMKTtNkjR1yjuDJ0maJeXllJ0mSZo2BQ57kCTNkAJzqqzrapIkSZK0QF5pkqQpVNoZPEnSbCktp+w0SdK0iSjuSeuSpBlSYE7ZaZKkKVPNSlRWGEmSZkeJOWWnSZKmTYE32EqSZkiBOWWnSZKmTrCksDCSJM2S8nLKTpMkTZsob9iDJGmGFJhTTjkuSZIkSQN4pUmSpkwU+KR1SdLsKDGn7DRJ0hQqLYwkSbOltJyy0yRJ06bAWYkkSTOkwJyy0yRJU6e8MJIkzZLycspOkyRNm6C4J61LkmZIgTllp0mSpkyJN9hKkmZHiTnllOOSJEmSNIBXmiRp2hR4g60kaYYUmFN2miRpCpUWRpKk2VJaTtlpkqQptGRJTLoESZL6Ki2n7DRJ0pSJCKKwMJIkzY4Sc2riE0FExKqIeNyk65CkaRIRQy0tfv5eEXFZRFwREUf22P+BiLioXn4YET/r2Le2Y9+K1oqaEHNKku6ttJzySpMkTaFJDnuIiKXAccCewGrggohYkZmXzrXJzCM62r8WeFLHIW7PzB3HVa8kafxKy6mJX2mSJE2dXYErMvPKzLwLOAnYd0D7lwCfHUtlkiRNIKfsNEnStAmIJTHU0pJtgGs71lfX2+5dasTDge2Ab3Rs3jgiVkbE+RGxX1tFSZKmRIE5NbXD8yLiMOAwAO5zv8kWI0ljFLCYYNkyIlZ2rJ+QmScsvqq+DgK+mJlrO7Y9PDOvi4hHAN+IiIsz80cjrGEizClJpSoxp6a201R/eScALNlky5xwOZI0RsGS4W+WvSkzd1lkAdcByzrWH1pv6+Ug4DWdGzLzuvrnlRFxDtU48vWu02ROSSpXeTnl8DxJmjaTH/ZwAbB9RGwXERtSBc69ZheKiMcAmwHf7ti2WURsVL/eEtgNuLT7vZKkGVZgTk3tlSZJKtkkn3+RmWsi4nDgdGApcGJmXhIRxwArM3MumA4CTsrMzqssOwDHR8Q6qhNzx3bOZiRJWj+UllMT7zRl5raTrkGSpknE5J+0npmnAad1bXt71/rRPd73LeDxIy1uzMwpSbqnEnPK4XmSJEmSNMDErzRJku4tPKUlSZpipeWUnSZJmkIx/KxEkiSNXGk5ZadJkqZMREx8rLgkSf2UmFN2miRpCk1yViJJkuZTWk7ZaZKkKVRaGEmSZktpOWWnSZKmTbCYJ61LkjRaBeZUYfNeSJIkSdLCeKVJkqZMUN6wB0nS7Cgxp+w0SdLUieLCSJI0S8rLKTtNkjRtguKmcpUkzZACc8pOkyRNodIeGihJmi2l5ZSdJkmaMtVY8UlXIUlSbyXmlJ0mSZo2BQ57kCTNkAJzqrA+oiRJkiQtjFeaJGkKlTYrkSRptpSWU3aaJGnqRHE32EqSZkl5OWWnSZKmTBQ4VlySNDtKzCk7TZI0hUob9iBJmi2l5ZSdJkmaMhGwtLAwkiTNjhJzat7Z8yJiw4j4UkQ8fRwFSZKqMBpmKZVZJUnjVVpOzdtpysy7gD2atJUkaRLMKknSKDUdnnce8FTgnNGVIkkCCGb7bNwEmVWSNAYl5lTTTtMbgJMj4pfAycD1QHY2yMx1LdcmSWUqcKx4S8wqSRqHAnOqaafp4vrnh+qlWy7gWJKkAYLywqglZpUkjUGJOdU0PI6h62ydJGk0ImCDwsKoJWaVJI1BiTnVqNOUmUePuA5JUq3EM3htMKskaTxKzKkFD1OIiPsDmwG3ZuYv2y9JkgoX5d1g2zazSpJGqMCcajw1a0Q8NyJWAj8DVgE/i4jvRMSeoypOkqSFMKskSaPQqNMUEc8FTgXuD7wLeDXwbuABwGmGkSS1pxr2sGSopbUaIvaKiMsi4oqIOLLH/kMi4qcRcVG9vLJj38ERcXm9HNxaUfPXbFZJ0hiUmFNNh+cdDXwdeH7ndK0RcQzwFeCdwBkNjyVJmsckhz1ExFLgOGBPYDVwQUSsyMxLu5p+LjMP73rv5sA7gF2oJmX4bv3eW8dQ+tGYVZI0FqXlVNPu3hOB47qfb1Gv/yOwY8PjSJLmEfXzL4ZZWrIrcEVmXpmZdwEnAfs2fO9zgTMy85Y6gM4A9mqrsHmYVZI0BiXmVNMrTXcCD+yz7wH1/pHZ8TEP47zzjhvlR6w3HvR/XjPpEmbCbd/y31NTZd3mObw2v6cpeNL6NsC1Heurgaf0aPeHEfF04IfAEZl5bZ/3bjOqQrtMLKueZE419kBzqpGfm1OaYiXmVNMrTecA74qI7To3RsTDqIZDnN3wOJKkBpZGDLUAW0bEyo7lsBGV+GVg28x8AtVZuk+M6HMW4hzMKkkai9JyqumVpjcD5wGXRcT5wPXAQ4CnUs1Q9ObFFCFJutvcsIch3ZSZuyyyhOuAZR3rD623/UZm3tyx+jHg/R3v3b3rvecssp6mzCpJGoMSc6rRlabM/CHwBODDwEbATsDGwIeAHTPz8ibHkSTNhAuA7SNiu4jYEDgIWNHZICK27ljdB/hB/fp04DkRsVlEbAY8p942cmaVJBVj7DnV+OG2mXk98Mam7SVJw5vkWPHMXBMRh1OFyFLgxMy8pJ6FbmVmrgD+IiL2AdYAtwCH1O+9JSLeRRVoAMdk5i1jrN2skqQxKC2nGnWaIuJKYP/M/K8e+x4HrMjMRzQ5liRpsAjYYMJPWs/M04DTura9veP1UcBRfd57InDiSAvswaySpPEoMaeaXmnalmqoQy8bAw9fyIdKkvqbglmJZtW2mFWSNHIl5lTj4XlUD3/qZReqG2wlSS0pLYxaZFZJ0hiUllN9O00RcQRwRL2awJcj4q6uZvcFNqd6oJQkqQWLnJWoKGaVJI1fiTk16ErTlcBZ9euDgZXAT7va3AlcSjWNnySpBUF5YbQIZpUkjVmJOdW305SZpwCnAET1IKpjMvOqMdUlSeUq8AzesMwqSZqAAnOq0T1NmfmKURciSdJimFWSpFFpPBFE/eCovYFHU81C1Ckz811tFiZJpSpxVqK2mFWSNHol5lTT5zT9NvAfVNO5JtVQRrjnLEUGkSS1pLQwaoNZJUnjU1pOLWnY7m+obqx9GFUIPQV4BPAe4Ir6tSSpBXOzEg2zFM6skqQxKDGnmg7P+33gjcCP6/V1mbkKeHtELAU+DOzbfnmSVJ4SZyVqiVklSWNQYk417TRtAfw4M9dFxP8Cm3Xs+wZweOuVSVKpCpyVqCVmlSSNQ4E51XR43mpgy/r1j4DndOzbFbijzaIkqWRBsDSGWwpnVknSGJSYU02vNJ0NPAM4GTgeOC4idgR+DTy33iZJ0iSZVZKkkWjaaXobsDlAZv5TRGwAHAhsArwfOGY05UlSmZbM8Nm4CTKrJGlMSsuppp2mXwNXz61k5keAj4ykIkkqXABLy8qitphVkjQGJebUvPc01WfqbuaeY8MlSaMSsGRJDLWUyqySpDEqMKfmvdKUmWsi4kZg7RjqkaTiVWfwZjdYJsGskqTxKTGnms6e9ynglaMsRJJ0tyURQy2FM6skaUxKy6mm9zStAl4aERcApwDXA9nZIDNPbLc0SSpTiWPFW7IKs0qSRq7EnGraaTqu/rkNsHOP/QkYRJKkSTKrJEkj0bTTtN1Iq5Ak3S1m+2bZCTKrJGkcCsypRp2mzLx6/laSpDYE5T3/og1mlSSNR4k51fRKEwAR8QTg6cAWwPGZeUNEPBK4MTN/MYoCJalEpY0Vb5NZJUmjV1pONeo0RcRGVLMSvZCqc5nAl4EbqJ6y/kPgyBHVKElFKfEMXhvMKkkajxJzqumU4+8B9gD+GNiK6rua81XguS3XJUnlCli6JIZaCmdWSdI4FJhTTYfnvQR4W2Z+JiKWdu27Cti21aokqWAlnsFriVklSWNQYk41vdK0BfCDAcfYqJ1yJEkamlklSRqJpp2mq4Cn9dm3K3BZO+VIkqC6wXaYpXBmlSSNSWk51bTT9EngyIh4GXCfeltGxDOBI2j4sMCI2DwiVkfEkzu2vSUi/m0hRUvS+iwIlsRwS2s1ROwVEZdFxBURca/JEyLiLyPi0oj4fkScFREP79i3NiIuqpcVrRU1v0VnlTklSfMrMaea3tP0fuCJwL8CH6u3/QewMXBSZn6kyUEy85aIeA2wPCJ2Ah4FvAZ4UsM6JGn9V99gO7GPr+4HOg7YE1gNXBARKzLz0o5mFwK7ZOavIuJVVDlxYL3v9szccaxFVxadVeaUJDVQYE41fbjtWuCgiDgO2At4MHAz8LXMPHchH5iZp0TEi4FjgWcAR2TmTxZyDElan1U32E60hF2BKzLzSoCIOAnYF/hNGGXm2R3tzwf+aKwV9tBWVplTkjRYiTm1oIfbZua/A/++mA+svRa4GjgzMz/fwvEkab2ydLKzEm0DXNuxvhp4yoD2h1JN6T1n44hYCawBjs3Mk9svsb+WssqckqQBSsupBXWa6nHhT6sLvQ74Vmaes5Bj1J4N/Bx4TERslJl39visw4DDAJYtWzbER0jSbFrkVK5b1kEw54TMPGHxVfUWEX8E7EJ1RWbOwzPzuoh4BPCNiLg4M380qhp61NRGVplTktRHiTnVqNMUEZsDXwCeCawDbgU2q3bF2cABmXlLw2M9GPgg8DzgjcA76fGE9vrLOwFgp512yibHliRxU2busshjXAd09gIeWm+7h4jYA3gr8IzOTkVmXlf/vDIizqG6H2jknaa2smqYnNrZnJKkpmYyp5rOnvdh4MlUYwHvm5kPBu4LvLze/qGGx4Hqpq1/zszvA68DXhoRi/3iJGn9EbB0yXBLSy4Ato+I7SJiQ+Ag4B6zC0XEk4DjgX067/eJiM0iYqP69ZbAbnSMMR+xtrLKnJKkQQrMqabD814AHJWZn5nbkJm/Bj5dn9l7d5ODRMQBVDMRvaw+xq31LEUfj4idM/OuhvVI0npr0k9az8w1EXE4cDqwFDgxMy+JiGOAlZm5Avgb4P7AF6Kq9ZrM3AfYATg+ItZRnZg7tms2o1FadFaZU5I0vxJzqmmnaS1weZ99l9X751XfTPv5rm1fBr7csA5JKkBM+gZbMvM04LSubW/veL1Hn/d9C3j8aKvra9FZZU5JUhPl5VTTi2SncPe85t0OAsY6M5Ikrc/mzuBN8qGBM8qskqQxKDGnml5p+jLwgYg4leom2xuBrYADgMcCr4uIZ801zsxvtF2oJBUjWh33XRKzSpLGocCcatpp+mL9cxmwd4/9/1b/DCCpxhZKkoYw6bHiM8yskqQxKDGnmnaanjnSKiRJWjyzSpI0Eo06TZl57qgLkSTdrbATeK0wqyRpfErLqaYPt70PsBN3P0TqWuB79VSukqSWLaGwNGqBWSVJ41NaTg3sNEXEEqqn6L4e2BR+8+0kcFtEfBB4T2Y2mnJckjS/oLwzeIthVknSeJWYU307TXUInQw8H/gq1VN2V9W7twX2BY4Gdo2IfTJz3SgLlaSSLCksjIZlVknSZJSWU4OuNP0Z8Bxgv/qput2Oj4h9gc/Vbf9pBPVJUnmivDN4i2BWSdK4FZhTg2ZYfwXwkT4hBEBmngL8Q91WktSCIFgy5FIgs0qSxqzEnBrUadoB+FqDY3y1bitJ0riZVZKkkRs0PC+hUXdwdruMkjSlShv2sAhmlSRNQGk5NehK0w+A5zY4xt7Ape2UI0mC6gbbYZYCmVWSNAGl5dSgTtNy4LUR8fx+DSJiH+DVdVtJUktiyKVAyzGrJGnsSsupQcPzjqeawvWUiDgV+DL3nMZ1H+B5VGPJjx9diZJUlgCWlDbuYXhmlSSNWYk51bfTlJnr6mla3wa8jiqUst4dwM+B9wDH+NwLSWpXYVk0NLNKkiajtJwadKWJzFwDHB0R7wV2BpbVu1YDKzPzrhHXJ0lFGjR2WvdkVknS+JWWUwM7TXPqwPl2vUiSNHXMKknSqDTqNEmSxicCorRxD5KkmVFiTtlpkqQpNMvTskqS1n+l5ZSdJkmaQoWdwJMkzZjScspOkyRNmaC8G2wlSbOjxJyy0yRJU6i0seKSpNlSWk717TRFxMOA6zPz1/XrgTLzmlYrk6RSRXljxYdlVknSBBSYU4OuNF0FPA34DtXT1XNAW4ClLdUkSVJTZpUkaeQGdZr+BPhRx+v5gkiS1JLCTuAthlklSRNQWk717TRl5ic6Xi8fSzWSpOoG29LSaEhmlSSNX4k55UQQkjSFSrvBVpI0W0rLqUETQZy4gONkZh7aQj2SVLxpOIMXEXsBH6K6B+hjmXls1/6NgE8COwM3Awdm5qp631HAocBa4C8y8/QR1mlWSdKYlZhTg640PYvmY8MdQy5JLZpkFkXEUuA4YE9gNXBBRKzIzEs7mh0K3JqZj4yIg4D3AQdGxO8CBwGPBX4bODMiHpWZa0dUrlklSRNQWk4Nuqdp20X9aSRJQwqWTHbYw67AFZl5JUBEnATsC3SG0b7A0fXrLwL/ENVYjX2BkzLzTuCqiLiiPt63R1GoWSVJk1BeTnlP03rmtm8dN+kSZsIRm+ww6RJmxgd+9YNJlzAT1rNLGNsA13asrwae0q9NZq6JiNuALert53e9d5vRlTodkvXu38DI/NycauT15lRj5lSRxp5TjTpNPjBQksYoYBEn8LaMiJUd6ydk5gmLL2r6mVWSNCYF5lTTK02r8IGBkjQWkUnk0NctbsrMXRZZwnXAso71h9bberVZHREbAA+iutG2yXtHZRVmlSSNXIk51bTT1OuBgVsAzwe2A97V8DiSpCZy3SQ//QJg+4jYjipIDgJe2tVmBXAw1RjwFwHfyMyMiBXAZyLi76lusN0e+M6Y6jarJGlcCsupRp2mAQ8M/PuI+FfgEU2OI0lqJiYYRvXY78OB06muzJyYmZdExDHAysxcAfwL8K/1DbS3UAUWdbvPU92MuwZ4zQhnzuuue3mfXWaVJLWstJxqYyKITwEfB97WwrEkSeSkz+CRmacBp3Vte3vH6zuAF/d573uA94y0wIUzqySpNeXlVBudpt8CNm7hOJKkOcOPFVdvZpUktamwnGo6e97Te2zeEHgccBTw720WJUnSQplVkqRRaXql6RzufXPt3ESD5wKvaqsgSSpeTn7Yw4w6B7NKkkavwJxq2ml6Zo9tdwBXZ+YNLdYjSWKyN9jOMLNKksaktJxqOnveuaMuRJLUobAwaoNZJUljVFhOtTERhCSpVeUNe5AkzZLycqpxpykinkM1HvzR3HsGoszM32mzMEkqVlJcGLXFrJKkMSgwp5Y0aRQRzwO+CmwCPAb4H+AaYBmwDvjmqAqUpPIkrFs33FIws0qSxqW8nGrUaQL+L3Ac8Lx6/W2ZuTvwWKqn8H61/dIkSVoQs0qSNBJNO02PAb5MdaYuqYf1ZeYPgaOpgkqS1JLIdUMthTOrJGlMSsuppp2mdcCazEzgp8DDOvb9GHCMuCS1KdcNt5TNrJKkcSksp5pOBHEZsG39eiXw+og4D1gDvAFY1XplklSqzGrRQplVkjQOBeZU007Tp4Ed6tfvAM4EVtfra4GXtlyXJJVths/GTZBZJUnjUlhONX247XEdr78bEY8H9qKaoejMzLx0RPVJUpFmedz3pJhVkjQ+peXUUA+3zczVwMdarkWSBJT40MBRMKskaVTKy6mBE0FExCERcVFE/DIiVkfE30XEhuMqTpKk+ZhVkqRR63ulKSJeCpwIXAGcCmwHvJ5qGtc3jqU6SSpVYWfwhmVWSdKEFJZTg640vQ74ErBDZh6YmbsCxwCviYilY6lOkkqUWdxUrotgVknSuBWYU4M6TY8C/jkz13Zs+0dgI+757AtJUouC8h4auAhmlSSNWYk5NWgiiAcBt3Rtm1vfDLhqJBVJkoZ4GH4AAB1zSURBVGDd7AbLmJlVkjQJheXUfLPnLYmIzqtRS/tsJ3OGu46SNFXKe2jgIplVkjRW5eXUfJ2m8/ps/8+u9WxwLElSE8lMj/ueALNKksapwJwaFB7vHFsVkiQNx6ySJI1c305TZhpEkjQhs3yz7DiZVZI0GaXllMMUJGnqlPekdUnSLCkvp+w0SdI0KiyMJEkzprCcstMkSdMmE9atnb+dJEmTUGBO2WmSpCmUhT3/QpI0W0rLKTtNkjR1yjuDJ0maJeXl1JL5m0BEvDwituizb/OIeHnD45wYEe/r2nZmRLyqyfslSaNV/04/IyIur39u1qPNjhHx7Yi4JCK+HxEHduxbHhFXRcRF9bLjGGs3qyRpPTepnGrUaQI+DvxOn33b1fubOAI4ICKeAhARf0b1eKyPNny/JK3/kuoM3jDL4h0JnJWZ2wNn1evdfgW8PDMfC+wFfDAiNu3Y/6bM3LFeLmqjqIbMKkkahwJzqunwvBiw737AmiYHyczbIuIw4OMRsR/wNmC3zMyGdUjSei9Jcu3Ehj3sC+xev/4EcA7w5s4GmfnDjtc/joifAA8GfjaeEvsyqyRpDErMqb6dpvpS1U4dm14QEY/ranZf4CDg8qYfmJlnRMS5wAXAEZl5zQLqlaT1XwKTu8F2q8y8vn59A7DVoMYRsSuwIfCjjs3viYi3U58BzMw7R1IpZpUkTUSBOTXoStO+wDvq1wm8tU+7m4FD5/ugLn8LHJiZJ/ZrUJ/lOwxg2bJlCzy8JM2yRd1gu2VErOxYPyEzT+hsEBFnAg/p8d57/J7PzIyIvldXImJr4F+BgzN/88COo6hCbEPgBKqzf8cs+E/R3MSyypySVK7ycmpQp+mDwHKq4Q5XAi8ELuxqcydw4xBDFtYCA7un9Zd3AsBOO+3kkAhJ5cgkhw+jmzJzl8GHzz367YuIGyNi68y8vg6bn/Rp90DgVOCtmXl+x7Hnzv7dGREfB9644D/Bwkwsq8wpScUqMKf6dpoy8zbgtvpDtwOuz8y7mhxUkrRIkxv2sAI4GDi2/nlKd4OI2BD4EvDJzPxi1765IAtgP+C/R1msWSVJE1JYTjWaPS8zrzaEJKkIxwJ7RsTlwB71OhGxS0R8rG5zAPB04JAeU7Z+OiIuBi4GtgTePa7CzSpJKsJEcqrR7HkRsY5qrHhfmbm0ybHqtquoipQk3cuihj0s7pMzbwae3WP7SuCV9etPAZ/q8/5njbTAAcwqSRqX8nKq6ZTjx3DvINoCeA6wEdV4cklSG+aef6GFMqskaRwKzKlGnabMPLrX9ohYCnyZejy5JKkNOcmx4jPLrJKkcSkvpxrd09RPZq4F/hF4fTvlSJJIyLVrh1p0b2aVJLWswJxqOjxvkI2AzVs4jiQJWOTzL9SbWSVJrSkvp5pOBPGwHps3BB5HNWPFyh77JUnDyPLCqA1mlSSNSYE51fRK0yp6z0gUwI+A17RVkCRJQ1qFWSVJGoGmnaY/4d5BdAdwNXBBPV5cktSSLOwG25aYVZI0JqXlVNPZ85aPuA5J0m+UN+yhDWaVJI1LeTm1oIkgIuKBVGPDtwGuAy7OzF+MojBJKlaBz79ok1klSSNWYE417jRFxNuBNwD3pxofDvCLiPibzHz3KIqTpBIlWdywh7aYVZI0eiXmVNPZ894J/F/gY8BJwI3AVsBLgHdGxAb9HiooSVqgAs/gtcGskqQxKTCnml5p+lPg7zLzTR3bLgG+ERG3AYcBR7dcmyQVqryx4i0xqyRpLMrLqSUN2z0IOL3Pvq/V+yVJmiSzSpI0Ek2vNP0n8GTgzB77nlzvlyS1ISHXlnUGryVmlSSNQ4E51bTT9BfAlyJiDfAF7h4nfgDVczH2jYjfXLXKzLLuDJOkViUUdoNtS8wqSRqL8nKqaafp+/XPY+ulUwAXd6znAo4rSeqlsLHiLTGrJGlcCsuppoFxDPd+yrokaRQyycLCqCVmlSSNQ4E51ajT5BStkjRepT3/og1mlSSNT2k51Wj2vIg4MSK267Pv4RFxYrtlSVLBMsm164ZaSmZWSdKYFJhTTaccPwR4cJ99WwIHt1KNJEnDOwSzSpI0Agu5CbbfOPGHALe3UIskCchkps/GTZhZJUkjVmJO9e00RcT+wP4dm94ZETd1Nbsv8PvAd0dQmyQVKosbKz4ss0qSJqG8nBp0pelhVCED1Zm7HYE7u9rcCXwLOKr90iSpUAWewVsEs0qSxq3AnOrbacrMDwEfAoiIq4D9MvO/xlWYJJWstDAallklSZNRWk41nXK852xEkqT2ZSbr1pb1/Is2mFWSNB4l5lSjTlNEPH2+Npn5zcWXI0mC8p5/0QazSpLGp7Scajp73jnM/5T1pYsrRZKkRTkHs0qSNAJNO03P7LFtC+D5wDOAw1urSJJKVz80UAtmVknSOBSYU03vaTq3z67/FxEfAF4AfLW1qiSpcJMKo4jYHPgcsC2wCjggM2/t0W4tcHG9ek1m7lNv3w44iaqz8l3gjzPzrtFXblZJ0jiVllNLWqj9VOCAFo4jSaK6wTbXrRtqacGRwFmZuT1wVr3ey+2ZuWO97NOx/X3ABzLzkcCtwKFtFNUCs0qSWlJiTrXRaXo0UNb1OUkasXVr1w21tGBf4BP1608A+zV9Y0QE8Czgi8O8f8TMKklqUWk51XT2vJf32Lwh8Diq3tn/a3KcYUW9SG354K9+MOkSZsbrN9lh0iXMhGu5vr2DTfahgVtl5twf5gZgqz7tNo6IlcAa4NjMPJlqqMPPMnNN3WY1sM1Iq+0w6ayS2mRONWdOTUCBOdV0IojlfbbfSTWm8HUNjyNJms/ibrDdsg6JOSdk5gmdDSLiTOAhPd771nuWkRkR/Waje3hmXhcRjwC+EREXA7cNW3RLlvfZblZJUpsKzKmmnaZeDwy8IzNvHPaDJUkjcVNm7jKoQWbu0W9fRNwYEVtn5vURsTXwkz7HuK7+eWVEnAM8Cfg3YNOI2KA+i/dQ4Loh/xzDMKskafrNZE41uqcpM6/usRhCkjQCCZO8wXYFcHD9+mDglO4GEbFZRGxUv94S2A24NDMTOBt40aD3j4pZJUnjUWJONb2n6clUN00tqzddC3wjMy9o8n5J0gJM9vkXxwKfj4hDgaupZ5yLiF2AP8/MVwI7AMdHxDqqk2/HZual9fvfDJwUEe8GLgT+ZVyFm1WSNCYF5tTATlNEbAN8Etide8/FkBFxLvDyzFzd5MMkSc1MKowy82bg2T22rwReWb/+FvD4Pu+/Eth1lDV2M6skafxKy6m+w/MiYlPgHGBHqvnPdwDuWy87AEcBTwDOrttKktqQsG7duqGW0phVkjQBBebUoCtNRwIPAHbKzKu79l0GvD8ivgB8u27b78FSkqQFSCY67GHWmFWSNGYl5tSgiSD2pxr/1x1Cv5GZV1E9VXf/tguTpGIl5Nq1Qy0FMqskadwKzKlBV5oeBny3wTG+W7eVJLUi25phqARmlSSNXXk5NehK0/8Cmzc4xmbAr9opR5KkBTGrJEkjN6jT9B3gjxsc4+V1W0lSG7KalWiYpUBmlSSNW4E5NWh43geBr0XE3wJvycy7OndGxIbAe4H9gL1HV6Iklaa8G2wXwaySpLErL6f6dpoy8+sR8TbgXcDLI+IMYFW9e1tgT2AL4OjM/PqI65SkYmTCusLCaFhmlSSNX4k5NfDhtpn53oj4NvBXVGfp7lvvugM4F/jbzDxrtCVKUmnKu8F2McwqSRq38nJqYKcJIDPPpnoo4FKqs3UAN2fm7M4ZKEnTLCf3pPVZZVZJ0hgVmFPzdprm1MHzkxHWIkmCOoxy0lXMJLNKksagwJwaNHueJEmSJBWv8ZUmSdJ4JFncDbaSpNlRYk7ZaZKkaZOQ68oa9iBJmiEF5pSdJkmaQusKGysuSZotpeWUnSZJmjJZ4KxEkqTZUWJO2WmSpGmTWdysRJKkGVJgTtlpkqQpVNqwB0nSbCktp5xyXJIkSZIG8EqTJE2bAseKS5JmSIE5ZadJkqZMAusKm8pVkjQ7SswpO02SNG0KvMFWkjRDCswpO02SNIVKe9K6JGm2lJZTdpokacpUz78o6wyeJGl2lJhTdpokadoUGEaSpBlSYE455bgkSZIkDeCVJkmaOlncWHFJ0iwpL6fsNEnStEnIwqZylSTNkAJzaqzD8yJin4i4qGu5PiJuGGcdkjTNEli3NodaFisiNo+IMyLi8vrnZj3aPLPr9/gdEbFfvW95RFzVsW/HRRc1RuaUJM2vxJwa65WmzFwBrJhbj4gtge8CbxpnHZI01TIn+aT1I4GzMvPYiDiyXn9zZ4PMPBvYEarwAq4Avt7R5E2Z+cUx1dsqc0qSGigwpyY2EURELAU+B3whMz8/qTokaRrl2hxqacG+wCfq158A9pun/YuAr2bmr9r48GliTklSf6Xl1CRnz/trIOjqGUpS6TInN+wB2Cozr69f3wBsNU/7g4DPdm17T0R8PyI+EBEbtVHUhJhTktRDiTk1kYkgIuJFVH+AXTJzbZ82hwGHASxbtmyM1UnSTNsyIlZ2rJ+QmSd0NoiIM4GH9HjvWztXMjMjom/CRcTWwOOB0zs2H0UVYhsCJ1B1OI5Z0J9gCphTkjQyM5lTY+80RcQOwEeB52XmT/q1q7+8EwB23mmnsqbnkFS8XDf0WPGbMnOXgcfO3KPfvoi4MSK2zszr67Dp+3saOAD4Umb+uuPYc2f/7oyIjwNvXEDtU2GYnNrJnJJUmNJyatyz5z0A+BLwlsz8zjg/W5JmRg435KGlYQ8rgIPr1wcDpwxo+xK6hjzUAUZEBNU48/9uo6hxMackqYECc2rcV5peAzwSeHVEvLpr3+9n5i/GXI8kTZ+krZtlh3Es8PmIOBS4muosHRGxC/DnmfnKen1bYBlwbtf7Px0RD6a6F+gi4M/HU3ZrzClJmk+BOTXuKcePpfqDSpL6SJjYVK6ZeTPw7B7bVwKv7FhfBWzTo92zRlnfqJlTkjS/EnNqIhNBSJIGqGclkiRpKhWYU3aaJGnqtPYsC0mSRqC8nJrkc5okSZIkaep5pUmSpkwmrMuyzuBJkmZHiTllp0mSptDawsJIkjRbSsspO02SNGUSKGyouCRphpSYU3aaJGkKlXYGT5I0W0rLKTtNkjRlSjyDJ0maHSXmlJ0mSZoymeWdwZMkzY4Sc8opxyVJkiRpAK80SdIUKm3YgyRptpSWU3aaJGnKJFncsAdJ0uwoMafsNEnSlCnxBltJ0uwoMafsNEnSFCotjCRJs6W0nLLTJElTpsRZiSRJs6PEnLLTJElTqLQzeJKk2VJaTjnluCRJkiQN4JUmSZoy1Q22hZ3CkyTNjBJzyk6TJE2ZEmclkiTNjhJzyk6TJE2h0s7gSZJmS2k5ZadJkqZMNSvRpKuQJKm3EnPKTpMkTaHSzuBJkmZLaTllp0mSpkwC6yZdhCRJfZSYU045LkmSJEkDeKVJkqZOFjfsQZI0S8rLKTtNkjRlSpzKVZI0O0rMKTtNkjRlSnxooCRpdpSYU3aaJGnaFDiVqyRphhSYU3aaJGnKlHgGT5I0O0rMKWfPk6QptDaHWxYrIl4cEZdExLqI2GVAu70i4rKIuCIijuzYvl1E/Ge9/XMRseHiq5IkTZvScspOkySp038DLwS+2a9BRCwFjgP2Bn4XeElE/G69+33ABzLzkcCtwKGjLVeSVJiJ5JSdJkmaMnPDHoZZFv3ZmT/IzMvmabYrcEVmXpmZdwEnAftGRADPAr5Yt/sEsN+ii5IkTZUSc2om7mn63oUX3nTfTTa5etJ1dNkSuGnSRcwIv6tm/J6am8bv6uFtHein3HX6P+bVWw759o0jYmXH+gmZeUIbdXXYBri2Y3018BRgC+BnmbmmY/s2LX/2VLrwwgtv2mT6cgqm87+VaeT31JzfVTPT+j21klUl5tRMdJoy88GTrqFbRKzMzL7jKHU3v6tm/J6aW9+/q8zca5THj4gzgYf02PXWzDxllJ+9vprGnIL1/7+Vtvg9Ned31cz6/j2VmFMz0WmSJLUnM/dY5CGuA5Z1rD+03nYzsGlEbFCfxZvbLklSY9OYU97TJElaqAuA7esZiDYEDgJWZGYCZwMvqtsdDHjlSpI0bq3nlJ2m4bU99nJ95nfVjN9Tc35XIxIR+0fEauBpwKkRcXq9/bcj4jSA+uzc4cDpwA+Az2fmJfUh3gz8ZURcQTV2/F/G/WfQPfjfSjN+T835XTXj9zQik8qpyMIeTCVJkiRJC+GVJkmSJEkawE6TRiIitp50DbMiIu436RpmRUQ8bNI1SFp/mFXNmVXNmFPrLztNDUXEppOuYVZExLbAxyLifhHhv7EBIuLJwBH1a7+rASLiWcAPI+Lxk65FmlZmVXNmVXNmVTPm1PrNf/gNRMTmwLcj4umTrmVGbAo8iuqeuXWTLmbKbQ88v37tDYZ9RMTewEeAAO4z4XKkqWRWLZhZ1ZxZNQ9zav1np6mBzLwFeC3w4YjYbdL1TLvMvAi4BNgOICJ8Hlh/5wG3AqSzsvQUEc8B3gP8IdVsRI+tt/v7S+pgVi2MWbUgZtUA5lQZ/MtsKDPPBF4PHG8Y3VtEPDci3h8Rb4uInYHfAZ4Iv5n2UbX6mQGPA8jMq4H7R8RTJ1zWVIqIPYEPAUdk5v9QPR38UZOtSppeZtVgZlVzZlUz5lQ5PKuyAJl5TkS8liqM/iwzz5t0TVPkduA24EnAtlS/ND5cj+tdDZwBbJSZ/zWxCqdARDwQ+FvgSRHxfWAtsCXVmc7zI2KJw0Qq9Vnf7YFXdvy3thJ4MMDc9xQRO2TmDyZTpTR9zKqBzKoGzKpmzKmy+JymIUTE7sAHgddl5rkTLmcqRcShVE9fPg9YRnXWZWNg78y8aZK1TVpE3Ad4ELAZ8GxgZ+APgAMz898No7tFxNLMXDv3nUTEwcArMnP3ev8fA28BdquHJkmqmVXzM6v6M6uaMafK4ZWmIdRn8f4K+OuIeHZm3j7pmqZBRERmZj2G90ZgbWYeXe+7H0Bm/u8ES5wKmflr4KZ6uRwgIl4PfDYiXp6Z35hkfdMkM9fWP+eC+SbgAQAR8RLg1cCLDSLp3syq3syqZsyqZsypcnilaREiYpPM/NWk65hG9RmqU6kuWV8z6Xqm0Vxwd6y/BTgY2BG4w5tt7y0itgKOA84CDgUOzsxLJluVNN3Mqv7MqvmZVQtjTq2/7DSpdRExN93mSuCozDx1wiXNjIjY3LNR/UXEbwE3AD8CXlDfdCtJC2ZWDc+s6s+cWn85e55al5W7gE8B/rJYAENoXrcA/4hBJGmRzKrhmVUDmVPrKa80aWTmbo6cdB1av0TEfeqx9pK0aGaV2mZOrZ/sNEmSJEnSAA7PkyRJkqQB7DRJkiRJ0gB2miRJkiRpADtNkiRJkjSAnaYZFBGHRERGxCOnoJZNI+LoiNipYfuj69rnlp9FxHci4mUjrnNVRCzvWJ/7Drdt8N6lEfGqus5fRMQvI+KCiHh1RCwdYdmtiIj9IuIvJ12HpLKYVUPVaVZJU8pOkxZrU+AdQKMg6vB7wNOAlwLXAZ+KiD9pubZBTq0///pBjeqnxa8APgT8B/CHwP7AN4EPAKdExAajLXXR9gMMIkklM6vMKmlRpv0/IK2//jMz1wBExNeBHwCvB04cx4dn5k+BnzZo+lbgecB+mXlKx/YzIuKbwMl1m3e2X2VvdTiuyQk+LyAiNsrMOyf1+ZI0JmbVkMwqrW+80rSeiIhzIuI/ImKPiPheRPwqIv47Ivbvajc35ODxEXF23e76iDgmIpZ0tOs5JGDu/fXrbYGr6l3/3DGM4ZCF1F4H0oXAb4ZwRMThEfHtiLilHhZxfkT8QVctu9eft3vX9nmHMzRssxFVOJ7WFUJzdZ8CfBV4fd22s6Y/jIjlEXFrRPw8Ij4dEVt0HX+DiDgqIv4nIu6MiB9HxN9FxMYdbbatj/fqiHh/RPwYuBPYNCIeHBHHR8QP67/HayPiMxGxTcf7lwMHA9t0/P2s6tj/6Ij4Uv0d315/z3t11Tn3b+ZxEXF6RPwS+Hy/702S+jGr7rHdrLr7/csxqzTl7DStX36H6tL83wMvpLqc/4XoPZ78ZOBMqsvhnwH+L/D2BX7e9fXnAPw11RCCp1ENJ1io7YCfdaxvC3wMeDFwILAS+Er3L8kR2xl4ENWQh35WUA376B7y8UEggZdQnd3bB/hiV5tPAW+j+v7/gOo7PBT4dI/PeSvwKOAwqiEXdwCb1z+PAvYC3gRsD5zXEWbvAk6jOlM59/ezP0BE/DbVMI4nAocDB1D9HZwaEXv3qOEU4Nz6z/KBvt+IJA1mVrXLrLons0oj4fC89cuWwNMz83KAiPgeVVgcALy3q+0/Z+ax9euvR8QDgTdExAcz82c0kJl3RsSF9eqVmXn+AmpdGhFQ/TJ9FbALVYjOHfuNc6/rs4pnUf0ifhXwtQV8zmIsq3+uGtBmbt8y4Nsd2y/JzFfUr78WEbdQjYV/dmaeFRG/TxWwB2fmJ+t2Z3a02zEzL+o43o3A/l3DHC4DXje3EtWNvucB1wB7A1/KzB9FxE+Bu3r8/fwlsBnwtMy8oj7GacClwHuozkx2+nBmfghJWhyzql1m1T2ZVRoJrzStXy6fCyGAzPwJ8BPgYT3adl+yPgm4P/C40ZV3D3cAv6b6BfsWqrNdR87tjIidI+IrEXEjsKZuuyfw6DHVt1jd3+8XgHVUZ8+gOtt2F/DFeujDBlHdpPv1ev/Tu95/cq9x4VHNlPRf9TCENVQhBM2+p6cD58+FEEBmrgU+C+xY/89Jpy81OKYkzcesmh5mldSQV5rWL7f02HYnsHGP7Tf2Wd+mu+GIPBVYC9wKXJOZv57bERHLqM7WXQq8luqX6xqqy/c7jKk+gNX1z20HtJnbd23X9nt8v5l5V0Tcyt3f728BGwL/2+e4W3St32vmpIh4LfBhqiEub6L6LpcA59P777zb5lTj87vdAATVmb2fD6pBkoZgVrXLrDKrNAZ2msq1FXBl1zpUU6pCdXYNql+Wnbp/QQ7ru3MzEvWwF9X47AMycy4MiIhNutqNusaVVL+I9wGO79NmH+A24Htd27fqXImIDal+sc99vzdT1f/7fY774671XrMPHQSclZlv6Pic7focr5dbgIf02P6Q+vNubVCDJI2SWTU/s2r+GqRFc3heuQ7oWj8I+CVwcb1+df3zN0Mg6kvyz+l639xUnvdtsba5wOk8o/coYLeudveqsfYHtKCepvTDwPMiYt/u/fW2vYEP9ZjStPv7fTHVf29zY8m/RnWG7UGZubLH0h1EvWxCx3dUe0WPdnfS++/nXOCpnbMy1WPNDwQuzMyf93iPJI2TWTUPs8qs0nh4palcf1rftHoB8FzglcDRmXlbvf8C4EfA39Tt7gReDWzUdZwbqc5EHRQR36e6hH9VZt68iNrOpBri8MmI+Dtga6pnS1xDR0c/M6+PiHOBoyLiJqox8X8EPGIRn93tGKobfz8fEcdR3XCaVGcYX0sVKO/u8b7HRsTHqcbfP4rqZtVzMvOsuvZzIuKzVOPE/x74DtU48m2pnrXx5sz84Ty1fQ14c0S8pX7/s4AX9Wh3KbB5RLyK6ozkHZl5MdWsQodQPcfjHVRnKl9d19tKmEvSIplVzZhV0oh5palc+1LdrLqC6pf3u6nGYQO/eR7FvlTjn5cDxwFn1K/paLeOKsQ2owqQC4AXLKawzLwEeBnw8Lq+v6K68fabPZr/EdW46A/XtV1D72AYtpZfU/15/pJqeMLJVNOZ7g68AXhB5xj3Dq+jGmv9OarZoL5CdQavu/ajqcLjFKppXg8HLufe4/h7OYZqKMYRVDe+PoHqfyq6fYwqEN9LFVhfrv9sP6Z62v0lwD/Vn7858AeZOa5ZnyRpELOqWS1mlTRiMcEHNWsCIuJo4B3AfQaM09aQonp44dnAnpl55oTLkaSZZFaNllklLZxXmiRJkiRpADtNkiRJkjSAw/MkSZIkaQCvNEmSJEnSAHaaJEmSJGkAO02SJEmSNICdJkmSJEkawE6TJEmSJA1gp0mSJEmSBvj/o1h0vEtia6wAAAAASUVORK5CYII=\n",
      "text/plain": [
       "<Figure size 864x360 with 4 Axes>"
      ]
     },
     "metadata": {},
     "output_type": "display_data"
    }
   ],
   "source": [
    "from forest.benchmarking.observable_estimation import get_results_by_qubit_groups\n",
    "\n",
    "parallel_results = acquire_dfe_data(noisy_qvm, parallel_expt, num_shots = 500)\n",
    "\n",
    "individual_results = get_results_by_qubit_groups(parallel_results, disjoint_sets_of_qubits)\n",
    "\n",
    "fidelity_estimates = []\n",
    "process_estimates = []\n",
    "for q in disjoint_sets_of_qubits:\n",
    "    fidelity_estimate = estimate_dfe(individual_results[q], 'process')\n",
    "    fidelity_estimates.append(fidelity_estimate)\n",
    "    print(fidelity_estimate)\n",
    "    \n",
    "    proc_estimate = pgdb_process_estimate(individual_results[q], q)\n",
    "    process_estimates.append(proc_estimate)\n",
    "\n",
    "fig, axes = plt.subplots(1, len(process_estimates), figsize=(12,5))\n",
    "for idx, est in enumerate(process_estimates):\n",
    "    plot_pauli_transfer_matrix(choi2pauli_liouville(est), axes[idx], title=f'Estimate {idx}')\n",
    "\n",
    "plt.tight_layout()\n"
   ]
  },
  {
   "cell_type": "code",
   "execution_count": null,
   "metadata": {},
   "outputs": [],
   "source": []
  }
 ],
 "metadata": {
  "kernelspec": {
   "display_name": "Python 3",
   "language": "python",
   "name": "python3"
  },
  "language_info": {
   "codemirror_mode": {
    "name": "ipython",
    "version": 3
   },
   "file_extension": ".py",
   "mimetype": "text/x-python",
   "name": "python",
   "nbconvert_exporter": "python",
   "pygments_lexer": "ipython3",
   "version": "3.6.5"
  }
 },
 "nbformat": 4,
 "nbformat_minor": 4
}<|MERGE_RESOLUTION|>--- conflicted
+++ resolved
@@ -96,19 +96,7 @@
     "\n",
     "## Process DFE by reduction to state DFE\n",
     "\n",
-<<<<<<< HEAD
-    "The [average gate fidelity](https://arxiv.org/pdf/quant-ph/0205035.pdf) between an experimental process $\\mathcal E$ and the ideal (unitary) process $\\mathcal U$ is defined as\n",
-    "\n",
-    "$$ F(\\mathcal U,\\mathcal E) = \\frac{ {\\rm Tr} [\\mathcal E \\mathcal U^\\dagger] + d} {d^2+d} $$\n",
-    "\n",
-    "where the processes are represented by linear superoperators acting on vectorized\n",
-    "density matrices, and d is the dimension of the Hilbert space $\\mathcal E$ and $\\mathcal U$ act on. If you are unfamiliar with these terms look at [superoperator tools notebook](superoperator_tools.ipynb) and [superoperator_representations.md](../docs/superoperator_representations.md)\n",
-    "\n",
-    "\n",
-    "To understand process DFE we appeal to the [Choi–Jamiołkowski isomorphism](https://en.wikipedia.org/wiki/Channel-state_duality) which says that we can represent our channel superoperators as state matrices (i.e. density matrices)  $J(\\mathcal E)$ and $J(\\mathcal U)$. This allows us to rewrite the average gate fidelity as \n",
-=======
     "We can also understand process DFE by appealing to the [Choi–Jamiołkowski isomorphism](https://en.wikipedia.org/wiki/Channel-state_duality) which says that we can represent our channel superoperators as state matrices (i.e. density matrices)  $J(\\mathcal E)$ and $J(\\mathcal U)$. This allows us to rewrite the average gate fidelity as \n",
->>>>>>> 1bda5502
     "\n",
     "$$\n",
     "F(\\mathcal U,\\mathcal E)= \\frac{d^2 {\\rm Tr}[ J(\\mathcal E)⋅J(\\mathcal U)] + d}{d^2+d}\n",
@@ -153,11 +141,7 @@
   },
   {
    "cell_type": "code",
-<<<<<<< HEAD
-   "execution_count": 11,
-=======
    "execution_count": 1,
->>>>>>> 1bda5502
    "metadata": {},
    "outputs": [],
    "source": [
@@ -178,11 +162,7 @@
   },
   {
    "cell_type": "code",
-<<<<<<< HEAD
-   "execution_count": 12,
-=======
    "execution_count": 2,
->>>>>>> 1bda5502
    "metadata": {},
    "outputs": [],
    "source": [
@@ -250,11 +230,7 @@
   },
   {
    "cell_type": "code",
-<<<<<<< HEAD
-   "execution_count": 13,
-=======
    "execution_count": 3,
->>>>>>> 1bda5502
    "metadata": {},
    "outputs": [
     {
