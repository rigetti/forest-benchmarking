{
 "cells": [
  {
   "cell_type": "markdown",
   "metadata": {},
   "source": [
    "# Superoperator tools\n",
    "\n",
<<<<<<< HEAD
    "In this notebook we explore a the submodules of `operator_tools` that enable easy manipulation of the various quantum channel representations.\n",
    "\n",
    "To summarize the functionality:\n",
    "- vectorization and conversions between different repesentations of quantum channels\n",
    "- apply quantm operations\n",
=======
    "In this notebook we explore the submodules of `operator_tools` that enable easy manipulation of the various quantum channel representations.\n",
    "\n",
    "To summarize the functionality:\n",
    "- vectorization and conversions between different repesentations of quantum channels\n",
    "- apply quantum operations\n",
>>>>>>> 35fe2068
    "- compose quantum operations\n",
    "- validate that quantum channels are physical\n",
    "- project unphysical channels to physical channels"
   ]
  },
  {
   "cell_type": "markdown",
   "metadata": {},
   "source": [
    "## Breif motivation and introduction"
   ]
  },
  {
   "cell_type": "markdown",
   "metadata": {},
   "source": [
<<<<<<< HEAD
    "Perfect the gates of **reversible classical computation** are described by permutation matricies, e.g. the [Toffoli gate](https://en.wikipedia.org/wiki/Toffoli_gate), while the input states are vectors. Noisy classical gates could be modeled as a perfect gate followed by a noise channel, e.g. [binary symmetric channel](https://en.wikipedia.org/wiki/Binary_symmetric_channel), on all the bits.\n",
    "\n",
    "Perfect gates in **quantum computation** are described by unitary matricies and states are described by vectors, e.g.\n",
=======
    "Perfect gates in **reversible classical computation** are described by permutation matricies, e.g. the [Toffoli gate](https://en.wikipedia.org/wiki/Toffoli_gate), while the input states are vectors. A noisy classical gate could be modeled as a perfect gate followed by a noise channel, e.g. [binary symmetric channel](https://en.wikipedia.org/wiki/Binary_symmetric_channel), on all the bits in the state vector.\n",
    "\n",
    "Perfect gates in **quantum computation** are described by unitary matricies and states are described by complex vectors, e.g.\n",
>>>>>>> 35fe2068
    "$$\n",
    "|\\psi\\rangle = U |\\psi_0\\rangle.\n",
    "$$\n",
    "\n",
    "Modeling **noisy quantum computation** often makes use of [mixed states](https://en.wikipedia.org/wiki/Density_matrix) and quantum operations or quantum noise channels.\n",
    "\n",
    "Interestingly there are a number of ways to represent quantum noise channels, and depending on your task some can be more convenient than others. The simplest case to illustrate this point is to consider a mixed initial state $\\rho$ undergoing unitary evolution\n",
    "\n",
    "$$ \\rho' = U \\rho U^\\dagger.$$\n",
    "\n",
    "The fact that the unitary has to act on both sides of the inital state means it is a [*superoperator*](https://en.wikipedia.org/wiki/Superoperator), that is an object that can act on operators like the state matrix. \n",
    "\n",
    "\n",
    "\n",
    "It turns out using a special matrix multiiplication identity we can write this as\n",
    "$$ |\\rho'\\rangle \\rangle = \\mathcal U |\\rho\\rangle\\rangle,\n",
    "$$\n",
<<<<<<< HEAD
    "where $\\mathcal U = U^*\\otimes U$ and $|\\rho\\rangle\\rangle =  {\\rm vec}(\\rho')$. The nice thing about this is it looks like the pure state case. This is be cause the operator (the state) has become a vector and the superoperator (the left right action of $U$) has become an operator. \n",
=======
    "where $\\mathcal U = U^*\\otimes U$ and $|\\rho\\rangle\\rangle =  {\\rm vec}(\\rho)$. The nice thing about this is it looks like the pure state case. This is because the operator (the state) has become a vector and the superoperator (the left right action of $U$) has become an operator. \n",
>>>>>>> 35fe2068
    "\n",
    "\n",
    "\n",
    "**More information**  \n",
    "Below we will assume that you are already an expert in these topics. If you are unfamilar with these topics we recomend the following references\n",
    "- chapter 8 of [Mike_N_Ike] which is on *Quantum noise and quantum operations*. \n",
    "- chapter 3 of John Preskill's lecture notes [Physics 219/Computer Science 219](http://www.theory.caltech.edu/people/preskill/ph219/chap3_15.pdf)\n",
    "- the file in `/docs/Superoperator representations.md` \n",
<<<<<<< HEAD
    "- for and intuitive but advanced treatment see [GRAPTN]\n",
=======
    "- for an intuitive but advanced treatment see [GRAPTN]\n",
>>>>>>> 35fe2068
    "\n",
    "\n",
    "\n",
    "[Mike_N_Ike] Quantum Computation and Quantum Information  \n",
    "             Michael A. Nielsen & Isaac L. Chuang  \n",
    "             Cambridge: Cambridge University Press (2000)   \n",
    "\n",
    "\n",
    "[GRAPTN] Tensor networks and graphical calculus for open quantum systems  \n",
    "         Christopher Wood et al.  \n",
    "         Quant. Inf. Comp. 15, 0579-0811 (2015)  \n",
    "         (no DOI)  \n",
    "         https://arxiv.org/abs/1111.6950  "
   ]
  },
  {
   "cell_type": "markdown",
   "metadata": {},
   "source": [
    "## Conversion between different descriptions of quantum channels\n",
    "\n",
    "We intentionally chose not to make quantum channels python objects with methods that would automatically transform between represtations. \n",
    "\n",
    "The functions to convert between different representations are called things like `kraus2chi`, `kraus2choi`, `pauli_liouville2choi` etc.\n",
    "\n",
    "This assumes the user does not do silly things like input a choi matrix to a function `chi2choi`."
   ]
  },
  {
   "cell_type": "code",
   "execution_count": 1,
   "metadata": {},
   "outputs": [],
   "source": [
    "import numpy as np\n",
    "from pyquil.gate_matrices import I, X, Y, Z, H, CNOT"
   ]
  },
  {
   "cell_type": "markdown",
   "metadata": {},
   "source": [
    "Define some channels"
<<<<<<< HEAD
=======
   ]
  },
  {
   "cell_type": "code",
   "execution_count": null,
   "metadata": {},
   "outputs": [],
   "source": [
    "def amplitude_damping_kraus(p):\n",
    "    Ad0 = np.asarray([[1, 0], [0, np.sqrt(1 - p)]])\n",
    "    Ad1 = np.asarray([[0, np.sqrt(p)], [0, 0]])\n",
    "    return [Ad0, Ad1]\n",
    "\n",
    "def bit_flip_kraus(p):\n",
    "    M0 = np.sqrt(1 - p) * I\n",
    "    M1 = np.sqrt(p) * X\n",
    "    return [M0, M1]"
   ]
  },
  {
   "cell_type": "markdown",
   "metadata": {},
   "source": [
    "Define some states"
>>>>>>> 35fe2068
   ]
  },
  {
   "cell_type": "code",
   "execution_count": 2,
   "metadata": {},
   "outputs": [],
   "source": [
    "def amplitude_damping_kraus(p):\n",
    "    Ad0 = np.asarray([[1, 0], [0, np.sqrt(1 - p)]])\n",
    "    Ad1 = np.asarray([[0, np.sqrt(p)], [0, 0]])\n",
    "    return [Ad0, Ad1]\n",
    "\n",
    "def bit_flip_kraus(p):\n",
    "    M0 = np.sqrt(1 - p) * I\n",
    "    M1 = np.sqrt(p) * X\n",
    "    return [M0, M1]"
   ]
  },
  {
   "cell_type": "markdown",
   "metadata": {},
   "source": [
    "Define some states"
   ]
  },
  {
   "cell_type": "code",
   "execution_count": 3,
   "metadata": {},
   "outputs": [],
   "source": [
    "one_state = np.asarray([[0,0],[0,1]])\n",
    "zero_state = np.asarray([[1,0],[0,0]])\n",
    "rho_mixed = np.asarray([[0.9,0],[0,0.1]])"
   ]
  },
  {
   "cell_type": "markdown",
   "metadata": {},
   "source": [
    "### vec and unvec \n",
    "\n",
    "We can vectorize i.e. `vec` and unvec matricies.\n",
    "\n",
<<<<<<< HEAD
    "We chose a column staking convention so that the matrix\n",
=======
    "We chose a column stacking convention so that the matrix\n",
>>>>>>> 35fe2068
    "$$\n",
    "A = \\begin{pmatrix} 1 & 2\\\\ 3 & 4\\end{pmatrix}\n",
    "$$\n",
    "becomes\n",
    "$$\n",
    "|A\\rangle\\rangle = {\\rm vec}(A) = \\begin{pmatrix} 1\\\\ 3\\\\ 2\\\\ 4\\end{pmatrix}.\n",
    "$$\n",
    "\n",
    "Let's check that"
<<<<<<< HEAD
=======
   ]
  },
  {
   "cell_type": "code",
   "execution_count": null,
   "metadata": {},
   "outputs": [],
   "source": [
    "from forest.benchmarking.operator_tools import vec, unvec"
>>>>>>> 35fe2068
   ]
  },
  {
   "cell_type": "code",
   "execution_count": 4,
   "metadata": {},
   "outputs": [],
   "source": [
    "from forest.benchmarking.operator_tools import vec, unvec"
   ]
  },
  {
   "cell_type": "code",
   "execution_count": 5,
   "metadata": {},
   "outputs": [],
   "source": [
    "A = np.asarray([[1, 2], [3, 4]])"
   ]
  },
  {
   "cell_type": "code",
   "execution_count": 6,
   "metadata": {},
   "outputs": [
    {
     "name": "stdout",
     "output_type": "stream",
     "text": [
      "[[1 2]\n",
      " [3 4]]\n",
      " \n",
      "[[1]\n",
      " [3]\n",
      " [2]\n",
      " [4]]\n",
      " \n",
      "Does the story check out?  True\n"
     ]
    }
   ],
   "source": [
    "print(A)\n",
    "print(\" \")\n",
    "print(vec(A))\n",
    "print(\" \")\n",
    "print('Does the story check out? ', np.all(unvec(vec(A))==A))"
   ]
  },
  {
   "cell_type": "markdown",
   "metadata": {},
   "source": [
    "### Kraus to $\\chi$ matrix (aka chi or process matrix)"
   ]
  },
  {
   "cell_type": "code",
   "execution_count": 7,
   "metadata": {},
   "outputs": [],
   "source": [
    "from forest.benchmarking.operator_tools import kraus2chi"
   ]
  },
  {
   "cell_type": "markdown",
   "metadata": {},
   "source": [
    "Lets do a unitary gate first, say the Hadamard"
<<<<<<< HEAD
=======
   ]
  },
  {
   "cell_type": "code",
   "execution_count": null,
   "metadata": {},
   "outputs": [],
   "source": [
    "print('The Kraus operator is:\\n', np.round(H,3))\n",
    "print('\\n')\n",
    "print('The Chi matrix is:\\n', kraus2chi(H))"
   ]
  },
  {
   "cell_type": "markdown",
   "metadata": {},
   "source": [
    "Now consider the Amplitude damping channel"
   ]
  },
  {
   "cell_type": "code",
   "execution_count": null,
   "metadata": {},
   "outputs": [],
   "source": [
    "AD_kraus = amplitude_damping_kraus(0.1)\n",
    "\n",
    "print('The Kraus operators are:\\n', np.round(AD_kraus,3))\n",
    "print('\\n')\n",
    "print('The Chi matrix is:\\n', np.round(kraus2chi(AD_kraus),3))"
   ]
  },
  {
   "cell_type": "markdown",
   "metadata": {},
   "source": [
    "### Kraus to Pauli Liouville aka the \"Pauli Transfer Matrix\""
   ]
  },
  {
   "cell_type": "code",
   "execution_count": null,
   "metadata": {},
   "outputs": [],
   "source": [
    "from forest.benchmarking.operator_tools import kraus2pauli_liouville"
   ]
  },
  {
   "cell_type": "code",
   "execution_count": null,
   "metadata": {},
   "outputs": [],
   "source": [
    "Hpaulirep = kraus2pauli_liouville(H)\n",
    "Hpaulirep"
   ]
  },
  {
   "cell_type": "markdown",
   "metadata": {},
   "source": [
    "We can visualize this using the tools from the plotting module."
   ]
  },
  {
   "cell_type": "code",
   "execution_count": null,
   "metadata": {},
   "outputs": [],
   "source": [
    "from forest.benchmarking.plotting.state_process import plot_pauli_transfer_matrix\n",
    "import matplotlib.pyplot as plt"
   ]
  },
  {
   "cell_type": "code",
   "execution_count": null,
   "metadata": {},
   "outputs": [],
   "source": [
    "f, (ax1) = plt.subplots(1, 1, figsize=(5, 4.2))\n",
    "\n",
    "plot_pauli_transfer_matrix(Hpaulirep,ax=ax1)"
   ]
  },
  {
   "cell_type": "markdown",
   "metadata": {},
   "source": [
    "The above figure is a graphical representaiton of:\n",
    "    \n",
    "(out operator) = H (in operator) H\n",
    "\n",
    "Z = H X H  \n",
    "-Y = H Y H  \n",
    "X = H Z H  "
   ]
  },
  {
   "cell_type": "markdown",
   "metadata": {},
   "source": [
    "### Evolving states using quantum channels\n",
    "\n",
    "In many superoperator representations evolution coresponds to mutiplying the vec'ed state by the superoperator. E.g."
>>>>>>> 35fe2068
   ]
  },
  {
   "cell_type": "code",
   "execution_count": 8,
   "metadata": {},
   "outputs": [
    {
     "name": "stdout",
     "output_type": "stream",
     "text": [
      "The Kraus operator is:\n",
      " [[ 0.707  0.707]\n",
      " [ 0.707 -0.707]]\n",
      "\n",
      "\n",
      "The Chi matrix is:\n",
      " [[0. +0.j 0. +0.j 0. +0.j 0. +0.j]\n",
      " [0. +0.j 0.5+0.j 0. +0.j 0.5+0.j]\n",
      " [0. +0.j 0. +0.j 0. +0.j 0. +0.j]\n",
      " [0. +0.j 0.5+0.j 0. +0.j 0.5+0.j]]\n"
     ]
    }
   ],
   "source": [
<<<<<<< HEAD
    "print('The Kraus operator is:\\n', np.round(H,3))\n",
    "print('\\n')\n",
    "print('The Chi matrix is:\\n', kraus2chi(H))"
=======
    "from forest.benchmarking.operator_tools import kraus2superop\n",
    "\n",
    "zero_state_vec = vec(zero_state)\n",
    "\n",
    "answer_vec = np.matmul(kraus2superop([H]), zero_state_vec)\n",
    "\n",
    "print('The vec\\'ed answer is', answer_vec)\n",
    "print('\\n')\n",
    "print('The unvec\\'ed answer is\\n', np.real(unvec(answer_vec)))\n",
    "print('\\n')\n",
    "print('Let\\'s compare it to the normal calculation\\n', H @ zero_state @ H)"
>>>>>>> 35fe2068
   ]
  },
  {
   "cell_type": "markdown",
   "metadata": {},
   "source": [
<<<<<<< HEAD
    "Now consider the Amplitude damping channel"
=======
    "For representations with this simple application there are no inbuilt functions in forest benchmarking. \n",
    "\n",
    "However applying a channel is more painful in the Choi and Kraus representation.\n",
    "\n",
    "Consider the amplitude damping channel where we need to perform the following calcualtion to find out put of channel \n",
    "$\\rho_{out} = A_0 \\rho A_0^\\dagger + A_1 \\rho A_1^\\dagger.$\n",
    "We provide helper functions to do these calculations."
>>>>>>> 35fe2068
   ]
  },
  {
   "cell_type": "code",
<<<<<<< HEAD
   "execution_count": 9,
   "metadata": {},
   "outputs": [
    {
     "name": "stdout",
     "output_type": "stream",
     "text": [
      "The Kraus operators are:\n",
      " [[[1.    0.   ]\n",
      "  [0.    0.949]]\n",
      "\n",
      " [[0.    0.316]\n",
      "  [0.    0.   ]]]\n",
      "\n",
      "\n",
      "The Chi matrix is:\n",
      " [[0.949+0.j    0.   +0.j    0.   +0.j    0.025+0.j   ]\n",
      " [0.   +0.j    0.025+0.j    0.   -0.025j 0.   +0.j   ]\n",
      " [0.   +0.j    0.   +0.025j 0.025+0.j    0.   +0.j   ]\n",
      " [0.025+0.j    0.   +0.j    0.   +0.j    0.001+0.j   ]]\n"
     ]
    }
   ],
   "source": [
    "AD_kraus = amplitude_damping_kraus(0.1)\n",
    "\n",
    "print('The Kraus operators are:\\n', np.round(AD_kraus,3))\n",
    "print('\\n')\n",
    "print('The Chi matrix is:\\n', np.round(kraus2chi(AD_kraus),3))"
=======
   "execution_count": null,
   "metadata": {},
   "outputs": [],
   "source": [
    "from forest.benchmarking.operator_tools import apply_kraus_ops_2_state, apply_choi_matrix_2_state, kraus2choi"
   ]
  },
  {
   "cell_type": "code",
   "execution_count": null,
   "metadata": {},
   "outputs": [],
   "source": [
    "apply_kraus_ops_2_state(AD_kraus, one_state)"
>>>>>>> 35fe2068
   ]
  },
  {
   "cell_type": "markdown",
   "metadata": {},
   "source": [
<<<<<<< HEAD
    "### Kraus to Pauli Liouville aka the \"Pauli Transfer Matrix\""
=======
    "In the Choi representation we get the same answer:"
>>>>>>> 35fe2068
   ]
  },
  {
   "cell_type": "code",
   "execution_count": 10,
   "metadata": {},
   "outputs": [],
   "source": [
<<<<<<< HEAD
    "from forest.benchmarking.operator_tools import kraus2pauli_liouville"
=======
    "AD_choi = kraus2choi(AD_kraus)\n",
    "\n",
    "apply_choi_matrix_2_state(AD_choi, one_state)"
   ]
  },
  {
   "cell_type": "markdown",
   "metadata": {},
   "source": [
    "### Compose quantum channels\n",
    "\n",
    "Composing channels is useful when describing larger circuits. In some representations e.g. in the superoperator  or Liouville representation it is just matrix multiplication e.g."
>>>>>>> 35fe2068
   ]
  },
  {
   "cell_type": "code",
   "execution_count": 11,
   "metadata": {},
   "outputs": [
    {
     "data": {
      "text/plain": [
       "array([[ 1.+0.j,  0.+0.j,  0.+0.j,  0.+0.j],\n",
       "       [ 0.+0.j,  0.+0.j,  0.+0.j,  1.+0.j],\n",
       "       [ 0.+0.j,  0.+0.j, -1.+0.j,  0.+0.j],\n",
       "       [ 0.+0.j,  1.+0.j,  0.+0.j,  0.+0.j]])"
      ]
     },
     "execution_count": 11,
     "metadata": {},
     "output_type": "execute_result"
    }
   ],
   "source": [
    "Hpaulirep = kraus2pauli_liouville(H)\n",
    "Hpaulirep"
   ]
  },
  {
   "cell_type": "markdown",
   "metadata": {},
   "source": [
    "We can visualize this using the tools from the plotting module."
   ]
  },
  {
   "cell_type": "code",
   "execution_count": 12,
   "metadata": {},
   "outputs": [],
   "source": [
<<<<<<< HEAD
    "from forest.benchmarking.plotting.state_process import plot_pauli_transfer_matrix\n",
    "import matplotlib.pyplot as plt"
   ]
  },
  {
   "cell_type": "code",
   "execution_count": 13,
   "metadata": {},
   "outputs": [
    {
     "data": {
      "text/plain": [
       "<matplotlib.axes._subplots.AxesSubplot at 0xa1ac328d0>"
      ]
     },
     "execution_count": 13,
     "metadata": {},
     "output_type": "execute_result"
    },
    {
     "data": {
      "image/png": "iVBORw0KGgoAAAANSUhEUgAAAU4AAAEaCAYAAAB+TL6IAAAABHNCSVQICAgIfAhkiAAAAAlwSFlzAAALEgAACxIB0t1+/AAAADl0RVh0U29mdHdhcmUAbWF0cGxvdGxpYiB2ZXJzaW9uIDMuMC4zLCBodHRwOi8vbWF0cGxvdGxpYi5vcmcvnQurowAAIABJREFUeJzt3Xu4XFV9//H3JwkB0SqEINAQTFRAfkKNGEHLT0QEuagQqkCwlaBQioIVbwXESgSxqFVQi0ikMXhF1AJBo8gtqAiaKKhcisQQICZcQgAvQEJyvv1jrQk7k5k5e07mcmbO5/U8+zkze6+915o5yfesvddNEYGZmZU3qtsFMDPrNQ6cZmZNcuA0M2uSA6eZWZMcOM3MmuTAaWbWJAdOM+sLkmZLekjSbXWOS9LnJS2S9FtJuxeOzZB0d95mDJaXA6eZ9Ys5wIENjh8E7Ji344ELACSNA84A9gT2AM6QtGWjjBw4zawvRMRPgJUNkhwKfDWSm4EtJG0HHABcHRErI+JR4GoaB2AHTjMbMSYA9xfeL8376u2va0zLi2ZmI96o524frHmqVNp48pHbgWLiWRExqw3FUq3sG+yvy4HTzFpv7So22eWwUklX//qipyJiaptLBKkmObHwfntgWd6/T9X++Y0u1BOBU2M2C419TreL0TZTXrJDt4tgVtN9993HihUratXIBqVRo1tdnI01FzhJ0iWkhqDHI2K5pKuATxQahN4AnNboQr0ROMc+hzE7H9LtYrTNjTee3+0imNW01157DfFMdTxwSvoWqeY4XtJSUkv5JgAR8SVgHnAwsAh4AnhHPrZS0lnAgnypMyOiUSNTbwROM+sx6nzgjIijBjkewIl1js0GZpfNy4HTzFpOgEYPu1v1lnHgNLPWkxg9Zmy3S9E2Dpxm1npduFXvJAdOM2s5ARrVv+NrHDjNrA1c4zQza45v1c3MmufAaWbWDMndkczMmpEahxw4zczK0yj34zQza4pc4zQza4rcHcnMrHkOnGZmzXA/TjOzZjlwmpk1R55WzsysKW4cMjNrlsQo9+M0M2vOqFFDWuOtJzhwmlnLSUJ9HDj7d6ZRM+sqSaW2FuZ3oKS7JC2SdGqN4+dKujVvv5f0WOHY2sKxuYPl5RqnmbVFJ2/VJY0Gzgf2B5YCCyTNjYg7Kmki4n2F9O8BXl64xJMRMaVsfoPWOCWNlXSZpL3LXrQZkpZI2rUd1zazLhFolEptLbIHsCgiFkfEauAS4NAG6Y8CvjXUzAYNnLkQ+5VJa2YGlWnlSgfO8ZIWFrbjh5DlBOD+wvuled+GZZNeAEwGrivs3iznfbOkaYNlVvZW/UbgVcD8kunNbEQTo8o/v1wREVM3OsMNRZ2004HvRsTawr4dImKZpBcC10n6XUT8oV5mZQPnB4DLJf0FuBxYXl2oiBgoea1S8l+d9Jdnk2e38tJm1m6CUWM6epO6FJhYeL89sKxO2unAicUdEbEs/1wsaT7p+WfdwFn2k/0OeBHwOeBeYDXwdGFbXfI6pUXErIiYGhFTNWazVl/ezNpISo1DZbYWWQDsKGmypLGk4LhB67iknYEtgZsK+7aUtGl+PR7YC7ij+tyisjXOM6lf7TUz24A6WOGMiDWSTgKuAkYDsyPidklnAgsjohJEjwIuiYhiPNsFuFDSAKkyeU6xNb6WUoEzImY2+TnMbIRrZR/NMiJiHjCvat9Hq97PrHHez4Hdmsmr6X6ckp5DququjIi/Nnu+mfU/qaW34cNO6cq0pAMkLQQeA5YAj0v6paT9N6YAETEpIm7bmGuY2fDT4X6cHVWqxinpAOAHwCLgLOABYDvgSGCepIMj4uq2ldLMek6vBsUyyt6qzwR+DLyp2O0oP3j9PvAxwIHTzBLRTD/OnlM2cL4MOLy6r2ZEDEj6InBpy0tmZj2rMnKoX5UNnKuA59Y59jf5uJlZIjG6sx3gO6rsJ5sPnCVpcnGnpB1It/HXt7ZYZtbrOj2tXCeVrXGeQhqvfpekm0lDLrcljV9/LB83MwMqt+rdLkX7lPpoEfF74O+AzwObArsDm5GGYE6JiLvbVkIz6z2dH3LZUaU7wEfEcuCDbSyLmfWRfm4cKlXjlLRY0svqHNtV0uLWFsvMelu555v9/oxzEukWvZbNgBe0pDRm1hcqsyP1q2bGqtebHWkqqYHIzGydfr5Vrxs4Jb0PqCxuFMCVkqrn3XwWMI60voeZGZBqnGP7uB9noxrnYuDa/HoGsBB4uCrNKtKEnxe1vmhm1quEGD0Sa5wRcQVwBaybV+/MiLinQ+Uys14mRmbgLIqId7S7IGbWP4QDJ5DWVwcOAnYmtaQXRUSc1cqCmVnvkmDMSA+ckv4W+BmpW1LwzFKcxZZ2B04zA/q/xlm22evTpIahHUjfyZ7AC4GzSZMbv7AtpTOz3qTUOFRma12WOlDSXZIWSTq1xvFjJD0s6da8HVc4NkPS3XmbMVheZW/VX0MabllZp3ggIpYAH5U0mjSG/dCS1zKzPpdqnJ3rjpTj0PnA/qQ11hdImltjtcpvR8RJVeeOA84g9UkP4Ff53Efr5Vf2k20FLMsTGf+VtFhbxXXAPiWvY2YjQKUfZ5mtRfYAFkXE4ohYTepbXrYydwBwdUSszMHyauDARieULfVSYHx+/QfgDVUFfqrkdcxsBKj04+zgrfoE4P7C+6V5X7W3SPqtpO9KmtjkueuUvVW/HngtcDlwIXC+pCnA06RofWHJ6wzJlJfswI03nt/OLMyG7Hl/f2K3i9A2a+66b8jnji4/gcf4vIJuxayImNVkdrUyqx4mfiXwrYhYJekE4GJg35Lnrqds4PwIaWglEXGBpDGkFS43Bz4FnFnyOmY2Aqi5DvArImLqRma5FJhYeL89z7TJABARjxTefhn4ZOHcfarOnd8os7KB82ng3kIBvgB8oeS5ZjYCdbg70gJgx7y8zx+B6cDbigkkbZfnFQY4BLgzv74K+ISkStvNG4DTGmU2aODMtctHgMNIVV0zs4Y63QE+ItZIOokUBEcDsyPi9ryE+cKImAv8q6RDgDXASuCYfO5KSWeRgi+k4eUrG+U3aODMBXoQWDvUD2VmI0s3JvmIiHnAvKp9Hy28Po06NcmImA3MLptX2Vb1rwPHDZrKzCzrdAf4Tir7jHMJ8DZJC0gzJi2nqtUpR2wzM0aN4Pk4iyp9gSYAr6hxPGiimmtmfc7TygEwua2lMLO+MmInMi6KiHsHT2Vm9owRHzgrJP0dsDdp7PqFEfGApBcDD0bEn9tRQDPrPU12gO85Zefj3JTUsv4PpOFJQerT+QBp5NDvgQ2mcTKzkcnzcSZnA/sBbwe2Yf2xnT8kjVc3M0vk7kgARwEfiYhv5nnviu4hzQxvZgbkxqHyk3z0nLKBcyueGddZbRSwaWuKY2b9YpQDJ/cAryZNWlxtD+CulpXIzHqeBJuM7t/AWfYZ51eBUyX9IzA27wtJrwPehzu/m1mBSPNxltl6Udka56eAlwFfAy7K+35GWib4kjzNnJnZOiP+Vj0i1gLTJZ1PWotja9JUcz+KiBvaWD4z60GpxtntUrRPUx3gI+KnwE/bVBYz6xcSo3q0q1EZzY4ceh2pkWgCaZbln0fE/DaUy8x6mPCtemXd4e8ArwMGgEdJSwRL0nzg8MFmTDazkaWfb9XLtqp/Hngl8E/AsyJia+BZwNGkRdw/157imVkvqtQ4y2y9qOyt+puB0yLim5UdEfE08I1cG/14OwpnZr0p9eP0RMZrgbvrHLsLr0dkZlV8q56WyziyzrHpwOVlLiJpnKT7Jb2ysO90Sd8rWQ4z6wGi3G16K2/VJR0o6S5JiyRtMFubpPdLukPSbyVdK+kFhWNrJd2at7mD5VW2xnklcK6kH5AaiR4kzZJ0BPBS4L2S9q0kjohaQzMry3CeBFws6eXATsC7gZeXLIeZ9YIOz8eZJx86H9gfWAoskDQ3Iu4oJLsFmBoRT0h6F2lgT6VC+GRETCmbX9nA+d38cyJwUI3jlRpjZa7O6hmU1omIKyQdDpwDvBZ4X0Q8VLIcZtYDUuNQR7PcA1gUEYsBJF0CHAqsC5wRcX0h/c2kxu4hKRs4XzfUDOp4D3AvcG1EXNria5vZMNDEOPTxkhYW3s+KiFlNZjcBuL/wfimwZ4P0x5LmEq7YLJdhDXBORDR8/Fh2yGWrh1XuC/wJ2FnSphGxqjqBpOOB4wEmTpzY4uzNrJ2a7AC/IiKmtiDLalFjH5L+idSN8rWF3TtExDJJLwSuk/S7iPhDvcxKNQ5J2kTSnpLemrc9JW1S5twa1xpP6vf5RmAh8LFa6SJiVkRMjYip48ePH0pWZtYtgtGjym0tspT0KLFie2DZBsWS9gNOBw4pVtgiYln+uRiYzyDtLg1rnJJG5UxOBrbgmagewOOSzgPOzpOAlPVF4MsR8RtJ7wV+I+l7EbGgiWuY2TAmxCajOtqPcwGwo6TJpOHg04G3rVem1CB9IXBgsV1F0pbAExGxKlfs9iI1HNVVN3DmoHk58CbSs4C5wBJS8HwB6cHrTGAPSYdExMBgn0zSEaSW9H8EiIhHJZ0IzJb0iohYPdg1zGz46/RY9YhYk3vsXEVqnJ4dEbdLOhNYGBFzgU8DzwG+o1S2+yLiEGAX4EJJA6S78HOqWuM30KjG+S/AG4BpOdNqF0o6FPh2TntBiQ93KXBp1b4rSd2dzKxfqKW34aVExDxgXtW+jxZe71fnvJ8DuzWTV6OP9g7gC3WCZiXDK4D/ymnNzID+H6veKHDuAvyoxDV+mNOama0jldt6UaNb9aB2E3+1Hv3oZtZOo/o4NDSqcd4JHFDiGgdR6J1vZib6u8bZKHDOAd4j6U31Ekg6hDTWfE5ri2VmvW6Uym29qNGt+oWkrkhX5Mk9riR1RwKYBBwCHEx6Dnph+4poZr1GPbz0bxl1A2dEDOTuRh8B3ksKopUhTCINmTwbOLNMH04zG1n6OG42HjkUEWuAmZI+AbyCNKRJpMH0C91h3czq6dXb8DLKTvKxGrgpb2Zmg+rjuNnc8sBmZmV4eWAzsyHo47jpwGlm7dG/a1w6cJpZG6TO7f1b5XTgNLO2GJGt6pJ2AJZHxNP5dUMRcV9LS2ZmPUv097rqjWqc9wCvBn5JGjFUc/2OgrorW5rZyDNSb9XfCfyh8HqwwGlmlvTwOPQyGg25vLjwek5HSmNmfaOP46Ybh8ys9VIH+G6Xon0aNQ7NbuI6ERHHtqA8ZtYnOv2MU9KBpKXHRwMXRcQ5Vcc3Bb5KmnfjEeDIiFiSj50GHAusBf41Iq5qlFejGue+lH+u6eefZrZOp2uckkYD5wP7k9ZYXyBpbtVqlccCj0bEiyVNBz4JHCnp/5GWE34p8LfANZJ2arTseaNnnJM2+tOY2YjV4Tv1PYBFEbEYQNIlpCXMi4GzsqQ5wHeB/1KqFh8KXBIRq4B7JC3K16s7qZGfcVrbvW/z/l7L7/En7ux2Edpmr71uHdqJEqM7+5BzAmm6y4qlwJ710uR12B8Htsr7b646d0KjzEoFTneAN7NmKAJF6Sd44yUtLLyfFRGzms2yxr7qAtRLU+bc9ZStcS4Z7EK4A7yZFZVfGGJFREzdyNyWkiZar9geWFYnzVJJY4DnAStLnruesoGzVgf4rYA3Ai8Ezip5HTMbIdTZFXUWADtKmgz8kdTY87aqNHOBGaRnl28FrouIkDQX+Kakz5Iah3YkjZisq+wM8HPqHPqspK+RgqeZWRbN1Dg3Prf0zPIk4CrS3e/siLhd0pmkZX7mAv8NfC03/qwkBVdyuktJDUlrgBMbtahDaxqHvg58hbSom5lZUv4ZZ4uyi3nAvKp9Hy28fgo4vM65Z5MWnyylFYHz+cBmLbiOmfWL6GyNs9PKtqrvXWP3WGBX4DTgp60slJn1vg4/4+yosjXO+dRv2r8BeFerCmRm/SBgYE23C9E2ZQPn62rsewq4NyIeaGF5zKwfBL5Vj4gb2l0QM+snAQMjPHCamTXLzzgBSQcAJwA7s2ErekTEi1pZMDPrcX0cOEstfSzpYFL/qM2BlwD/C9xHGqY0APykXQU0sx4UUX7rQWXXjP930lx3B+f3H4mIfUjz140Gftj6oplZT4uBclsPKhs4XwJcSapdBvkWPyJ+T5rf7t/bUTgz612KgVJbLyobOAeANRERwMNAcZq5ZYCfb5pZQe7HWWbrQWUbh+4CJuXXC4GTJd1IGhD/AdK0c2ZmiYdcAvANoDKN9xnANaQ57CAtblQ9fZOZjWDC3ZGIiPMLr38laTfgQFIr+zVVCyKZmbkDfLWIWApc1OKymFnf6N2uRmU0bBySdIykWyX9RdJSSZ+RNLZThTOzHlUZq96n3ZHq1jglHQXMBhYBPwAmAyeTvpIPdqR0Ztaz+vkZZ6Ma58nAZcAuEXFkROwBnAmcmBd/NzOrI/q6xtkocO4EfLlq7Y0vApuyfj9OM7MNjdDAWVk6s6jyfsuhZCZptqRPVu27RpInQjbrJxHEmqdLbb1osJFDoySt23hm7fT19udjZZwMHCFpTwBJ/0J6ZvqlIZXezIapgIG15baNJGmcpKsl3Z1/blCxkzRF0k2Sbpf0W0lHFo7NkXRPbgi/VdKUwfIcLODdCDxd2J7M+39RtX91mQ8YEX8Cjge+Imkn0sqYx+ahnGbWL4KOBU7gVODaiNgRuDa/r/YEcHREvJTUB/08SVsUjn8oIqbk7dbBMmzUj/NjTRS8tIi4WtINpAXk3xcR97UjHzPrniCItS0JimUcCuyTX19MWiPtlPXKkyYkqrxeJukhYGvgsaFkWDdwRkRbAmf2n8CRETG7XgJJx5Nqp0ycOLGNRTGzlguaGTk0XtLCwvtZETGridy2iYjlABGxXNLzGyWWtAdpld4/FHafLemj5BprRKxqdI1uLZ2xljTjUl35i5sFsPvuu/tW3qynRDO34SsiYmqjBJKuAbatcej0ZkolaTvga8CMiHVN+qcBD5CC6SxSbfXMRtfxmkNm1noRRGueX+bLxX71jkl6UNJ2uba5HfBQnXTPJQ3m+UhE3Fy49vL8cpWkr1BigE/Z1nAzs+YMDJTbNt5cYEZ+PQO4ojpBHip+GfDViPhO1bHt8k8B04DbBsuwKzXOiFgCjO9G3mbWARHEmlKdbVrhHOBSSceS1kI7HEDSVOCEiDgOOALYG9hK0jH5vGNyC/o3JG1Nmg3vVtKilA35Vt3M2qBz66pHxCPA62vsXwgcl19/Hfh6nfP3bTbPsqtcHi1pqzrHxkk6utmMzayPBcTataW2XlT2GedXqL+u0OR83Mws69zIoW4oe6uuBseeTVp7yMwsiaa6I/WcRvNxTgF2L+x6s6Rdq5I9C5gO3N2GsplZD4sRunTGoaSF2SCNA6jX0fQR4NhWFsrMet0IrXEC5wFzSLfpi4F/AG6pSrMKeNCTdJjZeiqTfPSpRmPVHwceB5A0GVgeER3rmGVmvSvyfJz9quzywPe2uyBm1k9G7q36OpIGSJXvuiLC6xCZWZL7cfarst2RzmTDwLkV8AbSGkRzWlgmM+t5nRs51A1lb9Vn1tqfV7u8kvws1MxsnT6+Vd+o2ZHyCphfJK0lZGaW5Gnlymy9qBWTfGwKjGvBdcysj4zUDvDrSKq1jvpYYFfSlE4Laxw3s5Eqglg7wgMnsITareoirdtxYqsKZGa9LyIYeLp/p7AoGzjfyYaB8yngXmBBftZpZpYErnFGxJw2l8PM+syID5wVebGjXYEJwB+B2yLiT+0omJn1rohgwB3gIa85/AHgOTwzP+efJX06Ij7ejsKZWe/q51b1sktnfAyYCXwb2B/YDdgPuBT4mKSZbSqfmfWi3KpeZttYefmeqyXdnX9uWSfdWkm35m1uYf9kSb/I5387r4jZUNkO8P8MfCYijo+I6yLi9vzzn4FzgeNLXsfMRohOBU7gVODaiNgRuDa/r+XJiJiSt0MK+z8JnJvPf5QS8wuXvVV/HnBVnWM/At5V8jpWw/P+vr97cz3+xJ3dLoJ1WER08lb9UGCf/PpiYD5wSpkT81rq+wJvK5w/E7ig0Xlla5y/AF5Z59gr83Ezs3UG1g6U2lpgm4hYDpB/Pr9Ous0kLZR0s6Rped9WwGMRUel0upTU+N1Q2RrnvwKXSVoDfAd4ENiGtMj7O4FDJa0LwhHRv0+FzWxwA8HA6tId4MdLKo4+nBURs4oJJF0DbFvj3HpL+tSyQ0Qsk/RC4DpJvwNq9QoadEWLsoHzt/nnOXkrEvC7qkxbMQbezHpU0FSr+oqImNrwehH71Tsm6UFJ20XEcknbAQ/Vucay/HOxpPnAy4HvAVtIGpNrndsDywYr8MbMx2lmVltnx6rPBWaQKnUzgCuqE+SW9iciYpWk8cBewKciIiRdD7wVuKTe+dU2aj5OM7N6Ohg4zwEulXQscB9wOICkqcAJEXEcsAtwYV7NYhRwTkTckc8/BbhE0sdJC1L+92AZlp0daTZwVkTcU+PYC4AzIuKdZa5lZiNAwECHWtUj4hHg9TX2LwSOy69/Tup/Xuv8xcAezeRZtlX9GGDrOsfGk6q3ZmYABJ3rAN8NzTTi1HvGuS3wZAvKYmb9YqQu1ibpMOCwwq6PSVpRlexZwGuAX7WhbGbWszraAb7jGtU4dyAFRUi1zSnAqqo0q4CfA6e1vmhm1rOiqX6cPadu4IyIzwGfA5B0DzAtIn7TqYKZWe+KoFWjgoalst2RJre7IGbWT0burfo6kvYeLE1E/GTji2NmfcFLZwBptpHBRg6N3riimFnfCIi1/TvYsGzgfF2NfVsBbwJeC5zUshKZWc8Lws84I+KGOof+R9K5wJuBH7asVGbW2wJioH9rnGVHDjXyA9L0cmZm6wysjVJbL2rF9G87A/1bJzezpsVAMLB6BI4cKpJ0dI3dY0lLBR8L/E8rC2Vmva9Xa5NllK1xzqmzfxVp5cv3tqQ0ZtYf3B0JgFod4J+KiAdbWRgz6w8BDPRx41DZVvV7210QM+sjEe7HKemVpCU0J+Zd9wPXRcSCdhXMzHrbiO3HKWkC8FXSmsWqOhySbgCOjoil7SmemfWiGKkjhyRtQRpqOQ44lbQg0pJ8eBJpEfh/A66X9MqIeGywzCQdQlr4rWgbQBFRa+lPM+tFIzVwkoLl3wC713jGeRfwKUnfAW7KaU8dLLOImEsKwADk1eZ+BXyoyXKb2XAWwdqn+7cfZ6ORQ4eRVoKr2zCUF2/7JOvPFF+KpNGk5Ti/ExGXNnu+mQ1fQedGDkkaJ+lqSXfnn1vWSPM6SbcWtqckTcvH5ki6p3BsymB5NgqcO1BuSYxf5bTN+g/SjEqnDOFcMxvOoqOLtZ0KXBsROwLXUuPuNyKuj4gpETGF1ND9BPDjQpIPVY5HxK2DZdgocP6V9HxzMFvmQpQm6S3AdODIiKhZn5d0vKSFkhauWFG91JGZDXexNkptLXAocHF+fTEwbZD0bwV+GBFNxa2iRoHzl8DbS1zj6Jy2FEm7AF8C3hoRD9VLFxGzImJqREwdP3582cub2TCQls4ofas+vlJJytvxTWa3TUQsT/nGcuD5g6SfDnyrat/Zkn4r6VxJmw6WYaPGofOAH0n6T+DDEbG6eFDSWOATpOh+0GAZ5XP+BrgMOD0iSgdbM+s9TSydsSIipjZKIOka0lLk1U5vpkyStgN2A64q7D4NeIA0/8Ys0uPD6t4/62m0WNuPJX0EOAs4WtLVrN8daX/SZMZnRMSPa15kQycCLwbeLendVcdeExF/LnkdMxvOorVTxkXEfvWOSXpQ0nYRsTwHxrp3sqQpMC+LiKcL116eX66S9BXgg4OVp2EH+Ij4hKSbSP01p5HWUQd4EvgJ8OmIuG6wTArXOwc4p2x6M+tRne3HOReYQYotM4ArGqQ9iqrlzAtBV6Q4d9tgGQ465DIirid1ch9NqmGKVLXu305aZrZRgo7OjnQOcKmkY4H7gMMBJE0FToiI4/L7SaRh49UrWnxD0tak2HYrcMJgGZaeyDgHykZVYDOzJIK1qzsTOCPiEeD1NfYvBI4rvF8CTKiRbt9m82zFDPBmZuuJgIEYmUMuzcyGbK0Dp5lZeQH08RwfDpxm1h6ucZqZNcE1TjOzJkW4xmlm1jTXOM3MmjBAsHqkr3JpZtYs1zjNzJrgZ5xmZkPgGqeZWRNSd6T+jZwOnGbWcu7HaWY2BK5xmpk1ITUOdbsU7ePAaWYtF8DTrnGamTUjfKtuZtYMNw6ZmTXJ3ZHMzJrlxqHuu+WWW1Zsvvnm93Ywy/HAig7m10kd/2ybb/6VTmbXz7876Pzne8FQTupkjVPS4cBMYBdgj7xIW610BwKfA0YDF+XlypE0GbgEGAf8Gnh7RKxulGdPBM6I2LqT+UlaGBFTO5lnp/TzZwN/vuGkgzXO24B/AC6slyAvb34+sD+wFFggaW5E3AF8Ejg3Ii6R9CXgWOCCRhmOalXJzcwqKjXOMttG5xVxZ0TcNUiyPYBFEbE41yYvAQ6VJGBf4Ls53cXAtMHy7Ikap5n1lodZfdUX497xJZNvJql4ez0rIma1uEgTgPsL75cCewJbAY9FxJrC/g3WXq/mwFlbq39pw0k/fzbw5xsWIuLAVl5P0jXAtjUOnR4RV5S5RI190WB/Qw6cNbThr92w0c+fDfz5+lVE7LeRl1gKTCy83x5YRmpo20LSmFzrrOxvyM84zWwkWADsKGmypLHAdGBuRARwPfDWnG4GMGgN1oHT+oKkZ3e7DNYdkg6TtBR4NfADSVfl/X8raR5Ark2eBFwF3AlcGhG350ucArxf0iLSM8//HjTP6OPe/fYMSdtFxPJul6MdJL0SOCAiPi5pVEQMdLtMrSZph4i4r9vlsMQ1TkDSFt0uQztJmgRcJOnZkvrxd74j8Kb8uu9qApL2BX4vabdul8WSfvxP1BRJ44CbJO3d7bK00RbATqQ7jL6rjQE3Ao8CRJ/dQkk6CPgCqfV3ky4Xx7IRHzgjYiXwHuDzkvbqdnnaISJuBW4HJgNI6vneFPkh/64AEXEv8BxJr+pysVpK0huAs0kNFxcCL837R/z/227r+f9ArRAR10g6GbhQ0r9ExI3dLtPGknQAaUTEX4B5wIuAlwG/K3QEYkTlAAAIoElEQVT27UmSngv8J/BySb8F1pLGcE8Gbu6H55yS9ieNqz4hIu6UtB3prsGGAQfOLCLmS3oP/RM8nwT+BOxOmqhhW+AL+TnZUuAaYGxE/KZ7RRyaiPiTpCNJjyC2BF4PrAQ+I2lpRPy0l4NnviPYETiu8O9wIbA1QOVzSdolIu7sTilHNreqV5G0D3Ae8N6IuKHLxWkZSe8EjiI9D5xIqr1sBhwUEX0xm1C+a/ggcHREXNft8mwMSaMjYm3lD4Cko4F3RsQ++fjbgQ8De+XHTdZBrnFWyTXPfwP+Q9LrI+LJbpdpqCQpIiI/E3sQGIiImfnYswEi4q9dLOJGq3xGgIg4T9LmwAWSpgBP9WpjUUSszT8rteYVwHMAJB0FvBs43EGzO1zjrEPS5hHxRLfL0Sr59m8e6favr/sDShrXbwFF0jakadGuA94JzCh04LYOc42zjj4LmiJ1Z9kW2A3o68DZb0EzC9Kcky8D3hwR/9vl8oxo7tYwAkTyNPB1wP/hetNK4Is4aA4LvlUfQSoNDt0uhw2NpE3yH0DrMgdOM7Mm+VbdzKxJDpxmZk1y4DQza5ID5yAkHSMpJL14GJRlC0kzJe1eMv3MXPbK9pikX0p6W5vLuUTSnML7ync4qcS5oyW9K5fzz5L+ImmBpHfnJV6HNUnTJL2/2+Ww9nLg7C1bAGeQxp834/+TZsd+G/BH4Bt5CGan/CDn33AiZUmbAHNJk1v8DHgLcBjwE+Bc4IoemNlpGuDA2eeG+z9Ca41fVGZEkvRj0tIBJwOzO5F5RDwMPFwi6enAwcC0qpULr5b0E+DynOZjrS9lbTmYr+nm0E1Jm0bEqm7lbxtyjXMIJM2X9DNJ+0n6taQnJN0maVpVusqt8m6Srs/plks6szinYr1b2cr5+fUk4J586MuF2+9jmil7DqC3AOsePUg6SdJNklbm2/mbJb2xqiz75Pz2qdo/6G14yTSbkoL5vFrLveZ9PwROzmmLZXqLpDmSHpX0J0nfkLRV1fXHSDpN0v9KWiVpmaTPSNqskGZSvt67JX1K0jJgFWkVxK0lXSjp9/n3eL+kb0qaUDh/DmmxrwmF38+SwvGdJV2Wv+Mn8/e83jK6hX8zu0q6StJfgEvrfW/WHQ6cQ/ci0i3lZ0lD4ZYD363zLPRy0jRu04BvAv8OfLTJ/JbnfAD+g3Tr+2rSbXCzJgOPFd5PAi4CDgeOJE1h9n2l2cc75RXA80i36vXMJT2uqH5UcR5pSOJRpBrpIcB3q9J8HfgI6ft/I+k7PBb4Ro18TifNHnU86VHBU8C4/PM04EDgQ6Sp324sBN+zSPMBPMwzv5/DIC0cRnr88DLSomFHkH4HP6jzPV8B3JA/y7l1vxHrCt+qD914YO+IuBtA0q9Jwe0I4BNVab8cEefk1z9Wmoj3A5LOi4jHKCEiVkm6Jb9dHBE3N1HW0ZIg/ed/FzCVFPQr1/5g5XWuCV9LChwnkGp5nVBZ83pJgzSVYxOBmwr7b4+Id+TXP5K0Evi60uxW10p6DekPwoyI+GpOd00h3ZQ8S37Fg8BhVbfndwHvrbzJDVU3ksb9HwRcFhF/kPQwsLrG7+f9pLlDXx0Ri/I15gF3kGZ5r/6ePx8Rn8OGJdc4h+7uStAEiIiHgIeAHWqkrb7VuoQ0Rdiu7Sveep4CniYFhA+TaminVg5KeoWk70t6EFiT0+4P7Nyh8kGahGSoaaq/3+8AA6QaH6Qa4mrge/mWfUxuZPpxPl693tTltZ5p5tb+3+Tb5zU8M1lKme9pb+DmStCEdVPHfQuYkv+YFl1W4prWJa5xDl2tGXhWkSYHrvZgnfcTqhO2yatIy0s8CtxXHO8saSKphnkHae2l+0hB4Sxglw6VD+D+/HNSgzQvqEpbsd73GxGrJT3KM9/v84GxpGVEatmq6v0Grf9KqwN8nvRo5kOk73IUcDO1f+fVxpGeLVd7gPQHYUvSjP11y2DDhwNnZ2wDLK56D6lrEKQaIaT/3EXV/6GH6lcN1hk6kPRs8YiIWFrZqTQhcFG7y7iQFDgOIS1MVsshwOPAr6v2b1N8I2ksKRBVvt9HSOV/TZ3rLqt6X6sFfTpwbUR8oJDP5DrXq2UlaVq/atvm/Kr/EHsSiWHMt+qdcUTV++mk2s9t+f29+ee6W/d8K/mGqvMqXVKe1cKyVQJksRa6E1C94ucGZcwObkUhcnebzwMHSzq0+njedxDwuRpdc6q/38NJ/7Yrz0F/RKoVPi8iFtbYqgNnLZtT+I6yd9RIt4rav58bgFcVexbk56RHArdExJ9LlMGGCdc4O+Ofc6PLAuAA4DhgZqFhaAHwB+DTOd0q0tIIm1Zd50FS7Wm60uqOfwXuiYhHNqJs15Buzb8q6TPAdqR+kvdR+MMaEcsl3QCcJmkF6XnuP5F6F7TKmaSGq0slnU9qMAlSrfg9pAD48RrnvVTSV0jPjnciNbbcEBHX5rLPl/QtUq+HzwK/JD0DnUQK/KdExO8HKduPgFMkfTifvy9p2d5qdwDjJL2LVIt+KiJ+R2oZP4bUJ/UMUu363bm8b6xxHRvOIsJbg430jz2AFxf2zQd+ViPtEmBO4f3MfO6uwPWklScfID0/HFV17kvzdf9CClrvr5xflW4a6T/n0/naxzQoeyX/MYN8xiNIExw/RVp/fTowB1hSlW574EpSN5oHSL0Hjst5TGrwPRxTnaZBWcYAJ5L+mPw1bwtJXXjGVKXdh2dmRp+Ty/VnUpej8VVpR5FaxX+TP+fj+fWnSDVRSIE0SMuLVJfrWcAFpK5Gfwa+T+rWFaQ/gpV0zyY1+Dyajy0pHNuZ1DXt8VyGm4EDh/I789bdzfNxtpGkmaQhkptEj69lPhzlzvjXA/tHxDVdLo6NIH7GaWbWJAdOM7Mm+VbdzKxJrnGamTXJgdPMrEkOnGZmTXLgNDNrkgOnmVmTHDjNzJr0fxoPZ1NJlVDcAAAAAElFTkSuQmCC\n",
      "text/plain": [
       "<Figure size 360x302.4 with 2 Axes>"
      ]
     },
     "metadata": {
      "needs_background": "light"
     },
     "output_type": "display_data"
    }
   ],
   "source": [
    "f, (ax1) = plt.subplots(1, 1, figsize=(5, 4.2))\n",
    "\n",
    "plot_pauli_transfer_matrix(Hpaulirep,ax=ax1)"
   ]
  },
  {
   "cell_type": "markdown",
   "metadata": {},
   "source": [
    "The above figure is a graphical representaiton of:\n",
    "    \n",
    "(out operator) = H (in operator) H\n",
    "\n",
    "Z = H X H  \n",
    "-Y = H Y H  \n",
    "X = H Z H  "
   ]
  },
  {
   "cell_type": "markdown",
   "metadata": {},
   "source": [
    "### Evolving states using quantum channels\n",
    "\n",
    "In many in the superoperator representations evolution coresponds to mutiplying the vec'ed state by the superoperator. E.g."
   ]
  },
  {
   "cell_type": "code",
   "execution_count": 14,
   "metadata": {},
   "outputs": [
    {
     "name": "stdout",
     "output_type": "stream",
     "text": [
      "The vec'ed answer is [[0.5+0.j]\n",
      " [0.5+0.j]\n",
      " [0.5+0.j]\n",
      " [0.5+0.j]]\n",
      "\n",
      "\n",
      "The unvec'ed answer is\n",
      " [[0.5 0.5]\n",
      " [0.5 0.5]]\n",
      "\n",
      "\n",
      "Let's compare it to the normal calculation\n",
      " [[0.5 0.5]\n",
      " [0.5 0.5]]\n"
     ]
    }
   ],
   "source": [
    "from forest.benchmarking.superoperator_tools import kraus2superop\n",
    "\n",
    "zero_state_vec = vec(zero_state)\n",
    "\n",
    "answer_vec = np.matmul(kraus2superop([H]), zero_state_vec)\n",
    "\n",
    "print('The vec\\'ed answer is', answer_vec)\n",
    "print('\\n')\n",
    "print('The unvec\\'ed answer is\\n', np.real(unvec(answer_vec)))\n",
    "print('\\n')\n",
    "print('Let\\'s compare it to the normal calculation\\n', H @ zero_state @ H)"
   ]
  },
  {
   "cell_type": "markdown",
   "metadata": {},
   "source": [
    "For representations like this are no inbuilt functions in forest benchmarking. \n",
    "\n",
    "However it is more painful in the Choi and Kraus representation.\n",
    "\n",
    "Consider the amplitude damping channel where we need to perform the following calcualtion to find out put of channel \n",
    "$\\rho_{out} = A_0 \\rho A_0^\\dagger + A_1 \\rho A_1^\\dagger.$\n",
    "We provide helper functions to do these calculations."
=======
    "from forest.benchmarking.operator_tools import superop2kraus, kraus2superop"
>>>>>>> 35fe2068
   ]
  },
  {
   "cell_type": "code",
   "execution_count": 15,
   "metadata": {},
   "outputs": [],
   "source": [
<<<<<<< HEAD
    "from forest.benchmarking.operator_tools import apply_kraus_ops_2_state, apply_choi_matrix_2_state, kraus2choi"
   ]
  },
  {
   "cell_type": "code",
   "execution_count": 16,
   "metadata": {},
   "outputs": [
    {
     "data": {
      "text/plain": [
       "array([[0.1, 0. ],\n",
       "       [0. , 0.9]])"
      ]
     },
     "execution_count": 16,
     "metadata": {},
     "output_type": "execute_result"
    }
   ],
   "source": [
    "apply_kraus_ops_2_state(AD_kraus, one_state)"
=======
    "H_super = kraus2superop(H)\n",
    "\n",
    "H_squared_super = H_super @ H_super\n",
    "\n",
    "print('Hadamard squared as a superoperator:\\n', np.round(H_squared_super,2))\n",
    "\n",
    "print('\\n As a Kraus operator:\\n', np.round(superop2kraus(H_squared_super),2))"
>>>>>>> 35fe2068
   ]
  },
  {
   "cell_type": "markdown",
   "metadata": {},
   "source": [
<<<<<<< HEAD
    "In the Choi representation we get the same answer:"
=======
    "Composing channels in the Kraus represntaion is more difficult. Consider composing two channels $\\mathcal A$ (with Kraus operators $[A_0, A_1]$) and $\\mathcal B$ (with Kraus operators $[B_0, B_1]$). The composition is \n",
    "\n",
    "$$\\begin{align}\n",
    "\\mathcal B(\\mathcal A(\\rho)) & = \\sum_i \\sum_j B_j A_i \\rho A_i^\\dagger B_j^\\dagger \n",
    "\\end{align}\n",
    "$$"
>>>>>>> 35fe2068
   ]
  },
  {
   "cell_type": "code",
   "execution_count": 17,
   "metadata": {},
   "outputs": [
    {
     "data": {
      "text/plain": [
       "array([[0.1, 0. ],\n",
       "       [0. , 0.9]])"
      ]
     },
     "execution_count": 17,
     "metadata": {},
     "output_type": "execute_result"
    }
   ],
   "source": [
<<<<<<< HEAD
    "AD_choi = kraus2choi(AD_kraus)\n",
    "\n",
    "apply_choi_matrix_2_state(AD_choi, one_state)"
   ]
  },
  {
   "cell_type": "markdown",
   "metadata": {},
   "source": [
    "### Compose quantum channels\n",
    "\n",
    "Composing channels is useful when describing larger circuits. In some representations e.g. in the superoperator  or Liouville representation it is just matrix multiplication e.g."
=======
    "from forest.benchmarking.operator_tools import compose_channel_kraus, superop2kraus"
>>>>>>> 35fe2068
   ]
  },
  {
   "cell_type": "code",
   "execution_count": 18,
   "metadata": {},
   "outputs": [],
   "source": [
<<<<<<< HEAD
    "from forest.benchmarking.operator_tools import superop2kraus, kraus2superop"
   ]
  },
  {
   "cell_type": "code",
   "execution_count": 19,
   "metadata": {},
   "outputs": [
    {
     "name": "stdout",
     "output_type": "stream",
     "text": [
      "Hadamard squared as a superoperator:\n",
      " [[ 1.+0.j -0.+0.j -0.+0.j  0.+0.j]\n",
      " [-0.+0.j  1.+0.j  0.+0.j -0.+0.j]\n",
      " [-0.+0.j  0.+0.j  1.+0.j -0.+0.j]\n",
      " [ 0.+0.j -0.+0.j -0.+0.j  1.+0.j]]\n",
      "\n",
      " As a Kraus operator:\n",
      " [[[ 1.+0.j -0.+0.j]\n",
      "  [ 0.+0.j  1.+0.j]]]\n"
     ]
    }
   ],
   "source": [
    "H_super = kraus2superop(H)\n",
    "\n",
    "H_squared_super = H_super @ H_super\n",
    "\n",
    "print('Hadamard squared as a superoperator:\\n', np.round(H_squared_super,2))\n",
    "\n",
    "print('\\n As a Kraus operator:\\n', np.round(superop2kraus(H_squared_super),2))"
=======
    "BitFlip_kraus = bit_flip_kraus(0.2)\n",
    "\n",
    "kraus2superop(compose_channel_kraus(AD_kraus, BitFlip_kraus))"
>>>>>>> 35fe2068
   ]
  },
  {
   "cell_type": "markdown",
   "metadata": {},
   "source": [
<<<<<<< HEAD
    "Composing channels in the Kraus represntaion is more difficult. Consider composing two channels $\\mathcal A$ (with Kraus operators $[A_0, A_1]$) and $\\mathcal B$ (with Kraus operators $[B_0, B_1]$). The composition is \n",
    "\n",
    "$$\\begin{align}\n",
    "\\mathcal B(\\mathcal A(\\rho)) & = \\sum_i \\sum_j B_j A_i \\rho A_i^\\dagger B_j^\\dagger \n",
    "\\end{align}\n",
    "$$"
=======
    "This is the same as if we do"
>>>>>>> 35fe2068
   ]
  },
  {
   "cell_type": "code",
   "execution_count": 20,
   "metadata": {},
   "outputs": [],
   "source": [
<<<<<<< HEAD
    "from forest.benchmarking.operator_tools import compose_channel_kraus, superop2kraus"
=======
    "BitFlip_super = kraus2superop(BitFlip_kraus)\n",
    "AD_super = kraus2superop(AD_kraus)\n",
    "\n",
    "AD_super @ BitFlip_super"
   ]
  },
  {
   "cell_type": "markdown",
   "metadata": {},
   "source": [
    "We can also easily compose channels acting on independent spaces.\n",
    "\n",
    "Consider composing the same two channels as above, $\\mathcal A$ and $\\mathcal B$. However this time they act on different Hilbert spaces. With respect to the tensor product structure $H_2 \\otimes H_1$ the Kraus operators are $[A_0\\otimes I, A_1\\otimes I]$ and $[I \\otimes B_0, I \\otimes B_1]$.\n",
    "\n",
    "In this case the order of the operations commutes \n",
    "$$\\begin{align}\n",
    "\\mathcal A(\\mathcal B(\\rho))= \\mathcal B(\\mathcal A(\\rho)) & = \\sum_i \\sum_j  A_i\\otimes B_j \\rho A_i^\\dagger\\otimes B_j^\\dagger \n",
    "\\end{align}\n",
    "$$\n",
    "\n",
    "In forest benchmarking you can specify the two channels without the Identity tensored on and it will take care of it for you:"
>>>>>>> 35fe2068
   ]
  },
  {
   "cell_type": "code",
   "execution_count": 21,
   "metadata": {},
   "outputs": [
    {
     "data": {
      "text/plain": [
       "array([[0.82      +0.j, 0.        +0.j, 0.        +0.j, 0.28      +0.j],\n",
       "       [0.        +0.j, 0.75894664+0.j, 0.18973666+0.j, 0.        +0.j],\n",
       "       [0.        +0.j, 0.18973666+0.j, 0.75894664+0.j, 0.        +0.j],\n",
       "       [0.18      +0.j, 0.        +0.j, 0.        +0.j, 0.72      +0.j]])"
      ]
     },
     "execution_count": 21,
     "metadata": {},
     "output_type": "execute_result"
    }
   ],
   "source": [
    "BitFlip_kraus = bit_flip_kraus(0.2)\n",
    "\n",
    "kraus2superop(compose_channel_kraus(AD_kraus, BitFlip_kraus))"
   ]
  },
  {
   "cell_type": "markdown",
   "metadata": {},
   "source": [
    "This is the same as if we do"
   ]
  },
  {
   "cell_type": "code",
   "execution_count": 22,
   "metadata": {},
   "outputs": [
    {
     "data": {
      "text/plain": [
       "array([[0.82      +0.j, 0.        +0.j, 0.        +0.j, 0.28      +0.j],\n",
       "       [0.        +0.j, 0.75894664+0.j, 0.18973666+0.j, 0.        +0.j],\n",
       "       [0.        +0.j, 0.18973666+0.j, 0.75894664+0.j, 0.        +0.j],\n",
       "       [0.18      +0.j, 0.        +0.j, 0.        +0.j, 0.72      +0.j]])"
      ]
     },
     "execution_count": 22,
     "metadata": {},
     "output_type": "execute_result"
    }
   ],
   "source": [
    "BitFlip_super = kraus2superop(BitFlip_kraus)\n",
    "AD_super = kraus2superop(AD_kraus)\n",
    "\n",
    "AD_super @ BitFlip_super"
   ]
  },
  {
   "cell_type": "markdown",
   "metadata": {},
   "source": [
    "We can also compose independent channels easily\n",
    "\n",
    "Composing channels in the Kraus represntaion is more difficult.  Consider composing the same two channels $\\mathcal A$ and $\\mathcal B$. However this time they act on different Hilbert spaces. With respect to the tensor product structure $H_2 \\otimes H_1$ the Kraus operators are $[A_0\\otimes I, A_1\\otimes I]$ and $[I \\otimes B_0, I \\otimes B_1]$.\n",
    "\n",
    "In this case the order of the operations commutes \n",
    "$$\\begin{align}\n",
    "\\mathcal A(\\mathcal B(\\rho))= \\mathcal B(\\mathcal A(\\rho)) & = \\sum_i \\sum_j  A_i\\otimes B_j \\rho A_i^\\dagger\\otimes B_j^\\dagger \n",
    "\\end{align}\n",
    "$$\n",
    "\n",
    "In forest benchmarking you can specify the two channels without the Identity tensored on and it will take care of it for you:"
   ]
  },
  {
   "cell_type": "code",
   "execution_count": 23,
   "metadata": {},
   "outputs": [],
   "source": [
    "from forest.benchmarking.operator_tools import tensor_channel_kraus"
   ]
  },
  {
   "cell_type": "code",
   "execution_count": 24,
   "metadata": {},
   "outputs": [
    {
     "data": {
      "text/plain": [
       "array([[[0.894, 0.   , 0.   , 0.   ],\n",
       "        [0.   , 0.894, 0.   , 0.   ],\n",
       "        [0.   , 0.   , 0.849, 0.   ],\n",
       "        [0.   , 0.   , 0.   , 0.849]],\n",
       "\n",
       "       [[0.   , 0.   , 0.283, 0.   ],\n",
       "        [0.   , 0.   , 0.   , 0.283],\n",
       "        [0.   , 0.   , 0.   , 0.   ],\n",
       "        [0.   , 0.   , 0.   , 0.   ]],\n",
       "\n",
       "       [[0.   , 0.447, 0.   , 0.   ],\n",
       "        [0.447, 0.   , 0.   , 0.   ],\n",
       "        [0.   , 0.   , 0.   , 0.424],\n",
       "        [0.   , 0.   , 0.424, 0.   ]],\n",
       "\n",
       "       [[0.   , 0.   , 0.   , 0.141],\n",
       "        [0.   , 0.   , 0.141, 0.   ],\n",
       "        [0.   , 0.   , 0.   , 0.   ],\n",
       "        [0.   , 0.   , 0.   , 0.   ]]])"
      ]
     },
     "execution_count": 24,
     "metadata": {},
     "output_type": "execute_result"
    }
   ],
   "source": [
    "np.round(tensor_channel_kraus(AD_kraus,BitFlip_kraus),3)"
   ]
  },
  {
   "cell_type": "markdown",
   "metadata": {},
   "source": [
    "### Validate quantum channels are physical\n",
    "\n",
    "When doing process tomography sometimes the estimates returned various estimation methods can result in unphysical processes.\n",
    "\n",
    "The functions below can be used to check if the estimates are physical.\n"
   ]
  },
  {
   "cell_type": "markdown",
   "metadata": {},
   "source": [
    "As a starting point, we might want to check if a process, specified by Kraus operators is valid. \n",
    "\n",
    "Unless a process is unitary you need more than one Kraus operator to be a valid quantum operation."
   ]
  },
  {
   "cell_type": "code",
   "execution_count": 25,
   "metadata": {},
   "outputs": [
    {
     "data": {
      "text/plain": [
       "False"
      ]
     },
     "execution_count": 25,
     "metadata": {},
     "output_type": "execute_result"
    }
   ],
   "source": [
    "from forest.benchmarking.operator_tools import kraus_operators_are_valid\n",
    "\n",
    "kraus_operators_are_valid(AD_kraus[0])"
   ]
  },
  {
   "cell_type": "markdown",
   "metadata": {},
   "source": [
    "However a full set is valid:"
   ]
  },
  {
   "cell_type": "code",
   "execution_count": 26,
   "metadata": {},
   "outputs": [
    {
     "data": {
      "text/plain": [
       "True"
      ]
     },
     "execution_count": 26,
     "metadata": {},
     "output_type": "execute_result"
    }
   ],
   "source": [
    "kraus_operators_are_valid(AD_kraus)"
   ]
  },
  {
   "cell_type": "markdown",
   "metadata": {},
   "source": [
    "We can also validate other properties of quantum channels such as completely positivity and trace preservation. This is done on the **Choi** choi representation, so you many need to convert your quantum operation to the Choi representaiton.\n"
   ]
  },
  {
   "cell_type": "code",
   "execution_count": 27,
   "metadata": {},
   "outputs": [],
   "source": [
<<<<<<< HEAD
    "from forest.benchmarking.operator_tools import (choi_is_unitary, \n",
    "                                                choi_is_unital, \n",
    "                                                choi_is_trace_preserving, \n",
    "                                                choi_is_completely_positive, \n",
    "                                                choi_is_cptp)"
=======
    "np.round(tensor_channel_kraus(AD_kraus,BitFlip_kraus),3)"
   ]
  },
  {
   "cell_type": "markdown",
   "metadata": {},
   "source": [
    "### Validate quantum channels are physical\n",
    "\n",
    "When doing process tomography sometimes the estimates returned by various estimation methods can result in unphysical processes.\n",
    "\n",
    "The functions below can be used to check if the estimates are physical.\n"
   ]
  },
  {
   "cell_type": "markdown",
   "metadata": {},
   "source": [
    "As a starting point, we might want to check if a process specified by Kraus operators is valid. \n",
    "\n",
    "Unless a process is unitary you need more than one Kraus operator to be a valid quantum operation."
>>>>>>> 35fe2068
   ]
  },
  {
   "cell_type": "code",
   "execution_count": 28,
   "metadata": {},
   "outputs": [
    {
     "name": "stdout",
     "output_type": "stream",
     "text": [
      "False \n",
      "\n",
      "False\n"
     ]
    }
   ],
   "source": [
    "# amplitude damping is not unitary\n",
    "print(choi_is_unitary(AD_choi),'\\n')\n",
    "\n",
    "# amplitude damping is not unital\n",
    "print(choi_is_unital(AD_choi))"
   ]
  },
  {
   "cell_type": "code",
   "execution_count": 29,
   "metadata": {},
   "outputs": [
    {
     "name": "stdout",
     "output_type": "stream",
     "text": [
      "True \n",
      "\n",
      "True \n",
      "\n",
      "True\n"
     ]
    }
   ],
   "source": [
    "# amplitude damping is trace preserving (TP)\n",
    "print(choi_is_trace_preserving(AD_choi),'\\n')\n",
    "\n",
    "# amplitude damping is completely positive (CP)\n",
    "print(choi_is_completely_positive(AD_choi), '\\n')\n",
    "\n",
    "# amplitude damping is CPTP\n",
    "print(choi_is_cptp(AD_choi))"
   ]
  },
  {
   "cell_type": "markdown",
   "metadata": {},
   "source": [
    "### Project unphysical channels to physical channels\n",
    "\n",
    "When doing process tomography often the estimates returned by maximum likelihood estimation or linear inversion methods can result in unphysical processes.\n",
    "\n",
    "The functions below can be used to project the unphysical estimates back to physical estimates."
   ]
  },
  {
   "cell_type": "code",
   "execution_count": 30,
   "metadata": {},
   "outputs": [],
   "source": [
<<<<<<< HEAD
    "from forest.benchmarking.operator_tools.project_superoperators import (proj_choi_to_completely_positive,\n",
    "                                                                       proj_choi_to_trace_non_increasing,\n",
    "                                                                       proj_choi_to_trace_preserving,\n",
    "                                                                       proj_choi_to_physical)"
=======
    "from forest.benchmarking.operator_tools import kraus_operators_are_valid\n",
    "\n",
    "kraus_operators_are_valid(AD_kraus[0])"
   ]
  },
  {
   "cell_type": "markdown",
   "metadata": {},
   "source": [
    "However a full set is valid:"
   ]
  },
  {
   "cell_type": "code",
   "execution_count": null,
   "metadata": {},
   "outputs": [],
   "source": [
    "kraus_operators_are_valid(AD_kraus)"
   ]
  },
  {
   "cell_type": "markdown",
   "metadata": {},
   "source": [
    "We can also validate other properties of quantum channels such as completely positivity and trace preservation. This is done on the **Choi** representation, so you many need to convert your quantum operation to the Choi representaiton first.\n"
   ]
  },
  {
   "cell_type": "code",
   "execution_count": null,
   "metadata": {},
   "outputs": [],
   "source": [
    "from forest.benchmarking.operator_tools import (choi_is_unitary, \n",
    "                                                choi_is_unital, \n",
    "                                                choi_is_trace_preserving, \n",
    "                                                choi_is_completely_positive, \n",
    "                                                choi_is_cptp)"
>>>>>>> 35fe2068
   ]
  },
  {
   "cell_type": "code",
   "execution_count": 31,
   "metadata": {},
   "outputs": [],
   "source": [
<<<<<<< HEAD
=======
    "# amplitude damping is not unitary\n",
    "print(choi_is_unitary(AD_choi),'\\n')\n",
    "\n",
    "# amplitude damping is not unital\n",
    "print(choi_is_unital(AD_choi))"
   ]
  },
  {
   "cell_type": "code",
   "execution_count": null,
   "metadata": {},
   "outputs": [],
   "source": [
    "# amplitude damping is trace preserving (TP)\n",
    "print(choi_is_trace_preserving(AD_choi),'\\n')\n",
    "\n",
    "# amplitude damping is completely positive (CP)\n",
    "print(choi_is_completely_positive(AD_choi), '\\n')\n",
    "\n",
    "# amplitude damping is CPTP\n",
    "print(choi_is_cptp(AD_choi))"
   ]
  },
  {
   "cell_type": "markdown",
   "metadata": {},
   "source": [
    "### Project unphysical channels to physical channels\n",
    "\n",
    "When doing process tomography often the estimates returned by maximum likelihood estimation or linear inversion methods can result in unphysical processes.\n",
    "\n",
    "The functions below can be used to project the unphysical estimates back to physical estimates."
   ]
  },
  {
   "cell_type": "code",
   "execution_count": 5,
   "metadata": {},
   "outputs": [],
   "source": [
    "from forest.benchmarking.operator_tools.project_superoperators import (proj_choi_to_completely_positive,\n",
    "                                                                       proj_choi_to_trace_non_increasing,\n",
    "                                                                       proj_choi_to_trace_preserving,\n",
    "                                                                       proj_choi_to_physical,\n",
    "                                                                       proj_choi_to_unitary)"
   ]
  },
  {
   "cell_type": "code",
   "execution_count": null,
   "metadata": {},
   "outputs": [],
   "source": [
>>>>>>> 35fe2068
    "neg_Id_choi = -kraus2choi(I)"
   ]
  },
  {
   "cell_type": "code",
<<<<<<< HEAD
   "execution_count": 32,
   "metadata": {},
   "outputs": [
    {
     "data": {
      "text/plain": [
       "array([[0., 0., 0., 0.],\n",
       "       [0., 0., 0., 0.],\n",
       "       [0., 0., 0., 0.],\n",
       "       [0., 0., 0., 0.]])"
      ]
     },
     "execution_count": 32,
     "metadata": {},
     "output_type": "execute_result"
    }
   ],
=======
   "execution_count": null,
   "metadata": {},
   "outputs": [],
>>>>>>> 35fe2068
   "source": [
    "proj_choi_to_completely_positive(neg_Id_choi)"
   ]
  },
  {
   "cell_type": "code",
<<<<<<< HEAD
   "execution_count": 33,
   "metadata": {},
   "outputs": [
    {
     "data": {
      "text/plain": [
       "array([[-1., -0., -0., -1.],\n",
       "       [-0., -0., -0., -0.],\n",
       "       [-0., -0., -0., -0.],\n",
       "       [-1., -0., -0., -1.]])"
      ]
     },
     "execution_count": 33,
     "metadata": {},
     "output_type": "execute_result"
    }
   ],
=======
   "execution_count": null,
   "metadata": {},
   "outputs": [],
>>>>>>> 35fe2068
   "source": [
    "proj_choi_to_trace_non_increasing(neg_Id_choi)"
   ]
  },
  {
   "cell_type": "code",
<<<<<<< HEAD
   "execution_count": 34,
=======
   "execution_count": null,
   "metadata": {},
   "outputs": [],
   "source": [
    "proj_choi_to_trace_preserving(neg_Id_choi)"
   ]
  },
  {
   "cell_type": "code",
   "execution_count": null,
   "metadata": {},
   "outputs": [],
   "source": [
    "proj_choi_to_physical(neg_Id_choi)"
   ]
  },
  {
   "cell_type": "code",
   "execution_count": 6,
>>>>>>> 35fe2068
   "metadata": {},
   "outputs": [
    {
     "data": {
      "text/plain": [
<<<<<<< HEAD
       "array([[ 0.,  0., -0., -1.],\n",
       "       [ 0.,  1., -0., -0.],\n",
       "       [-0., -0.,  1.,  0.],\n",
       "       [-1., -0.,  0.,  0.]])"
      ]
     },
     "execution_count": 34,
=======
       "array([[1.+0.j, 0.+0.j, 0.+0.j, 1.+0.j],\n",
       "       [0.+0.j, 0.+0.j, 0.+0.j, 0.+0.j],\n",
       "       [0.+0.j, 0.+0.j, 0.+0.j, 0.+0.j],\n",
       "       [1.+0.j, 0.+0.j, 0.+0.j, 1.+0.j]])"
      ]
     },
     "execution_count": 6,
>>>>>>> 35fe2068
     "metadata": {},
     "output_type": "execute_result"
    }
   ],
   "source": [
<<<<<<< HEAD
    "proj_choi_to_trace_preserving(neg_Id_choi)"
=======
    "# closer to identity\n",
    "proj_choi_to_unitary(kraus2choi(bit_flip_kraus(0.1)))"
>>>>>>> 35fe2068
   ]
  },
  {
   "cell_type": "code",
<<<<<<< HEAD
   "execution_count": 35,
=======
   "execution_count": 7,
>>>>>>> 35fe2068
   "metadata": {},
   "outputs": [
    {
     "data": {
      "text/plain": [
<<<<<<< HEAD
       "array([[ 0.33398437,  0.        ,  0.        , -0.33203125],\n",
       "       [ 0.        ,  0.66601562,  0.        ,  0.        ],\n",
       "       [ 0.        ,  0.        ,  0.66601562,  0.        ],\n",
       "       [-0.33203125,  0.        ,  0.        ,  0.33398437]])"
      ]
     },
     "execution_count": 35,
=======
       "array([[0.+0.j, 0.+0.j, 0.+0.j, 0.+0.j],\n",
       "       [0.+0.j, 1.+0.j, 1.+0.j, 0.+0.j],\n",
       "       [0.+0.j, 1.+0.j, 1.+0.j, 0.+0.j],\n",
       "       [0.+0.j, 0.+0.j, 0.+0.j, 0.+0.j]])"
      ]
     },
     "execution_count": 7,
>>>>>>> 35fe2068
     "metadata": {},
     "output_type": "execute_result"
    }
   ],
   "source": [
<<<<<<< HEAD
    "proj_choi_to_physical(neg_Id_choi)"
=======
    "# closer to X gate\n",
    "proj_choi_to_unitary(kraus2choi(bit_flip_kraus(0.9)))"
>>>>>>> 35fe2068
   ]
  },
  {
   "cell_type": "markdown",
   "metadata": {},
   "source": [
    "### Validate operators\n",
    "\n",
    "A lot of the work in validating the physicality of quantum channels comes down to validating properties of matricies:"
   ]
  },
  {
   "cell_type": "code",
<<<<<<< HEAD
   "execution_count": 36,
=======
   "execution_count": null,
>>>>>>> 35fe2068
   "metadata": {},
   "outputs": [],
   "source": [
    "from forest.benchmarking.operator_tools.validate_operator import (is_square_matrix, \n",
    "                                                                  is_identity_matrix, \n",
    "                                                                  is_idempotent_matrix, \n",
    "                                                                  is_unitary_matrix, \n",
    "                                                                  is_positive_semidefinite_matrix)"
   ]
  },
  {
   "cell_type": "code",
<<<<<<< HEAD
   "execution_count": 37,
   "metadata": {},
   "outputs": [
    {
     "data": {
      "text/plain": [
       "False"
      ]
     },
     "execution_count": 37,
     "metadata": {},
     "output_type": "execute_result"
    }
   ],
=======
   "execution_count": null,
   "metadata": {},
   "outputs": [],
>>>>>>> 35fe2068
   "source": [
    "# a vector is not square\n",
    "is_square_matrix(np.array([[1], [0]]))"
   ]
  },
  {
   "cell_type": "code",
<<<<<<< HEAD
   "execution_count": 1,
   "metadata": {},
   "outputs": [
    {
     "ename": "NameError",
     "evalue": "name 'np' is not defined",
     "output_type": "error",
     "traceback": [
      "\u001b[0;31m---------------------------------------------------------------------------\u001b[0m",
      "\u001b[0;31mNameError\u001b[0m                                 Traceback (most recent call last)",
      "\u001b[0;32m<ipython-input-1-7bac73e5c56e>\u001b[0m in \u001b[0;36m<module>\u001b[0;34m\u001b[0m\n\u001b[1;32m      4\u001b[0m \u001b[0;31m# a tensor is not a matrix\u001b[0m\u001b[0;34m\u001b[0m\u001b[0;34m\u001b[0m\u001b[0;34m\u001b[0m\u001b[0m\n\u001b[1;32m      5\u001b[0m \u001b[0;34m\u001b[0m\u001b[0m\n\u001b[0;32m----> 6\u001b[0;31m \u001b[0mtensor\u001b[0m \u001b[0;34m=\u001b[0m \u001b[0mnp\u001b[0m\u001b[0;34m.\u001b[0m\u001b[0mones\u001b[0m\u001b[0;34m(\u001b[0m\u001b[0;36m8\u001b[0m\u001b[0;34m)\u001b[0m\u001b[0;34m.\u001b[0m\u001b[0mreshape\u001b[0m\u001b[0;34m(\u001b[0m\u001b[0;36m2\u001b[0m\u001b[0;34m,\u001b[0m\u001b[0;36m2\u001b[0m\u001b[0;34m,\u001b[0m\u001b[0;36m2\u001b[0m\u001b[0;34m)\u001b[0m\u001b[0;34m\u001b[0m\u001b[0;34m\u001b[0m\u001b[0m\n\u001b[0m\u001b[1;32m      7\u001b[0m \u001b[0mprint\u001b[0m\u001b[0;34m(\u001b[0m\u001b[0mtensor\u001b[0m\u001b[0;34m)\u001b[0m\u001b[0;34m\u001b[0m\u001b[0;34m\u001b[0m\u001b[0m\n\u001b[1;32m      8\u001b[0m \u001b[0;34m\u001b[0m\u001b[0m\n",
      "\u001b[0;31mNameError\u001b[0m: name 'np' is not defined"
     ]
    }
   ],
=======
   "execution_count": null,
   "metadata": {},
   "outputs": [],
>>>>>>> 35fe2068
   "source": [
    "# NBVAL_RAISES_EXCEPTION\n",
    "# the line above is for testing purposes, do not remove.\n",
    "\n",
    "# a tensor is not a matrix\n",
    "\n",
    "tensor = np.ones(8).reshape(2,2,2)\n",
    "print(tensor)\n",
    "\n",
    "is_square_matrix(tensor)"
   ]
  },
  {
   "cell_type": "code",
<<<<<<< HEAD
   "execution_count": 39,
   "metadata": {},
   "outputs": [
    {
     "data": {
      "text/plain": [
       "False"
      ]
     },
     "execution_count": 39,
     "metadata": {},
     "output_type": "execute_result"
    }
   ],
=======
   "execution_count": null,
   "metadata": {},
   "outputs": [],
>>>>>>> 35fe2068
   "source": [
    "is_identity_matrix(X)"
   ]
  },
  {
   "cell_type": "code",
<<<<<<< HEAD
   "execution_count": 40,
   "metadata": {},
   "outputs": [
    {
     "data": {
      "text/plain": [
       "True"
      ]
     },
     "execution_count": 40,
     "metadata": {},
     "output_type": "execute_result"
    }
   ],
=======
   "execution_count": null,
   "metadata": {},
   "outputs": [],
>>>>>>> 35fe2068
   "source": [
    "projector_zero = np.array([[1, 0], [0, 0]])\n",
    "\n",
    "is_idempotent_matrix(projector_zero)"
   ]
  },
  {
   "cell_type": "code",
<<<<<<< HEAD
   "execution_count": 41,
   "metadata": {},
   "outputs": [
    {
     "data": {
      "text/plain": [
       "False"
      ]
     },
     "execution_count": 41,
     "metadata": {},
     "output_type": "execute_result"
    }
   ],
=======
   "execution_count": null,
   "metadata": {},
   "outputs": [],
>>>>>>> 35fe2068
   "source": [
    "is_unitary_matrix(AD_kraus[0])"
   ]
  },
  {
   "cell_type": "code",
<<<<<<< HEAD
   "execution_count": 42,
   "metadata": {},
   "outputs": [
    {
     "data": {
      "text/plain": [
       "True"
      ]
     },
     "execution_count": 42,
     "metadata": {},
     "output_type": "execute_result"
    }
   ],
=======
   "execution_count": null,
   "metadata": {},
   "outputs": [],
>>>>>>> 35fe2068
   "source": [
    "is_positive_semidefinite_matrix(I)"
   ]
  },
  {
   "cell_type": "code",
   "execution_count": null,
   "metadata": {},
   "outputs": [],
   "source": []
  }
 ],
 "metadata": {
  "kernelspec": {
   "display_name": "Python 3",
   "language": "python",
   "name": "python3"
  },
  "language_info": {
   "codemirror_mode": {
    "name": "ipython",
    "version": 3
   },
   "file_extension": ".py",
   "mimetype": "text/x-python",
   "name": "python",
   "nbconvert_exporter": "python",
   "pygments_lexer": "ipython3",
<<<<<<< HEAD
   "version": "3.6.5"
=======
   "version": "3.7.3"
>>>>>>> 35fe2068
  }
 },
 "nbformat": 4,
 "nbformat_minor": 2
}<|MERGE_RESOLUTION|>--- conflicted
+++ resolved
@@ -6,19 +6,11 @@
    "source": [
     "# Superoperator tools\n",
     "\n",
-<<<<<<< HEAD
-    "In this notebook we explore a the submodules of `operator_tools` that enable easy manipulation of the various quantum channel representations.\n",
-    "\n",
-    "To summarize the functionality:\n",
-    "- vectorization and conversions between different repesentations of quantum channels\n",
-    "- apply quantm operations\n",
-=======
     "In this notebook we explore the submodules of `operator_tools` that enable easy manipulation of the various quantum channel representations.\n",
     "\n",
     "To summarize the functionality:\n",
     "- vectorization and conversions between different repesentations of quantum channels\n",
     "- apply quantum operations\n",
->>>>>>> 35fe2068
     "- compose quantum operations\n",
     "- validate that quantum channels are physical\n",
     "- project unphysical channels to physical channels"
@@ -35,15 +27,9 @@
    "cell_type": "markdown",
    "metadata": {},
    "source": [
-<<<<<<< HEAD
-    "Perfect the gates of **reversible classical computation** are described by permutation matricies, e.g. the [Toffoli gate](https://en.wikipedia.org/wiki/Toffoli_gate), while the input states are vectors. Noisy classical gates could be modeled as a perfect gate followed by a noise channel, e.g. [binary symmetric channel](https://en.wikipedia.org/wiki/Binary_symmetric_channel), on all the bits.\n",
-    "\n",
-    "Perfect gates in **quantum computation** are described by unitary matricies and states are described by vectors, e.g.\n",
-=======
     "Perfect gates in **reversible classical computation** are described by permutation matricies, e.g. the [Toffoli gate](https://en.wikipedia.org/wiki/Toffoli_gate), while the input states are vectors. A noisy classical gate could be modeled as a perfect gate followed by a noise channel, e.g. [binary symmetric channel](https://en.wikipedia.org/wiki/Binary_symmetric_channel), on all the bits in the state vector.\n",
     "\n",
     "Perfect gates in **quantum computation** are described by unitary matricies and states are described by complex vectors, e.g.\n",
->>>>>>> 35fe2068
     "$$\n",
     "|\\psi\\rangle = U |\\psi_0\\rangle.\n",
     "$$\n",
@@ -61,11 +47,7 @@
     "It turns out using a special matrix multiiplication identity we can write this as\n",
     "$$ |\\rho'\\rangle \\rangle = \\mathcal U |\\rho\\rangle\\rangle,\n",
     "$$\n",
-<<<<<<< HEAD
-    "where $\\mathcal U = U^*\\otimes U$ and $|\\rho\\rangle\\rangle =  {\\rm vec}(\\rho')$. The nice thing about this is it looks like the pure state case. This is be cause the operator (the state) has become a vector and the superoperator (the left right action of $U$) has become an operator. \n",
-=======
     "where $\\mathcal U = U^*\\otimes U$ and $|\\rho\\rangle\\rangle =  {\\rm vec}(\\rho)$. The nice thing about this is it looks like the pure state case. This is because the operator (the state) has become a vector and the superoperator (the left right action of $U$) has become an operator. \n",
->>>>>>> 35fe2068
     "\n",
     "\n",
     "\n",
@@ -74,11 +56,7 @@
     "- chapter 8 of [Mike_N_Ike] which is on *Quantum noise and quantum operations*. \n",
     "- chapter 3 of John Preskill's lecture notes [Physics 219/Computer Science 219](http://www.theory.caltech.edu/people/preskill/ph219/chap3_15.pdf)\n",
     "- the file in `/docs/Superoperator representations.md` \n",
-<<<<<<< HEAD
-    "- for and intuitive but advanced treatment see [GRAPTN]\n",
-=======
     "- for an intuitive but advanced treatment see [GRAPTN]\n",
->>>>>>> 35fe2068
     "\n",
     "\n",
     "\n",
@@ -109,7 +87,7 @@
   },
   {
    "cell_type": "code",
-   "execution_count": 1,
+   "execution_count": null,
    "metadata": {},
    "outputs": [],
    "source": [
@@ -122,8 +100,6 @@
    "metadata": {},
    "source": [
     "Define some channels"
-<<<<<<< HEAD
-=======
    ]
   },
   {
@@ -148,36 +124,11 @@
    "metadata": {},
    "source": [
     "Define some states"
->>>>>>> 35fe2068
-   ]
-  },
-  {
-   "cell_type": "code",
-   "execution_count": 2,
-   "metadata": {},
-   "outputs": [],
-   "source": [
-    "def amplitude_damping_kraus(p):\n",
-    "    Ad0 = np.asarray([[1, 0], [0, np.sqrt(1 - p)]])\n",
-    "    Ad1 = np.asarray([[0, np.sqrt(p)], [0, 0]])\n",
-    "    return [Ad0, Ad1]\n",
-    "\n",
-    "def bit_flip_kraus(p):\n",
-    "    M0 = np.sqrt(1 - p) * I\n",
-    "    M1 = np.sqrt(p) * X\n",
-    "    return [M0, M1]"
-   ]
-  },
-  {
-   "cell_type": "markdown",
-   "metadata": {},
-   "source": [
-    "Define some states"
-   ]
-  },
-  {
-   "cell_type": "code",
-   "execution_count": 3,
+   ]
+  },
+  {
+   "cell_type": "code",
+   "execution_count": null,
    "metadata": {},
    "outputs": [],
    "source": [
@@ -194,11 +145,7 @@
     "\n",
     "We can vectorize i.e. `vec` and unvec matricies.\n",
     "\n",
-<<<<<<< HEAD
-    "We chose a column staking convention so that the matrix\n",
-=======
     "We chose a column stacking convention so that the matrix\n",
->>>>>>> 35fe2068
     "$$\n",
     "A = \\begin{pmatrix} 1 & 2\\\\ 3 & 4\\end{pmatrix}\n",
     "$$\n",
@@ -208,8 +155,6 @@
     "$$\n",
     "\n",
     "Let's check that"
-<<<<<<< HEAD
-=======
    ]
   },
   {
@@ -219,21 +164,11 @@
    "outputs": [],
    "source": [
     "from forest.benchmarking.operator_tools import vec, unvec"
->>>>>>> 35fe2068
-   ]
-  },
-  {
-   "cell_type": "code",
-   "execution_count": 4,
-   "metadata": {},
-   "outputs": [],
-   "source": [
-    "from forest.benchmarking.operator_tools import vec, unvec"
-   ]
-  },
-  {
-   "cell_type": "code",
-   "execution_count": 5,
+   ]
+  },
+  {
+   "cell_type": "code",
+   "execution_count": null,
    "metadata": {},
    "outputs": [],
    "source": [
@@ -242,25 +177,9 @@
   },
   {
    "cell_type": "code",
-   "execution_count": 6,
-   "metadata": {},
-   "outputs": [
-    {
-     "name": "stdout",
-     "output_type": "stream",
-     "text": [
-      "[[1 2]\n",
-      " [3 4]]\n",
-      " \n",
-      "[[1]\n",
-      " [3]\n",
-      " [2]\n",
-      " [4]]\n",
-      " \n",
-      "Does the story check out?  True\n"
-     ]
-    }
-   ],
+   "execution_count": null,
+   "metadata": {},
+   "outputs": [],
    "source": [
     "print(A)\n",
     "print(\" \")\n",
@@ -278,7 +197,7 @@
   },
   {
    "cell_type": "code",
-   "execution_count": 7,
+   "execution_count": null,
    "metadata": {},
    "outputs": [],
    "source": [
@@ -290,8 +209,6 @@
    "metadata": {},
    "source": [
     "Lets do a unitary gate first, say the Hadamard"
-<<<<<<< HEAD
-=======
    ]
   },
   {
@@ -399,37 +316,14 @@
     "### Evolving states using quantum channels\n",
     "\n",
     "In many superoperator representations evolution coresponds to mutiplying the vec'ed state by the superoperator. E.g."
->>>>>>> 35fe2068
-   ]
-  },
-  {
-   "cell_type": "code",
-   "execution_count": 8,
-   "metadata": {},
-   "outputs": [
-    {
-     "name": "stdout",
-     "output_type": "stream",
-     "text": [
-      "The Kraus operator is:\n",
-      " [[ 0.707  0.707]\n",
-      " [ 0.707 -0.707]]\n",
-      "\n",
-      "\n",
-      "The Chi matrix is:\n",
-      " [[0. +0.j 0. +0.j 0. +0.j 0. +0.j]\n",
-      " [0. +0.j 0.5+0.j 0. +0.j 0.5+0.j]\n",
-      " [0. +0.j 0. +0.j 0. +0.j 0. +0.j]\n",
-      " [0. +0.j 0.5+0.j 0. +0.j 0.5+0.j]]\n"
-     ]
-    }
-   ],
-   "source": [
-<<<<<<< HEAD
-    "print('The Kraus operator is:\\n', np.round(H,3))\n",
-    "print('\\n')\n",
-    "print('The Chi matrix is:\\n', kraus2chi(H))"
-=======
+   ]
+  },
+  {
+   "cell_type": "code",
+   "execution_count": null,
+   "metadata": {},
+   "outputs": [],
+   "source": [
     "from forest.benchmarking.operator_tools import kraus2superop\n",
     "\n",
     "zero_state_vec = vec(zero_state)\n",
@@ -441,16 +335,12 @@
     "print('The unvec\\'ed answer is\\n', np.real(unvec(answer_vec)))\n",
     "print('\\n')\n",
     "print('Let\\'s compare it to the normal calculation\\n', H @ zero_state @ H)"
->>>>>>> 35fe2068
-   ]
-  },
-  {
-   "cell_type": "markdown",
-   "metadata": {},
-   "source": [
-<<<<<<< HEAD
-    "Now consider the Amplitude damping channel"
-=======
+   ]
+  },
+  {
+   "cell_type": "markdown",
+   "metadata": {},
+   "source": [
     "For representations with this simple application there are no inbuilt functions in forest benchmarking. \n",
     "\n",
     "However applying a channel is more painful in the Choi and Kraus representation.\n",
@@ -458,42 +348,10 @@
     "Consider the amplitude damping channel where we need to perform the following calcualtion to find out put of channel \n",
     "$\\rho_{out} = A_0 \\rho A_0^\\dagger + A_1 \\rho A_1^\\dagger.$\n",
     "We provide helper functions to do these calculations."
->>>>>>> 35fe2068
-   ]
-  },
-  {
-   "cell_type": "code",
-<<<<<<< HEAD
-   "execution_count": 9,
-   "metadata": {},
-   "outputs": [
-    {
-     "name": "stdout",
-     "output_type": "stream",
-     "text": [
-      "The Kraus operators are:\n",
-      " [[[1.    0.   ]\n",
-      "  [0.    0.949]]\n",
-      "\n",
-      " [[0.    0.316]\n",
-      "  [0.    0.   ]]]\n",
-      "\n",
-      "\n",
-      "The Chi matrix is:\n",
-      " [[0.949+0.j    0.   +0.j    0.   +0.j    0.025+0.j   ]\n",
-      " [0.   +0.j    0.025+0.j    0.   -0.025j 0.   +0.j   ]\n",
-      " [0.   +0.j    0.   +0.025j 0.025+0.j    0.   +0.j   ]\n",
-      " [0.025+0.j    0.   +0.j    0.   +0.j    0.001+0.j   ]]\n"
-     ]
-    }
-   ],
-   "source": [
-    "AD_kraus = amplitude_damping_kraus(0.1)\n",
-    "\n",
-    "print('The Kraus operators are:\\n', np.round(AD_kraus,3))\n",
-    "print('\\n')\n",
-    "print('The Chi matrix is:\\n', np.round(kraus2chi(AD_kraus),3))"
-=======
+   ]
+  },
+  {
+   "cell_type": "code",
    "execution_count": null,
    "metadata": {},
    "outputs": [],
@@ -508,29 +366,21 @@
    "outputs": [],
    "source": [
     "apply_kraus_ops_2_state(AD_kraus, one_state)"
->>>>>>> 35fe2068
-   ]
-  },
-  {
-   "cell_type": "markdown",
-   "metadata": {},
-   "source": [
-<<<<<<< HEAD
-    "### Kraus to Pauli Liouville aka the \"Pauli Transfer Matrix\""
-=======
+   ]
+  },
+  {
+   "cell_type": "markdown",
+   "metadata": {},
+   "source": [
     "In the Choi representation we get the same answer:"
->>>>>>> 35fe2068
-   ]
-  },
-  {
-   "cell_type": "code",
-   "execution_count": 10,
-   "metadata": {},
-   "outputs": [],
-   "source": [
-<<<<<<< HEAD
-    "from forest.benchmarking.operator_tools import kraus2pauli_liouville"
-=======
+   ]
+  },
+  {
+   "cell_type": "code",
+   "execution_count": null,
+   "metadata": {},
+   "outputs": [],
+   "source": [
     "AD_choi = kraus2choi(AD_kraus)\n",
     "\n",
     "apply_choi_matrix_2_state(AD_choi, one_state)"
@@ -543,193 +393,23 @@
     "### Compose quantum channels\n",
     "\n",
     "Composing channels is useful when describing larger circuits. In some representations e.g. in the superoperator  or Liouville representation it is just matrix multiplication e.g."
->>>>>>> 35fe2068
-   ]
-  },
-  {
-   "cell_type": "code",
-   "execution_count": 11,
-   "metadata": {},
-   "outputs": [
-    {
-     "data": {
-      "text/plain": [
-       "array([[ 1.+0.j,  0.+0.j,  0.+0.j,  0.+0.j],\n",
-       "       [ 0.+0.j,  0.+0.j,  0.+0.j,  1.+0.j],\n",
-       "       [ 0.+0.j,  0.+0.j, -1.+0.j,  0.+0.j],\n",
-       "       [ 0.+0.j,  1.+0.j,  0.+0.j,  0.+0.j]])"
-      ]
-     },
-     "execution_count": 11,
-     "metadata": {},
-     "output_type": "execute_result"
-    }
-   ],
-   "source": [
-    "Hpaulirep = kraus2pauli_liouville(H)\n",
-    "Hpaulirep"
-   ]
-  },
-  {
-   "cell_type": "markdown",
-   "metadata": {},
-   "source": [
-    "We can visualize this using the tools from the plotting module."
-   ]
-  },
-  {
-   "cell_type": "code",
-   "execution_count": 12,
-   "metadata": {},
-   "outputs": [],
-   "source": [
-<<<<<<< HEAD
-    "from forest.benchmarking.plotting.state_process import plot_pauli_transfer_matrix\n",
-    "import matplotlib.pyplot as plt"
-   ]
-  },
-  {
-   "cell_type": "code",
-   "execution_count": 13,
-   "metadata": {},
-   "outputs": [
-    {
-     "data": {
-      "text/plain": [
-       "<matplotlib.axes._subplots.AxesSubplot at 0xa1ac328d0>"
-      ]
-     },
-     "execution_count": 13,
-     "metadata": {},
-     "output_type": "execute_result"
-    },
-    {
-     "data": {
-      "image/png": "iVBORw0KGgoAAAANSUhEUgAAAU4AAAEaCAYAAAB+TL6IAAAABHNCSVQICAgIfAhkiAAAAAlwSFlzAAALEgAACxIB0t1+/AAAADl0RVh0U29mdHdhcmUAbWF0cGxvdGxpYiB2ZXJzaW9uIDMuMC4zLCBodHRwOi8vbWF0cGxvdGxpYi5vcmcvnQurowAAIABJREFUeJzt3Xu4XFV9//H3JwkB0SqEINAQTFRAfkKNGEHLT0QEuagQqkCwlaBQioIVbwXESgSxqFVQi0ikMXhF1AJBo8gtqAiaKKhcisQQICZcQgAvQEJyvv1jrQk7k5k5e07mcmbO5/U8+zkze6+915o5yfesvddNEYGZmZU3qtsFMDPrNQ6cZmZNcuA0M2uSA6eZWZMcOM3MmuTAaWbWJAdOM+sLkmZLekjSbXWOS9LnJS2S9FtJuxeOzZB0d95mDJaXA6eZ9Ys5wIENjh8E7Ji344ELACSNA84A9gT2AM6QtGWjjBw4zawvRMRPgJUNkhwKfDWSm4EtJG0HHABcHRErI+JR4GoaB2AHTjMbMSYA9xfeL8376u2va0zLi2ZmI96o524frHmqVNp48pHbgWLiWRExqw3FUq3sG+yvy4HTzFpv7So22eWwUklX//qipyJiaptLBKkmObHwfntgWd6/T9X++Y0u1BOBU2M2C419TreL0TZTXrJDt4tgVtN9993HihUratXIBqVRo1tdnI01FzhJ0iWkhqDHI2K5pKuATxQahN4AnNboQr0ROMc+hzE7H9LtYrTNjTee3+0imNW01157DfFMdTxwSvoWqeY4XtJSUkv5JgAR8SVgHnAwsAh4AnhHPrZS0lnAgnypMyOiUSNTbwROM+sx6nzgjIijBjkewIl1js0GZpfNy4HTzFpOgEYPu1v1lnHgNLPWkxg9Zmy3S9E2Dpxm1npduFXvJAdOM2s5ARrVv+NrHDjNrA1c4zQza45v1c3MmufAaWbWDMndkczMmpEahxw4zczK0yj34zQza4pc4zQza4rcHcnMrHkOnGZmzXA/TjOzZjlwmpk1R55WzsysKW4cMjNrlsQo9+M0M2vOqFFDWuOtJzhwmlnLSUJ9HDj7d6ZRM+sqSaW2FuZ3oKS7JC2SdGqN4+dKujVvv5f0WOHY2sKxuYPl5RqnmbVFJ2/VJY0Gzgf2B5YCCyTNjYg7Kmki4n2F9O8BXl64xJMRMaVsfoPWOCWNlXSZpL3LXrQZkpZI2rUd1zazLhFolEptLbIHsCgiFkfEauAS4NAG6Y8CvjXUzAYNnLkQ+5VJa2YGlWnlSgfO8ZIWFrbjh5DlBOD+wvuled+GZZNeAEwGrivs3iznfbOkaYNlVvZW/UbgVcD8kunNbEQTo8o/v1wREVM3OsMNRZ2004HvRsTawr4dImKZpBcC10n6XUT8oV5mZQPnB4DLJf0FuBxYXl2oiBgoea1S8l+d9Jdnk2e38tJm1m6CUWM6epO6FJhYeL89sKxO2unAicUdEbEs/1wsaT7p+WfdwFn2k/0OeBHwOeBeYDXwdGFbXfI6pUXErIiYGhFTNWazVl/ezNpISo1DZbYWWQDsKGmypLGk4LhB67iknYEtgZsK+7aUtGl+PR7YC7ij+tyisjXOM6lf7TUz24A6WOGMiDWSTgKuAkYDsyPidklnAgsjohJEjwIuiYhiPNsFuFDSAKkyeU6xNb6WUoEzImY2+TnMbIRrZR/NMiJiHjCvat9Hq97PrHHez4Hdmsmr6X6ckp5DququjIi/Nnu+mfU/qaW34cNO6cq0pAMkLQQeA5YAj0v6paT9N6YAETEpIm7bmGuY2fDT4X6cHVWqxinpAOAHwCLgLOABYDvgSGCepIMj4uq2ldLMek6vBsUyyt6qzwR+DLyp2O0oP3j9PvAxwIHTzBLRTD/OnlM2cL4MOLy6r2ZEDEj6InBpy0tmZj2rMnKoX5UNnKuA59Y59jf5uJlZIjG6sx3gO6rsJ5sPnCVpcnGnpB1It/HXt7ZYZtbrOj2tXCeVrXGeQhqvfpekm0lDLrcljV9/LB83MwMqt+rdLkX7lPpoEfF74O+AzwObArsDm5GGYE6JiLvbVkIz6z2dH3LZUaU7wEfEcuCDbSyLmfWRfm4cKlXjlLRY0svqHNtV0uLWFsvMelu555v9/oxzEukWvZbNgBe0pDRm1hcqsyP1q2bGqtebHWkqqYHIzGydfr5Vrxs4Jb0PqCxuFMCVkqrn3XwWMI60voeZGZBqnGP7uB9noxrnYuDa/HoGsBB4uCrNKtKEnxe1vmhm1quEGD0Sa5wRcQVwBaybV+/MiLinQ+Uys14mRmbgLIqId7S7IGbWP4QDJ5DWVwcOAnYmtaQXRUSc1cqCmVnvkmDMSA+ckv4W+BmpW1LwzFKcxZZ2B04zA/q/xlm22evTpIahHUjfyZ7AC4GzSZMbv7AtpTOz3qTUOFRma12WOlDSXZIWSTq1xvFjJD0s6da8HVc4NkPS3XmbMVheZW/VX0MabllZp3ggIpYAH5U0mjSG/dCS1zKzPpdqnJ3rjpTj0PnA/qQ11hdImltjtcpvR8RJVeeOA84g9UkP4Ff53Efr5Vf2k20FLMsTGf+VtFhbxXXAPiWvY2YjQKUfZ5mtRfYAFkXE4ohYTepbXrYydwBwdUSszMHyauDARieULfVSYHx+/QfgDVUFfqrkdcxsBKj04+zgrfoE4P7C+6V5X7W3SPqtpO9KmtjkueuUvVW/HngtcDlwIXC+pCnA06RofWHJ6wzJlJfswI03nt/OLMyG7Hl/f2K3i9A2a+66b8jnji4/gcf4vIJuxayImNVkdrUyqx4mfiXwrYhYJekE4GJg35Lnrqds4PwIaWglEXGBpDGkFS43Bz4FnFnyOmY2Aqi5DvArImLqRma5FJhYeL89z7TJABARjxTefhn4ZOHcfarOnd8os7KB82ng3kIBvgB8oeS5ZjYCdbg70gJgx7y8zx+B6cDbigkkbZfnFQY4BLgzv74K+ISkStvNG4DTGmU2aODMtctHgMNIVV0zs4Y63QE+ItZIOokUBEcDsyPi9ryE+cKImAv8q6RDgDXASuCYfO5KSWeRgi+k4eUrG+U3aODMBXoQWDvUD2VmI0s3JvmIiHnAvKp9Hy28Po06NcmImA3MLptX2Vb1rwPHDZrKzCzrdAf4Tir7jHMJ8DZJC0gzJi2nqtUpR2wzM0aN4Pk4iyp9gSYAr6hxPGiimmtmfc7TygEwua2lMLO+MmInMi6KiHsHT2Vm9owRHzgrJP0dsDdp7PqFEfGApBcDD0bEn9tRQDPrPU12gO85Zefj3JTUsv4PpOFJQerT+QBp5NDvgQ2mcTKzkcnzcSZnA/sBbwe2Yf2xnT8kjVc3M0vk7kgARwEfiYhv5nnviu4hzQxvZgbkxqHyk3z0nLKBcyueGddZbRSwaWuKY2b9YpQDJ/cAryZNWlxtD+CulpXIzHqeBJuM7t/AWfYZ51eBUyX9IzA27wtJrwPehzu/m1mBSPNxltl6Udka56eAlwFfAy7K+35GWib4kjzNnJnZOiP+Vj0i1gLTJZ1PWotja9JUcz+KiBvaWD4z60GpxtntUrRPUx3gI+KnwE/bVBYz6xcSo3q0q1EZzY4ceh2pkWgCaZbln0fE/DaUy8x6mPCtemXd4e8ArwMGgEdJSwRL0nzg8MFmTDazkaWfb9XLtqp/Hngl8E/AsyJia+BZwNGkRdw/157imVkvqtQ4y2y9qOyt+puB0yLim5UdEfE08I1cG/14OwpnZr0p9eP0RMZrgbvrHLsLr0dkZlV8q56WyziyzrHpwOVlLiJpnKT7Jb2ysO90Sd8rWQ4z6wGi3G16K2/VJR0o6S5JiyRtMFubpPdLukPSbyVdK+kFhWNrJd2at7mD5VW2xnklcK6kH5AaiR4kzZJ0BPBS4L2S9q0kjohaQzMry3CeBFws6eXATsC7gZeXLIeZ9YIOz8eZJx86H9gfWAoskDQ3Iu4oJLsFmBoRT0h6F2lgT6VC+GRETCmbX9nA+d38cyJwUI3jlRpjZa7O6hmU1omIKyQdDpwDvBZ4X0Q8VLIcZtYDUuNQR7PcA1gUEYsBJF0CHAqsC5wRcX0h/c2kxu4hKRs4XzfUDOp4D3AvcG1EXNria5vZMNDEOPTxkhYW3s+KiFlNZjcBuL/wfimwZ4P0x5LmEq7YLJdhDXBORDR8/Fh2yGWrh1XuC/wJ2FnSphGxqjqBpOOB4wEmTpzY4uzNrJ2a7AC/IiKmtiDLalFjH5L+idSN8rWF3TtExDJJLwSuk/S7iPhDvcxKNQ5J2kTSnpLemrc9JW1S5twa1xpP6vf5RmAh8LFa6SJiVkRMjYip48ePH0pWZtYtgtGjym0tspT0KLFie2DZBsWS9gNOBw4pVtgiYln+uRiYzyDtLg1rnJJG5UxOBrbgmagewOOSzgPOzpOAlPVF4MsR8RtJ7wV+I+l7EbGgiWuY2TAmxCajOtqPcwGwo6TJpOHg04G3rVem1CB9IXBgsV1F0pbAExGxKlfs9iI1HNVVN3DmoHk58CbSs4C5wBJS8HwB6cHrTGAPSYdExMBgn0zSEaSW9H8EiIhHJZ0IzJb0iohYPdg1zGz46/RY9YhYk3vsXEVqnJ4dEbdLOhNYGBFzgU8DzwG+o1S2+yLiEGAX4EJJA6S78HOqWuM30KjG+S/AG4BpOdNqF0o6FPh2TntBiQ93KXBp1b4rSd2dzKxfqKW34aVExDxgXtW+jxZe71fnvJ8DuzWTV6OP9g7gC3WCZiXDK4D/ymnNzID+H6veKHDuAvyoxDV+mNOama0jldt6UaNb9aB2E3+1Hv3oZtZOo/o4NDSqcd4JHFDiGgdR6J1vZib6u8bZKHDOAd4j6U31Ekg6hDTWfE5ri2VmvW6Uym29qNGt+oWkrkhX5Mk9riR1RwKYBBwCHEx6Dnph+4poZr1GPbz0bxl1A2dEDOTuRh8B3ksKopUhTCINmTwbOLNMH04zG1n6OG42HjkUEWuAmZI+AbyCNKRJpMH0C91h3czq6dXb8DLKTvKxGrgpb2Zmg+rjuNnc8sBmZmV4eWAzsyHo47jpwGlm7dG/a1w6cJpZG6TO7f1b5XTgNLO2GJGt6pJ2AJZHxNP5dUMRcV9LS2ZmPUv097rqjWqc9wCvBn5JGjFUc/2OgrorW5rZyDNSb9XfCfyh8HqwwGlmlvTwOPQyGg25vLjwek5HSmNmfaOP46Ybh8ys9VIH+G6Xon0aNQ7NbuI6ERHHtqA8ZtYnOv2MU9KBpKXHRwMXRcQ5Vcc3Bb5KmnfjEeDIiFiSj50GHAusBf41Iq5qlFejGue+lH+u6eefZrZOp2uckkYD5wP7k9ZYXyBpbtVqlccCj0bEiyVNBz4JHCnp/5GWE34p8LfANZJ2arTseaNnnJM2+tOY2YjV4Tv1PYBFEbEYQNIlpCXMi4GzsqQ5wHeB/1KqFh8KXBIRq4B7JC3K16s7qZGfcVrbvW/z/l7L7/En7ux2Edpmr71uHdqJEqM7+5BzAmm6y4qlwJ710uR12B8Htsr7b646d0KjzEoFTneAN7NmKAJF6Sd44yUtLLyfFRGzms2yxr7qAtRLU+bc9ZStcS4Z7EK4A7yZFZVfGGJFREzdyNyWkiZar9geWFYnzVJJY4DnAStLnruesoGzVgf4rYA3Ai8Ezip5HTMbIdTZFXUWADtKmgz8kdTY87aqNHOBGaRnl28FrouIkDQX+Kakz5Iah3YkjZisq+wM8HPqHPqspK+RgqeZWRbN1Dg3Prf0zPIk4CrS3e/siLhd0pmkZX7mAv8NfC03/qwkBVdyuktJDUlrgBMbtahDaxqHvg58hbSom5lZUv4ZZ4uyi3nAvKp9Hy28fgo4vM65Z5MWnyylFYHz+cBmLbiOmfWL6GyNs9PKtqrvXWP3WGBX4DTgp60slJn1vg4/4+yosjXO+dRv2r8BeFerCmRm/SBgYE23C9E2ZQPn62rsewq4NyIeaGF5zKwfBL5Vj4gb2l0QM+snAQMjPHCamTXLzzgBSQcAJwA7s2ErekTEi1pZMDPrcX0cOEstfSzpYFL/qM2BlwD/C9xHGqY0APykXQU0sx4UUX7rQWXXjP930lx3B+f3H4mIfUjz140Gftj6oplZT4uBclsPKhs4XwJcSapdBvkWPyJ+T5rf7t/bUTgz612KgVJbLyobOAeANRERwMNAcZq5ZYCfb5pZQe7HWWbrQWUbh+4CJuXXC4GTJd1IGhD/AdK0c2ZmiYdcAvANoDKN9xnANaQ57CAtblQ9fZOZjWDC3ZGIiPMLr38laTfgQFIr+zVVCyKZmbkDfLWIWApc1OKymFnf6N2uRmU0bBySdIykWyX9RdJSSZ+RNLZThTOzHlUZq96n3ZHq1jglHQXMBhYBPwAmAyeTvpIPdqR0Ztaz+vkZZ6Ma58nAZcAuEXFkROwBnAmcmBd/NzOrI/q6xtkocO4EfLlq7Y0vApuyfj9OM7MNjdDAWVk6s6jyfsuhZCZptqRPVu27RpInQjbrJxHEmqdLbb1osJFDoySt23hm7fT19udjZZwMHCFpTwBJ/0J6ZvqlIZXezIapgIG15baNJGmcpKsl3Z1/blCxkzRF0k2Sbpf0W0lHFo7NkXRPbgi/VdKUwfIcLODdCDxd2J7M+39RtX91mQ8YEX8Cjge+Imkn0sqYx+ahnGbWL4KOBU7gVODaiNgRuDa/r/YEcHREvJTUB/08SVsUjn8oIqbk7dbBMmzUj/NjTRS8tIi4WtINpAXk3xcR97UjHzPrniCItS0JimUcCuyTX19MWiPtlPXKkyYkqrxeJukhYGvgsaFkWDdwRkRbAmf2n8CRETG7XgJJx5Nqp0ycOLGNRTGzlguaGTk0XtLCwvtZETGridy2iYjlABGxXNLzGyWWtAdpld4/FHafLemj5BprRKxqdI1uLZ2xljTjUl35i5sFsPvuu/tW3qynRDO34SsiYmqjBJKuAbatcej0ZkolaTvga8CMiHVN+qcBD5CC6SxSbfXMRtfxmkNm1noRRGueX+bLxX71jkl6UNJ2uba5HfBQnXTPJQ3m+UhE3Fy49vL8cpWkr1BigE/Z1nAzs+YMDJTbNt5cYEZ+PQO4ojpBHip+GfDViPhO1bHt8k8B04DbBsuwKzXOiFgCjO9G3mbWARHEmlKdbVrhHOBSSceS1kI7HEDSVOCEiDgOOALYG9hK0jH5vGNyC/o3JG1Nmg3vVtKilA35Vt3M2qBz66pHxCPA62vsXwgcl19/Hfh6nfP3bTbPsqtcHi1pqzrHxkk6utmMzayPBcTataW2XlT2GedXqL+u0OR83Mws69zIoW4oe6uuBseeTVp7yMwsiaa6I/WcRvNxTgF2L+x6s6Rdq5I9C5gO3N2GsplZD4sRunTGoaSF2SCNA6jX0fQR4NhWFsrMet0IrXEC5wFzSLfpi4F/AG6pSrMKeNCTdJjZeiqTfPSpRmPVHwceB5A0GVgeER3rmGVmvSvyfJz9quzywPe2uyBm1k9G7q36OpIGSJXvuiLC6xCZWZL7cfarst2RzmTDwLkV8AbSGkRzWlgmM+t5nRs51A1lb9Vn1tqfV7u8kvws1MxsnT6+Vd+o2ZHyCphfJK0lZGaW5Gnlymy9qBWTfGwKjGvBdcysj4zUDvDrSKq1jvpYYFfSlE4Laxw3s5Eqglg7wgMnsITareoirdtxYqsKZGa9LyIYeLp/p7AoGzjfyYaB8yngXmBBftZpZpYErnFGxJw2l8PM+syID5wVebGjXYEJwB+B2yLiT+0omJn1rohgwB3gIa85/AHgOTwzP+efJX06Ij7ejsKZWe/q51b1sktnfAyYCXwb2B/YDdgPuBT4mKSZbSqfmfWi3KpeZttYefmeqyXdnX9uWSfdWkm35m1uYf9kSb/I5387r4jZUNkO8P8MfCYijo+I6yLi9vzzn4FzgeNLXsfMRohOBU7gVODaiNgRuDa/r+XJiJiSt0MK+z8JnJvPf5QS8wuXvVV/HnBVnWM/At5V8jpWw/P+vr97cz3+xJ3dLoJ1WER08lb9UGCf/PpiYD5wSpkT81rq+wJvK5w/E7ig0Xlla5y/AF5Z59gr83Ezs3UG1g6U2lpgm4hYDpB/Pr9Ous0kLZR0s6Rped9WwGMRUel0upTU+N1Q2RrnvwKXSVoDfAd4ENiGtMj7O4FDJa0LwhHRv0+FzWxwA8HA6tId4MdLKo4+nBURs4oJJF0DbFvj3HpL+tSyQ0Qsk/RC4DpJvwNq9QoadEWLsoHzt/nnOXkrEvC7qkxbMQbezHpU0FSr+oqImNrwehH71Tsm6UFJ20XEcknbAQ/Vucay/HOxpPnAy4HvAVtIGpNrndsDywYr8MbMx2lmVltnx6rPBWaQKnUzgCuqE+SW9iciYpWk8cBewKciIiRdD7wVuKTe+dU2aj5OM7N6Ohg4zwEulXQscB9wOICkqcAJEXEcsAtwYV7NYhRwTkTckc8/BbhE0sdJC1L+92AZlp0daTZwVkTcU+PYC4AzIuKdZa5lZiNAwECHWtUj4hHg9TX2LwSOy69/Tup/Xuv8xcAezeRZtlX9GGDrOsfGk6q3ZmYABJ3rAN8NzTTi1HvGuS3wZAvKYmb9YqQu1ibpMOCwwq6PSVpRlexZwGuAX7WhbGbWszraAb7jGtU4dyAFRUi1zSnAqqo0q4CfA6e1vmhm1rOiqX6cPadu4IyIzwGfA5B0DzAtIn7TqYKZWe+KoFWjgoalst2RJre7IGbWT0burfo6kvYeLE1E/GTji2NmfcFLZwBptpHBRg6N3riimFnfCIi1/TvYsGzgfF2NfVsBbwJeC5zUshKZWc8Lws84I+KGOof+R9K5wJuBH7asVGbW2wJioH9rnGVHDjXyA9L0cmZm6wysjVJbL2rF9G87A/1bJzezpsVAMLB6BI4cKpJ0dI3dY0lLBR8L/E8rC2Vmva9Xa5NllK1xzqmzfxVp5cv3tqQ0ZtYf3B0JgFod4J+KiAdbWRgz6w8BDPRx41DZVvV7210QM+sjEe7HKemVpCU0J+Zd9wPXRcSCdhXMzHrbiO3HKWkC8FXSmsWqOhySbgCOjoil7SmemfWiGKkjhyRtQRpqOQ44lbQg0pJ8eBJpEfh/A66X9MqIeGywzCQdQlr4rWgbQBFRa+lPM+tFIzVwkoLl3wC713jGeRfwKUnfAW7KaU8dLLOImEsKwADk1eZ+BXyoyXKb2XAWwdqn+7cfZ6ORQ4eRVoKr2zCUF2/7JOvPFF+KpNGk5Ti/ExGXNnu+mQ1fQedGDkkaJ+lqSXfnn1vWSPM6SbcWtqckTcvH5ki6p3BsymB5NgqcO1BuSYxf5bTN+g/SjEqnDOFcMxvOoqOLtZ0KXBsROwLXUuPuNyKuj4gpETGF1ND9BPDjQpIPVY5HxK2DZdgocP6V9HxzMFvmQpQm6S3AdODIiKhZn5d0vKSFkhauWFG91JGZDXexNkptLXAocHF+fTEwbZD0bwV+GBFNxa2iRoHzl8DbS1zj6Jy2FEm7AF8C3hoRD9VLFxGzImJqREwdP3582cub2TCQls4ofas+vlJJytvxTWa3TUQsT/nGcuD5g6SfDnyrat/Zkn4r6VxJmw6WYaPGofOAH0n6T+DDEbG6eFDSWOATpOh+0GAZ5XP+BrgMOD0iSgdbM+s9TSydsSIipjZKIOka0lLk1U5vpkyStgN2A64q7D4NeIA0/8Ys0uPD6t4/62m0WNuPJX0EOAs4WtLVrN8daX/SZMZnRMSPa15kQycCLwbeLendVcdeExF/LnkdMxvOorVTxkXEfvWOSXpQ0nYRsTwHxrp3sqQpMC+LiKcL116eX66S9BXgg4OVp2EH+Ij4hKSbSP01p5HWUQd4EvgJ8OmIuG6wTArXOwc4p2x6M+tRne3HOReYQYotM4ArGqQ9iqrlzAtBV6Q4d9tgGQ465DIirid1ch9NqmGKVLXu305aZrZRgo7OjnQOcKmkY4H7gMMBJE0FToiI4/L7SaRh49UrWnxD0tak2HYrcMJgGZaeyDgHykZVYDOzJIK1qzsTOCPiEeD1NfYvBI4rvF8CTKiRbt9m82zFDPBmZuuJgIEYmUMuzcyGbK0Dp5lZeQH08RwfDpxm1h6ucZqZNcE1TjOzJkW4xmlm1jTXOM3MmjBAsHqkr3JpZtYs1zjNzJrgZ5xmZkPgGqeZWRNSd6T+jZwOnGbWcu7HaWY2BK5xmpk1ITUOdbsU7ePAaWYtF8DTrnGamTUjfKtuZtYMNw6ZmTXJ3ZHMzJrlxqHuu+WWW1Zsvvnm93Ywy/HAig7m10kd/2ybb/6VTmbXz7876Pzne8FQTupkjVPS4cBMYBdgj7xIW610BwKfA0YDF+XlypE0GbgEGAf8Gnh7RKxulGdPBM6I2LqT+UlaGBFTO5lnp/TzZwN/vuGkgzXO24B/AC6slyAvb34+sD+wFFggaW5E3AF8Ejg3Ii6R9CXgWOCCRhmOalXJzcwqKjXOMttG5xVxZ0TcNUiyPYBFEbE41yYvAQ6VJGBf4Ls53cXAtMHy7Ikap5n1lodZfdUX497xJZNvJql4ez0rIma1uEgTgPsL75cCewJbAY9FxJrC/g3WXq/mwFlbq39pw0k/fzbw5xsWIuLAVl5P0jXAtjUOnR4RV5S5RI190WB/Qw6cNbThr92w0c+fDfz5+lVE7LeRl1gKTCy83x5YRmpo20LSmFzrrOxvyM84zWwkWADsKGmypLHAdGBuRARwPfDWnG4GMGgN1oHT+oKkZ3e7DNYdkg6TtBR4NfADSVfl/X8raR5Ark2eBFwF3AlcGhG350ucArxf0iLSM8//HjTP6OPe/fYMSdtFxPJul6MdJL0SOCAiPi5pVEQMdLtMrSZph4i4r9vlsMQ1TkDSFt0uQztJmgRcJOnZkvrxd74j8Kb8uu9qApL2BX4vabdul8WSfvxP1BRJ44CbJO3d7bK00RbATqQ7jL6rjQE3Ao8CRJ/dQkk6CPgCqfV3ky4Xx7IRHzgjYiXwHuDzkvbqdnnaISJuBW4HJgNI6vneFPkh/64AEXEv8BxJr+pysVpK0huAs0kNFxcCL837R/z/227r+f9ArRAR10g6GbhQ0r9ExI3dLtPGknQAaUTEX4B5wIuAlwG/K3QEYkTlAAAIoElEQVT27UmSngv8J/BySb8F1pLGcE8Gbu6H55yS9ieNqz4hIu6UtB3prsGGAQfOLCLmS3oP/RM8nwT+BOxOmqhhW+AL+TnZUuAaYGxE/KZ7RRyaiPiTpCNJjyC2BF4PrAQ+I2lpRPy0l4NnviPYETiu8O9wIbA1QOVzSdolIu7sTilHNreqV5G0D3Ae8N6IuKHLxWkZSe8EjiI9D5xIqr1sBhwUEX0xm1C+a/ggcHREXNft8mwMSaMjYm3lD4Cko4F3RsQ++fjbgQ8De+XHTdZBrnFWyTXPfwP+Q9LrI+LJbpdpqCQpIiI/E3sQGIiImfnYswEi4q9dLOJGq3xGgIg4T9LmwAWSpgBP9WpjUUSszT8rteYVwHMAJB0FvBs43EGzO1zjrEPS5hHxRLfL0Sr59m8e6favr/sDShrXbwFF0jakadGuA94JzCh04LYOc42zjj4LmiJ1Z9kW2A3o68DZb0EzC9Kcky8D3hwR/9vl8oxo7tYwAkTyNPB1wP/hetNK4Is4aA4LvlUfQSoNDt0uhw2NpE3yH0DrMgdOM7Mm+VbdzKxJDpxmZk1y4DQza5ID5yAkHSMpJL14GJRlC0kzJe1eMv3MXPbK9pikX0p6W5vLuUTSnML7ync4qcS5oyW9K5fzz5L+ImmBpHfnJV6HNUnTJL2/2+Ww9nLg7C1bAGeQxp834/+TZsd+G/BH4Bt5CGan/CDn33AiZUmbAHNJk1v8DHgLcBjwE+Bc4IoemNlpGuDA2eeG+z9Ca41fVGZEkvRj0tIBJwOzO5F5RDwMPFwi6enAwcC0qpULr5b0E+DynOZjrS9lbTmYr+nm0E1Jm0bEqm7lbxtyjXMIJM2X9DNJ+0n6taQnJN0maVpVusqt8m6Srs/plks6szinYr1b2cr5+fUk4J586MuF2+9jmil7DqC3AOsePUg6SdJNklbm2/mbJb2xqiz75Pz2qdo/6G14yTSbkoL5vFrLveZ9PwROzmmLZXqLpDmSHpX0J0nfkLRV1fXHSDpN0v9KWiVpmaTPSNqskGZSvt67JX1K0jJgFWkVxK0lXSjp9/n3eL+kb0qaUDh/DmmxrwmF38+SwvGdJV2Wv+Mn8/e83jK6hX8zu0q6StJfgEvrfW/WHQ6cQ/ci0i3lZ0lD4ZYD363zLPRy0jRu04BvAv8OfLTJ/JbnfAD+g3Tr+2rSbXCzJgOPFd5PAi4CDgeOJE1h9n2l2cc75RXA80i36vXMJT2uqH5UcR5pSOJRpBrpIcB3q9J8HfgI6ft/I+k7PBb4Ro18TifNHnU86VHBU8C4/PM04EDgQ6Sp324sBN+zSPMBPMwzv5/DIC0cRnr88DLSomFHkH4HP6jzPV8B3JA/y7l1vxHrCt+qD914YO+IuBtA0q9Jwe0I4BNVab8cEefk1z9Wmoj3A5LOi4jHKCEiVkm6Jb9dHBE3N1HW0ZIg/ed/FzCVFPQr1/5g5XWuCV9LChwnkGp5nVBZ83pJgzSVYxOBmwr7b4+Id+TXP5K0Evi60uxW10p6DekPwoyI+GpOd00h3ZQ8S37Fg8BhVbfndwHvrbzJDVU3ksb9HwRcFhF/kPQwsLrG7+f9pLlDXx0Ri/I15gF3kGZ5r/6ePx8Rn8OGJdc4h+7uStAEiIiHgIeAHWqkrb7VuoQ0Rdiu7Sveep4CniYFhA+TaminVg5KeoWk70t6EFiT0+4P7Nyh8kGahGSoaaq/3+8AA6QaH6Qa4mrge/mWfUxuZPpxPl693tTltZ5p5tb+3+Tb5zU8M1lKme9pb+DmStCEdVPHfQuYkv+YFl1W4prWJa5xDl2tGXhWkSYHrvZgnfcTqhO2yatIy0s8CtxXHO8saSKphnkHae2l+0hB4Sxglw6VD+D+/HNSgzQvqEpbsd73GxGrJT3KM9/v84GxpGVEatmq6v0Grf9KqwN8nvRo5kOk73IUcDO1f+fVxpGeLVd7gPQHYUvSjP11y2DDhwNnZ2wDLK56D6lrEKQaIaT/3EXV/6GH6lcN1hk6kPRs8YiIWFrZqTQhcFG7y7iQFDgOIS1MVsshwOPAr6v2b1N8I2ksKRBVvt9HSOV/TZ3rLqt6X6sFfTpwbUR8oJDP5DrXq2UlaVq/atvm/Kr/EHsSiWHMt+qdcUTV++mk2s9t+f29+ee6W/d8K/mGqvMqXVKe1cKyVQJksRa6E1C94ucGZcwObkUhcnebzwMHSzq0+njedxDwuRpdc6q/38NJ/7Yrz0F/RKoVPi8iFtbYqgNnLZtT+I6yd9RIt4rav58bgFcVexbk56RHArdExJ9LlMGGCdc4O+Ofc6PLAuAA4DhgZqFhaAHwB+DTOd0q0tIIm1Zd50FS7Wm60uqOfwXuiYhHNqJs15Buzb8q6TPAdqR+kvdR+MMaEcsl3QCcJmkF6XnuP5F6F7TKmaSGq0slnU9qMAlSrfg9pAD48RrnvVTSV0jPjnciNbbcEBHX5rLPl/QtUq+HzwK/JD0DnUQK/KdExO8HKduPgFMkfTifvy9p2d5qdwDjJL2LVIt+KiJ+R2oZP4bUJ/UMUu363bm8b6xxHRvOIsJbg430jz2AFxf2zQd+ViPtEmBO4f3MfO6uwPWklScfID0/HFV17kvzdf9CClrvr5xflW4a6T/n0/naxzQoeyX/MYN8xiNIExw/RVp/fTowB1hSlW574EpSN5oHSL0Hjst5TGrwPRxTnaZBWcYAJ5L+mPw1bwtJXXjGVKXdh2dmRp+Ty/VnUpej8VVpR5FaxX+TP+fj+fWnSDVRSIE0SMuLVJfrWcAFpK5Gfwa+T+rWFaQ/gpV0zyY1+Dyajy0pHNuZ1DXt8VyGm4EDh/I789bdzfNxtpGkmaQhkptEj69lPhzlzvjXA/tHxDVdLo6NIH7GaWbWJAdOM7Mm+VbdzKxJrnGamTXJgdPMrEkOnGZmTXLgNDNrkgOnmVmTHDjNzJr0fxoPZ1NJlVDcAAAAAElFTkSuQmCC\n",
-      "text/plain": [
-       "<Figure size 360x302.4 with 2 Axes>"
-      ]
-     },
-     "metadata": {
-      "needs_background": "light"
-     },
-     "output_type": "display_data"
-    }
-   ],
-   "source": [
-    "f, (ax1) = plt.subplots(1, 1, figsize=(5, 4.2))\n",
-    "\n",
-    "plot_pauli_transfer_matrix(Hpaulirep,ax=ax1)"
-   ]
-  },
-  {
-   "cell_type": "markdown",
-   "metadata": {},
-   "source": [
-    "The above figure is a graphical representaiton of:\n",
-    "    \n",
-    "(out operator) = H (in operator) H\n",
-    "\n",
-    "Z = H X H  \n",
-    "-Y = H Y H  \n",
-    "X = H Z H  "
-   ]
-  },
-  {
-   "cell_type": "markdown",
-   "metadata": {},
-   "source": [
-    "### Evolving states using quantum channels\n",
-    "\n",
-    "In many in the superoperator representations evolution coresponds to mutiplying the vec'ed state by the superoperator. E.g."
-   ]
-  },
-  {
-   "cell_type": "code",
-   "execution_count": 14,
-   "metadata": {},
-   "outputs": [
-    {
-     "name": "stdout",
-     "output_type": "stream",
-     "text": [
-      "The vec'ed answer is [[0.5+0.j]\n",
-      " [0.5+0.j]\n",
-      " [0.5+0.j]\n",
-      " [0.5+0.j]]\n",
-      "\n",
-      "\n",
-      "The unvec'ed answer is\n",
-      " [[0.5 0.5]\n",
-      " [0.5 0.5]]\n",
-      "\n",
-      "\n",
-      "Let's compare it to the normal calculation\n",
-      " [[0.5 0.5]\n",
-      " [0.5 0.5]]\n"
-     ]
-    }
-   ],
-   "source": [
-    "from forest.benchmarking.superoperator_tools import kraus2superop\n",
-    "\n",
-    "zero_state_vec = vec(zero_state)\n",
-    "\n",
-    "answer_vec = np.matmul(kraus2superop([H]), zero_state_vec)\n",
-    "\n",
-    "print('The vec\\'ed answer is', answer_vec)\n",
-    "print('\\n')\n",
-    "print('The unvec\\'ed answer is\\n', np.real(unvec(answer_vec)))\n",
-    "print('\\n')\n",
-    "print('Let\\'s compare it to the normal calculation\\n', H @ zero_state @ H)"
-   ]
-  },
-  {
-   "cell_type": "markdown",
-   "metadata": {},
-   "source": [
-    "For representations like this are no inbuilt functions in forest benchmarking. \n",
-    "\n",
-    "However it is more painful in the Choi and Kraus representation.\n",
-    "\n",
-    "Consider the amplitude damping channel where we need to perform the following calcualtion to find out put of channel \n",
-    "$\\rho_{out} = A_0 \\rho A_0^\\dagger + A_1 \\rho A_1^\\dagger.$\n",
-    "We provide helper functions to do these calculations."
-=======
+   ]
+  },
+  {
+   "cell_type": "code",
+   "execution_count": null,
+   "metadata": {},
+   "outputs": [],
+   "source": [
     "from forest.benchmarking.operator_tools import superop2kraus, kraus2superop"
->>>>>>> 35fe2068
-   ]
-  },
-  {
-   "cell_type": "code",
-   "execution_count": 15,
-   "metadata": {},
-   "outputs": [],
-   "source": [
-<<<<<<< HEAD
-    "from forest.benchmarking.operator_tools import apply_kraus_ops_2_state, apply_choi_matrix_2_state, kraus2choi"
-   ]
-  },
-  {
-   "cell_type": "code",
-   "execution_count": 16,
-   "metadata": {},
-   "outputs": [
-    {
-     "data": {
-      "text/plain": [
-       "array([[0.1, 0. ],\n",
-       "       [0. , 0.9]])"
-      ]
-     },
-     "execution_count": 16,
-     "metadata": {},
-     "output_type": "execute_result"
-    }
-   ],
-   "source": [
-    "apply_kraus_ops_2_state(AD_kraus, one_state)"
-=======
+   ]
+  },
+  {
+   "cell_type": "code",
+   "execution_count": null,
+   "metadata": {},
+   "outputs": [],
+   "source": [
     "H_super = kraus2superop(H)\n",
     "\n",
     "H_squared_super = H_super @ H_super\n",
@@ -737,132 +417,53 @@
     "print('Hadamard squared as a superoperator:\\n', np.round(H_squared_super,2))\n",
     "\n",
     "print('\\n As a Kraus operator:\\n', np.round(superop2kraus(H_squared_super),2))"
->>>>>>> 35fe2068
-   ]
-  },
-  {
-   "cell_type": "markdown",
-   "metadata": {},
-   "source": [
-<<<<<<< HEAD
-    "In the Choi representation we get the same answer:"
-=======
+   ]
+  },
+  {
+   "cell_type": "markdown",
+   "metadata": {},
+   "source": [
     "Composing channels in the Kraus represntaion is more difficult. Consider composing two channels $\\mathcal A$ (with Kraus operators $[A_0, A_1]$) and $\\mathcal B$ (with Kraus operators $[B_0, B_1]$). The composition is \n",
     "\n",
     "$$\\begin{align}\n",
     "\\mathcal B(\\mathcal A(\\rho)) & = \\sum_i \\sum_j B_j A_i \\rho A_i^\\dagger B_j^\\dagger \n",
     "\\end{align}\n",
     "$$"
->>>>>>> 35fe2068
-   ]
-  },
-  {
-   "cell_type": "code",
-   "execution_count": 17,
-   "metadata": {},
-   "outputs": [
-    {
-     "data": {
-      "text/plain": [
-       "array([[0.1, 0. ],\n",
-       "       [0. , 0.9]])"
-      ]
-     },
-     "execution_count": 17,
-     "metadata": {},
-     "output_type": "execute_result"
-    }
-   ],
-   "source": [
-<<<<<<< HEAD
-    "AD_choi = kraus2choi(AD_kraus)\n",
-    "\n",
-    "apply_choi_matrix_2_state(AD_choi, one_state)"
-   ]
-  },
-  {
-   "cell_type": "markdown",
-   "metadata": {},
-   "source": [
-    "### Compose quantum channels\n",
-    "\n",
-    "Composing channels is useful when describing larger circuits. In some representations e.g. in the superoperator  or Liouville representation it is just matrix multiplication e.g."
-=======
+   ]
+  },
+  {
+   "cell_type": "code",
+   "execution_count": null,
+   "metadata": {},
+   "outputs": [],
+   "source": [
     "from forest.benchmarking.operator_tools import compose_channel_kraus, superop2kraus"
->>>>>>> 35fe2068
-   ]
-  },
-  {
-   "cell_type": "code",
-   "execution_count": 18,
-   "metadata": {},
-   "outputs": [],
-   "source": [
-<<<<<<< HEAD
-    "from forest.benchmarking.operator_tools import superop2kraus, kraus2superop"
-   ]
-  },
-  {
-   "cell_type": "code",
-   "execution_count": 19,
-   "metadata": {},
-   "outputs": [
-    {
-     "name": "stdout",
-     "output_type": "stream",
-     "text": [
-      "Hadamard squared as a superoperator:\n",
-      " [[ 1.+0.j -0.+0.j -0.+0.j  0.+0.j]\n",
-      " [-0.+0.j  1.+0.j  0.+0.j -0.+0.j]\n",
-      " [-0.+0.j  0.+0.j  1.+0.j -0.+0.j]\n",
-      " [ 0.+0.j -0.+0.j -0.+0.j  1.+0.j]]\n",
-      "\n",
-      " As a Kraus operator:\n",
-      " [[[ 1.+0.j -0.+0.j]\n",
-      "  [ 0.+0.j  1.+0.j]]]\n"
-     ]
-    }
-   ],
-   "source": [
-    "H_super = kraus2superop(H)\n",
-    "\n",
-    "H_squared_super = H_super @ H_super\n",
-    "\n",
-    "print('Hadamard squared as a superoperator:\\n', np.round(H_squared_super,2))\n",
-    "\n",
-    "print('\\n As a Kraus operator:\\n', np.round(superop2kraus(H_squared_super),2))"
-=======
+   ]
+  },
+  {
+   "cell_type": "code",
+   "execution_count": null,
+   "metadata": {},
+   "outputs": [],
+   "source": [
     "BitFlip_kraus = bit_flip_kraus(0.2)\n",
     "\n",
     "kraus2superop(compose_channel_kraus(AD_kraus, BitFlip_kraus))"
->>>>>>> 35fe2068
-   ]
-  },
-  {
-   "cell_type": "markdown",
-   "metadata": {},
-   "source": [
-<<<<<<< HEAD
-    "Composing channels in the Kraus represntaion is more difficult. Consider composing two channels $\\mathcal A$ (with Kraus operators $[A_0, A_1]$) and $\\mathcal B$ (with Kraus operators $[B_0, B_1]$). The composition is \n",
-    "\n",
-    "$$\\begin{align}\n",
-    "\\mathcal B(\\mathcal A(\\rho)) & = \\sum_i \\sum_j B_j A_i \\rho A_i^\\dagger B_j^\\dagger \n",
-    "\\end{align}\n",
-    "$$"
-=======
+   ]
+  },
+  {
+   "cell_type": "markdown",
+   "metadata": {},
+   "source": [
     "This is the same as if we do"
->>>>>>> 35fe2068
-   ]
-  },
-  {
-   "cell_type": "code",
-   "execution_count": 20,
-   "metadata": {},
-   "outputs": [],
-   "source": [
-<<<<<<< HEAD
-    "from forest.benchmarking.operator_tools import compose_channel_kraus, superop2kraus"
-=======
+   ]
+  },
+  {
+   "cell_type": "code",
+   "execution_count": null,
+   "metadata": {},
+   "outputs": [],
+   "source": [
     "BitFlip_super = kraus2superop(BitFlip_kraus)\n",
     "AD_super = kraus2superop(AD_kraus)\n",
     "\n",
@@ -884,87 +485,11 @@
     "$$\n",
     "\n",
     "In forest benchmarking you can specify the two channels without the Identity tensored on and it will take care of it for you:"
->>>>>>> 35fe2068
-   ]
-  },
-  {
-   "cell_type": "code",
-   "execution_count": 21,
-   "metadata": {},
-   "outputs": [
-    {
-     "data": {
-      "text/plain": [
-       "array([[0.82      +0.j, 0.        +0.j, 0.        +0.j, 0.28      +0.j],\n",
-       "       [0.        +0.j, 0.75894664+0.j, 0.18973666+0.j, 0.        +0.j],\n",
-       "       [0.        +0.j, 0.18973666+0.j, 0.75894664+0.j, 0.        +0.j],\n",
-       "       [0.18      +0.j, 0.        +0.j, 0.        +0.j, 0.72      +0.j]])"
-      ]
-     },
-     "execution_count": 21,
-     "metadata": {},
-     "output_type": "execute_result"
-    }
-   ],
-   "source": [
-    "BitFlip_kraus = bit_flip_kraus(0.2)\n",
-    "\n",
-    "kraus2superop(compose_channel_kraus(AD_kraus, BitFlip_kraus))"
-   ]
-  },
-  {
-   "cell_type": "markdown",
-   "metadata": {},
-   "source": [
-    "This is the same as if we do"
-   ]
-  },
-  {
-   "cell_type": "code",
-   "execution_count": 22,
-   "metadata": {},
-   "outputs": [
-    {
-     "data": {
-      "text/plain": [
-       "array([[0.82      +0.j, 0.        +0.j, 0.        +0.j, 0.28      +0.j],\n",
-       "       [0.        +0.j, 0.75894664+0.j, 0.18973666+0.j, 0.        +0.j],\n",
-       "       [0.        +0.j, 0.18973666+0.j, 0.75894664+0.j, 0.        +0.j],\n",
-       "       [0.18      +0.j, 0.        +0.j, 0.        +0.j, 0.72      +0.j]])"
-      ]
-     },
-     "execution_count": 22,
-     "metadata": {},
-     "output_type": "execute_result"
-    }
-   ],
-   "source": [
-    "BitFlip_super = kraus2superop(BitFlip_kraus)\n",
-    "AD_super = kraus2superop(AD_kraus)\n",
-    "\n",
-    "AD_super @ BitFlip_super"
-   ]
-  },
-  {
-   "cell_type": "markdown",
-   "metadata": {},
-   "source": [
-    "We can also compose independent channels easily\n",
-    "\n",
-    "Composing channels in the Kraus represntaion is more difficult.  Consider composing the same two channels $\\mathcal A$ and $\\mathcal B$. However this time they act on different Hilbert spaces. With respect to the tensor product structure $H_2 \\otimes H_1$ the Kraus operators are $[A_0\\otimes I, A_1\\otimes I]$ and $[I \\otimes B_0, I \\otimes B_1]$.\n",
-    "\n",
-    "In this case the order of the operations commutes \n",
-    "$$\\begin{align}\n",
-    "\\mathcal A(\\mathcal B(\\rho))= \\mathcal B(\\mathcal A(\\rho)) & = \\sum_i \\sum_j  A_i\\otimes B_j \\rho A_i^\\dagger\\otimes B_j^\\dagger \n",
-    "\\end{align}\n",
-    "$$\n",
-    "\n",
-    "In forest benchmarking you can specify the two channels without the Identity tensored on and it will take care of it for you:"
-   ]
-  },
-  {
-   "cell_type": "code",
-   "execution_count": 23,
+   ]
+  },
+  {
+   "cell_type": "code",
+   "execution_count": null,
    "metadata": {},
    "outputs": [],
    "source": [
@@ -973,38 +498,9 @@
   },
   {
    "cell_type": "code",
-   "execution_count": 24,
-   "metadata": {},
-   "outputs": [
-    {
-     "data": {
-      "text/plain": [
-       "array([[[0.894, 0.   , 0.   , 0.   ],\n",
-       "        [0.   , 0.894, 0.   , 0.   ],\n",
-       "        [0.   , 0.   , 0.849, 0.   ],\n",
-       "        [0.   , 0.   , 0.   , 0.849]],\n",
-       "\n",
-       "       [[0.   , 0.   , 0.283, 0.   ],\n",
-       "        [0.   , 0.   , 0.   , 0.283],\n",
-       "        [0.   , 0.   , 0.   , 0.   ],\n",
-       "        [0.   , 0.   , 0.   , 0.   ]],\n",
-       "\n",
-       "       [[0.   , 0.447, 0.   , 0.   ],\n",
-       "        [0.447, 0.   , 0.   , 0.   ],\n",
-       "        [0.   , 0.   , 0.   , 0.424],\n",
-       "        [0.   , 0.   , 0.424, 0.   ]],\n",
-       "\n",
-       "       [[0.   , 0.   , 0.   , 0.141],\n",
-       "        [0.   , 0.   , 0.141, 0.   ],\n",
-       "        [0.   , 0.   , 0.   , 0.   ],\n",
-       "        [0.   , 0.   , 0.   , 0.   ]]])"
-      ]
-     },
-     "execution_count": 24,
-     "metadata": {},
-     "output_type": "execute_result"
-    }
-   ],
+   "execution_count": null,
+   "metadata": {},
+   "outputs": [],
    "source": [
     "np.round(tensor_channel_kraus(AD_kraus,BitFlip_kraus),3)"
    ]
@@ -1015,7 +511,7 @@
    "source": [
     "### Validate quantum channels are physical\n",
     "\n",
-    "When doing process tomography sometimes the estimates returned various estimation methods can result in unphysical processes.\n",
+    "When doing process tomography sometimes the estimates returned by various estimation methods can result in unphysical processes.\n",
     "\n",
     "The functions below can be used to check if the estimates are physical.\n"
    ]
@@ -1024,27 +520,16 @@
    "cell_type": "markdown",
    "metadata": {},
    "source": [
-    "As a starting point, we might want to check if a process, specified by Kraus operators is valid. \n",
+    "As a starting point, we might want to check if a process specified by Kraus operators is valid. \n",
     "\n",
     "Unless a process is unitary you need more than one Kraus operator to be a valid quantum operation."
    ]
   },
   {
    "cell_type": "code",
-   "execution_count": 25,
-   "metadata": {},
-   "outputs": [
-    {
-     "data": {
-      "text/plain": [
-       "False"
-      ]
-     },
-     "execution_count": 25,
-     "metadata": {},
-     "output_type": "execute_result"
-    }
-   ],
+   "execution_count": null,
+   "metadata": {},
+   "outputs": [],
    "source": [
     "from forest.benchmarking.operator_tools import kraus_operators_are_valid\n",
     "\n",
@@ -1060,20 +545,9 @@
   },
   {
    "cell_type": "code",
-   "execution_count": 26,
-   "metadata": {},
-   "outputs": [
-    {
-     "data": {
-      "text/plain": [
-       "True"
-      ]
-     },
-     "execution_count": 26,
-     "metadata": {},
-     "output_type": "execute_result"
-    }
-   ],
+   "execution_count": null,
+   "metadata": {},
+   "outputs": [],
    "source": [
     "kraus_operators_are_valid(AD_kraus)"
    ]
@@ -1082,170 +556,28 @@
    "cell_type": "markdown",
    "metadata": {},
    "source": [
-    "We can also validate other properties of quantum channels such as completely positivity and trace preservation. This is done on the **Choi** choi representation, so you many need to convert your quantum operation to the Choi representaiton.\n"
-   ]
-  },
-  {
-   "cell_type": "code",
-   "execution_count": 27,
-   "metadata": {},
-   "outputs": [],
-   "source": [
-<<<<<<< HEAD
+    "We can also validate other properties of quantum channels such as completely positivity and trace preservation. This is done on the **Choi** representation, so you many need to convert your quantum operation to the Choi representaiton first.\n"
+   ]
+  },
+  {
+   "cell_type": "code",
+   "execution_count": null,
+   "metadata": {},
+   "outputs": [],
+   "source": [
     "from forest.benchmarking.operator_tools import (choi_is_unitary, \n",
     "                                                choi_is_unital, \n",
     "                                                choi_is_trace_preserving, \n",
     "                                                choi_is_completely_positive, \n",
     "                                                choi_is_cptp)"
-=======
-    "np.round(tensor_channel_kraus(AD_kraus,BitFlip_kraus),3)"
-   ]
-  },
-  {
-   "cell_type": "markdown",
-   "metadata": {},
-   "source": [
-    "### Validate quantum channels are physical\n",
-    "\n",
-    "When doing process tomography sometimes the estimates returned by various estimation methods can result in unphysical processes.\n",
-    "\n",
-    "The functions below can be used to check if the estimates are physical.\n"
-   ]
-  },
-  {
-   "cell_type": "markdown",
-   "metadata": {},
-   "source": [
-    "As a starting point, we might want to check if a process specified by Kraus operators is valid. \n",
-    "\n",
-    "Unless a process is unitary you need more than one Kraus operator to be a valid quantum operation."
->>>>>>> 35fe2068
-   ]
-  },
-  {
-   "cell_type": "code",
-   "execution_count": 28,
-   "metadata": {},
-   "outputs": [
-    {
-     "name": "stdout",
-     "output_type": "stream",
-     "text": [
-      "False \n",
-      "\n",
-      "False\n"
-     ]
-    }
-   ],
-   "source": [
-    "# amplitude damping is not unitary\n",
-    "print(choi_is_unitary(AD_choi),'\\n')\n",
-    "\n",
-    "# amplitude damping is not unital\n",
-    "print(choi_is_unital(AD_choi))"
-   ]
-  },
-  {
-   "cell_type": "code",
-   "execution_count": 29,
-   "metadata": {},
-   "outputs": [
-    {
-     "name": "stdout",
-     "output_type": "stream",
-     "text": [
-      "True \n",
-      "\n",
-      "True \n",
-      "\n",
-      "True\n"
-     ]
-    }
-   ],
-   "source": [
-    "# amplitude damping is trace preserving (TP)\n",
-    "print(choi_is_trace_preserving(AD_choi),'\\n')\n",
-    "\n",
-    "# amplitude damping is completely positive (CP)\n",
-    "print(choi_is_completely_positive(AD_choi), '\\n')\n",
-    "\n",
-    "# amplitude damping is CPTP\n",
-    "print(choi_is_cptp(AD_choi))"
-   ]
-  },
-  {
-   "cell_type": "markdown",
-   "metadata": {},
-   "source": [
-    "### Project unphysical channels to physical channels\n",
-    "\n",
-    "When doing process tomography often the estimates returned by maximum likelihood estimation or linear inversion methods can result in unphysical processes.\n",
-    "\n",
-    "The functions below can be used to project the unphysical estimates back to physical estimates."
-   ]
-  },
-  {
-   "cell_type": "code",
-   "execution_count": 30,
-   "metadata": {},
-   "outputs": [],
-   "source": [
-<<<<<<< HEAD
-    "from forest.benchmarking.operator_tools.project_superoperators import (proj_choi_to_completely_positive,\n",
-    "                                                                       proj_choi_to_trace_non_increasing,\n",
-    "                                                                       proj_choi_to_trace_preserving,\n",
-    "                                                                       proj_choi_to_physical)"
-=======
-    "from forest.benchmarking.operator_tools import kraus_operators_are_valid\n",
-    "\n",
-    "kraus_operators_are_valid(AD_kraus[0])"
-   ]
-  },
-  {
-   "cell_type": "markdown",
-   "metadata": {},
-   "source": [
-    "However a full set is valid:"
-   ]
-  },
-  {
-   "cell_type": "code",
-   "execution_count": null,
-   "metadata": {},
-   "outputs": [],
-   "source": [
-    "kraus_operators_are_valid(AD_kraus)"
-   ]
-  },
-  {
-   "cell_type": "markdown",
-   "metadata": {},
-   "source": [
-    "We can also validate other properties of quantum channels such as completely positivity and trace preservation. This is done on the **Choi** representation, so you many need to convert your quantum operation to the Choi representaiton first.\n"
-   ]
-  },
-  {
-   "cell_type": "code",
-   "execution_count": null,
-   "metadata": {},
-   "outputs": [],
-   "source": [
-    "from forest.benchmarking.operator_tools import (choi_is_unitary, \n",
-    "                                                choi_is_unital, \n",
-    "                                                choi_is_trace_preserving, \n",
-    "                                                choi_is_completely_positive, \n",
-    "                                                choi_is_cptp)"
->>>>>>> 35fe2068
-   ]
-  },
-  {
-   "cell_type": "code",
-   "execution_count": 31,
-   "metadata": {},
-   "outputs": [],
-   "source": [
-<<<<<<< HEAD
-=======
+   ]
+  },
+  {
+   "cell_type": "code",
+   "execution_count": null,
+   "metadata": {},
+   "outputs": [],
+   "source": [
     "# amplitude damping is not unitary\n",
     "print(choi_is_unitary(AD_choi),'\\n')\n",
     "\n",
@@ -1299,107 +631,53 @@
    "metadata": {},
    "outputs": [],
    "source": [
->>>>>>> 35fe2068
     "neg_Id_choi = -kraus2choi(I)"
    ]
   },
   {
    "cell_type": "code",
-<<<<<<< HEAD
-   "execution_count": 32,
+   "execution_count": null,
+   "metadata": {},
+   "outputs": [],
+   "source": [
+    "proj_choi_to_completely_positive(neg_Id_choi)"
+   ]
+  },
+  {
+   "cell_type": "code",
+   "execution_count": null,
+   "metadata": {},
+   "outputs": [],
+   "source": [
+    "proj_choi_to_trace_non_increasing(neg_Id_choi)"
+   ]
+  },
+  {
+   "cell_type": "code",
+   "execution_count": null,
+   "metadata": {},
+   "outputs": [],
+   "source": [
+    "proj_choi_to_trace_preserving(neg_Id_choi)"
+   ]
+  },
+  {
+   "cell_type": "code",
+   "execution_count": null,
+   "metadata": {},
+   "outputs": [],
+   "source": [
+    "proj_choi_to_physical(neg_Id_choi)"
+   ]
+  },
+  {
+   "cell_type": "code",
+   "execution_count": 6,
    "metadata": {},
    "outputs": [
     {
      "data": {
       "text/plain": [
-       "array([[0., 0., 0., 0.],\n",
-       "       [0., 0., 0., 0.],\n",
-       "       [0., 0., 0., 0.],\n",
-       "       [0., 0., 0., 0.]])"
-      ]
-     },
-     "execution_count": 32,
-     "metadata": {},
-     "output_type": "execute_result"
-    }
-   ],
-=======
-   "execution_count": null,
-   "metadata": {},
-   "outputs": [],
->>>>>>> 35fe2068
-   "source": [
-    "proj_choi_to_completely_positive(neg_Id_choi)"
-   ]
-  },
-  {
-   "cell_type": "code",
-<<<<<<< HEAD
-   "execution_count": 33,
-   "metadata": {},
-   "outputs": [
-    {
-     "data": {
-      "text/plain": [
-       "array([[-1., -0., -0., -1.],\n",
-       "       [-0., -0., -0., -0.],\n",
-       "       [-0., -0., -0., -0.],\n",
-       "       [-1., -0., -0., -1.]])"
-      ]
-     },
-     "execution_count": 33,
-     "metadata": {},
-     "output_type": "execute_result"
-    }
-   ],
-=======
-   "execution_count": null,
-   "metadata": {},
-   "outputs": [],
->>>>>>> 35fe2068
-   "source": [
-    "proj_choi_to_trace_non_increasing(neg_Id_choi)"
-   ]
-  },
-  {
-   "cell_type": "code",
-<<<<<<< HEAD
-   "execution_count": 34,
-=======
-   "execution_count": null,
-   "metadata": {},
-   "outputs": [],
-   "source": [
-    "proj_choi_to_trace_preserving(neg_Id_choi)"
-   ]
-  },
-  {
-   "cell_type": "code",
-   "execution_count": null,
-   "metadata": {},
-   "outputs": [],
-   "source": [
-    "proj_choi_to_physical(neg_Id_choi)"
-   ]
-  },
-  {
-   "cell_type": "code",
-   "execution_count": 6,
->>>>>>> 35fe2068
-   "metadata": {},
-   "outputs": [
-    {
-     "data": {
-      "text/plain": [
-<<<<<<< HEAD
-       "array([[ 0.,  0., -0., -1.],\n",
-       "       [ 0.,  1., -0., -0.],\n",
-       "       [-0., -0.,  1.,  0.],\n",
-       "       [-1., -0.,  0.,  0.]])"
-      ]
-     },
-     "execution_count": 34,
-=======
        "array([[1.+0.j, 0.+0.j, 0.+0.j, 1.+0.j],\n",
        "       [0.+0.j, 0.+0.j, 0.+0.j, 0.+0.j],\n",
        "       [0.+0.j, 0.+0.j, 0.+0.j, 0.+0.j],\n",
@@ -1407,41 +685,23 @@
       ]
      },
      "execution_count": 6,
->>>>>>> 35fe2068
      "metadata": {},
      "output_type": "execute_result"
     }
    ],
    "source": [
-<<<<<<< HEAD
-    "proj_choi_to_trace_preserving(neg_Id_choi)"
-=======
     "# closer to identity\n",
     "proj_choi_to_unitary(kraus2choi(bit_flip_kraus(0.1)))"
->>>>>>> 35fe2068
-   ]
-  },
-  {
-   "cell_type": "code",
-<<<<<<< HEAD
-   "execution_count": 35,
-=======
+   ]
+  },
+  {
+   "cell_type": "code",
    "execution_count": 7,
->>>>>>> 35fe2068
    "metadata": {},
    "outputs": [
     {
      "data": {
       "text/plain": [
-<<<<<<< HEAD
-       "array([[ 0.33398437,  0.        ,  0.        , -0.33203125],\n",
-       "       [ 0.        ,  0.66601562,  0.        ,  0.        ],\n",
-       "       [ 0.        ,  0.        ,  0.66601562,  0.        ],\n",
-       "       [-0.33203125,  0.        ,  0.        ,  0.33398437]])"
-      ]
-     },
-     "execution_count": 35,
-=======
        "array([[0.+0.j, 0.+0.j, 0.+0.j, 0.+0.j],\n",
        "       [0.+0.j, 1.+0.j, 1.+0.j, 0.+0.j],\n",
        "       [0.+0.j, 1.+0.j, 1.+0.j, 0.+0.j],\n",
@@ -1449,18 +709,13 @@
       ]
      },
      "execution_count": 7,
->>>>>>> 35fe2068
      "metadata": {},
      "output_type": "execute_result"
     }
    ],
    "source": [
-<<<<<<< HEAD
-    "proj_choi_to_physical(neg_Id_choi)"
-=======
     "# closer to X gate\n",
     "proj_choi_to_unitary(kraus2choi(bit_flip_kraus(0.9)))"
->>>>>>> 35fe2068
    ]
   },
   {
@@ -1474,11 +729,7 @@
   },
   {
    "cell_type": "code",
-<<<<<<< HEAD
-   "execution_count": 36,
-=======
-   "execution_count": null,
->>>>>>> 35fe2068
+   "execution_count": null,
    "metadata": {},
    "outputs": [],
    "source": [
@@ -1491,26 +742,9 @@
   },
   {
    "cell_type": "code",
-<<<<<<< HEAD
-   "execution_count": 37,
-   "metadata": {},
-   "outputs": [
-    {
-     "data": {
-      "text/plain": [
-       "False"
-      ]
-     },
-     "execution_count": 37,
-     "metadata": {},
-     "output_type": "execute_result"
-    }
-   ],
-=======
-   "execution_count": null,
-   "metadata": {},
-   "outputs": [],
->>>>>>> 35fe2068
+   "execution_count": null,
+   "metadata": {},
+   "outputs": [],
    "source": [
     "# a vector is not square\n",
     "is_square_matrix(np.array([[1], [0]]))"
@@ -1518,27 +752,9 @@
   },
   {
    "cell_type": "code",
-<<<<<<< HEAD
-   "execution_count": 1,
-   "metadata": {},
-   "outputs": [
-    {
-     "ename": "NameError",
-     "evalue": "name 'np' is not defined",
-     "output_type": "error",
-     "traceback": [
-      "\u001b[0;31m---------------------------------------------------------------------------\u001b[0m",
-      "\u001b[0;31mNameError\u001b[0m                                 Traceback (most recent call last)",
-      "\u001b[0;32m<ipython-input-1-7bac73e5c56e>\u001b[0m in \u001b[0;36m<module>\u001b[0;34m\u001b[0m\n\u001b[1;32m      4\u001b[0m \u001b[0;31m# a tensor is not a matrix\u001b[0m\u001b[0;34m\u001b[0m\u001b[0;34m\u001b[0m\u001b[0;34m\u001b[0m\u001b[0m\n\u001b[1;32m      5\u001b[0m \u001b[0;34m\u001b[0m\u001b[0m\n\u001b[0;32m----> 6\u001b[0;31m \u001b[0mtensor\u001b[0m \u001b[0;34m=\u001b[0m \u001b[0mnp\u001b[0m\u001b[0;34m.\u001b[0m\u001b[0mones\u001b[0m\u001b[0;34m(\u001b[0m\u001b[0;36m8\u001b[0m\u001b[0;34m)\u001b[0m\u001b[0;34m.\u001b[0m\u001b[0mreshape\u001b[0m\u001b[0;34m(\u001b[0m\u001b[0;36m2\u001b[0m\u001b[0;34m,\u001b[0m\u001b[0;36m2\u001b[0m\u001b[0;34m,\u001b[0m\u001b[0;36m2\u001b[0m\u001b[0;34m)\u001b[0m\u001b[0;34m\u001b[0m\u001b[0;34m\u001b[0m\u001b[0m\n\u001b[0m\u001b[1;32m      7\u001b[0m \u001b[0mprint\u001b[0m\u001b[0;34m(\u001b[0m\u001b[0mtensor\u001b[0m\u001b[0;34m)\u001b[0m\u001b[0;34m\u001b[0m\u001b[0;34m\u001b[0m\u001b[0m\n\u001b[1;32m      8\u001b[0m \u001b[0;34m\u001b[0m\u001b[0m\n",
-      "\u001b[0;31mNameError\u001b[0m: name 'np' is not defined"
-     ]
-    }
-   ],
-=======
-   "execution_count": null,
-   "metadata": {},
-   "outputs": [],
->>>>>>> 35fe2068
+   "execution_count": null,
+   "metadata": {},
+   "outputs": [],
    "source": [
     "# NBVAL_RAISES_EXCEPTION\n",
     "# the line above is for testing purposes, do not remove.\n",
@@ -1553,52 +769,18 @@
   },
   {
    "cell_type": "code",
-<<<<<<< HEAD
-   "execution_count": 39,
-   "metadata": {},
-   "outputs": [
-    {
-     "data": {
-      "text/plain": [
-       "False"
-      ]
-     },
-     "execution_count": 39,
-     "metadata": {},
-     "output_type": "execute_result"
-    }
-   ],
-=======
-   "execution_count": null,
-   "metadata": {},
-   "outputs": [],
->>>>>>> 35fe2068
+   "execution_count": null,
+   "metadata": {},
+   "outputs": [],
    "source": [
     "is_identity_matrix(X)"
    ]
   },
   {
    "cell_type": "code",
-<<<<<<< HEAD
-   "execution_count": 40,
-   "metadata": {},
-   "outputs": [
-    {
-     "data": {
-      "text/plain": [
-       "True"
-      ]
-     },
-     "execution_count": 40,
-     "metadata": {},
-     "output_type": "execute_result"
-    }
-   ],
-=======
-   "execution_count": null,
-   "metadata": {},
-   "outputs": [],
->>>>>>> 35fe2068
+   "execution_count": null,
+   "metadata": {},
+   "outputs": [],
    "source": [
     "projector_zero = np.array([[1, 0], [0, 0]])\n",
     "\n",
@@ -1607,52 +789,18 @@
   },
   {
    "cell_type": "code",
-<<<<<<< HEAD
-   "execution_count": 41,
-   "metadata": {},
-   "outputs": [
-    {
-     "data": {
-      "text/plain": [
-       "False"
-      ]
-     },
-     "execution_count": 41,
-     "metadata": {},
-     "output_type": "execute_result"
-    }
-   ],
-=======
-   "execution_count": null,
-   "metadata": {},
-   "outputs": [],
->>>>>>> 35fe2068
+   "execution_count": null,
+   "metadata": {},
+   "outputs": [],
    "source": [
     "is_unitary_matrix(AD_kraus[0])"
    ]
   },
   {
    "cell_type": "code",
-<<<<<<< HEAD
-   "execution_count": 42,
-   "metadata": {},
-   "outputs": [
-    {
-     "data": {
-      "text/plain": [
-       "True"
-      ]
-     },
-     "execution_count": 42,
-     "metadata": {},
-     "output_type": "execute_result"
-    }
-   ],
-=======
-   "execution_count": null,
-   "metadata": {},
-   "outputs": [],
->>>>>>> 35fe2068
+   "execution_count": null,
+   "metadata": {},
+   "outputs": [],
    "source": [
     "is_positive_semidefinite_matrix(I)"
    ]
@@ -1681,11 +829,7 @@
    "name": "python",
    "nbconvert_exporter": "python",
    "pygments_lexer": "ipython3",
-<<<<<<< HEAD
-   "version": "3.6.5"
-=======
    "version": "3.7.3"
->>>>>>> 35fe2068
   }
  },
  "nbformat": 4,
