"""A module containing tools for working with superoperators. Eg. converting between different
representations of superoperators.

We have arbitrarily decided to use a column stacking convention.

For more information about the conventions used, look at the file in
/docs/Superoperator representations.md

Further references include:

[GRAPTN] Tensor networks and graphical calculus for open quantum systems
         Wood et al.
         Quant. Inf. Comp. 15, 0579-0811 (2015)
         (no DOI)
         https://arxiv.org/abs/1111.6950

[MATQO] On the Matrix Representation of Quantum Operations
        Nambu et al.,
        arXiv: 0504091 (2005)
        https://arxiv.org/abs/quant-ph/0504091

[DUAL] On duality between quantum maps and quantum states
       Zyczkowski et al.,
       Open Syst. Inf. Dyn. 11, 3 (2004)
       https://dx.doi.org/10.1023/B:OPSY.0000024753.05661.c2
       https://arxiv.org/abs/quant-ph/0401119

"""
from typing import Sequence, Tuple, List
import numpy as np
from forest.benchmarking.utils import n_qubit_pauli_basis, partial_trace
from numpy import linalg

# ==================================================================================================
# Superoperator conversion tools
# ==================================================================================================

def vec(matrix: np.ndarray) -> np.ndarray:
    """
    Vectorize, i.e. "vec", a matrix by column stacking.

    For example the 2 by 2 matrix A

    A = [[a, b]
         [c, d]]      becomes  |A>> := vec(A) = (a, c, b, d)^T ,

    where |A>> denotes the vec'ed version of A and T denotes transpose.

    :param matrix: A N (rows) by M (columns) numpy array.
    :return: Returns a column vector with  N by M rows.
    """
    return np.asarray(matrix).T.reshape((-1, 1))


def unvec(vector: np.ndarray, shape: Tuple[int, int] = None) -> np.ndarray:
    """
    Take a column vector and turn it into a matrix.

    By default, the unvec'ed matrix is assumed to be square. Specifying shape = [N, M] will
    produce a N by M matrix where N is the number of rows and M is the number of columns.

    Consider |A>> := vec(A) = (a, c, b, d)^T. `unvec(|A>>)` should return

    A = [[a, b]
         [c, d]].

    :param vector: A (N*M) by 1 numpy array.
    :param shape: The shape of the output matrix; by default, the matrix is assumed to be square.
    :return: Returns a N by M matrix.
    """
    vector = np.asarray(vector)
    if shape is None:
        dim = int(np.sqrt(vector.size))
        shape = dim, dim
    matrix = vector.reshape(*shape).T
    return matrix


def kraus2chi(kraus_ops: Sequence[np.ndarray]) -> np.ndarray:
    r"""
    Convert a set of Kraus operators (representing a channel) to
    a chi matrix which is also known as a process matrix.

    :param kraus_ops: A list or tuple of N Kraus operators
    :return: Returns a dim**2 by dim**2 matrix.
    """
    if isinstance(kraus_ops, np.ndarray):  # handle input of single kraus op
        if len(kraus_ops[0].shape) < 2:  # first elem is not a matrix
            kraus_ops = [kraus_ops]

    dim = np.asarray(kraus_ops[0]).shape[0]  # kraus op is dim by dim matrix
    c_vecs = [computational2pauli_basis_matrix(dim) @ vec(kraus) for kraus in kraus_ops]
    chi_mat = sum([c_vec @ c_vec.conj().T for c_vec in c_vecs])
    return chi_mat


def kraus2superop(kraus_ops: Sequence[np.ndarray]) -> np.ndarray:
    r"""
    Convert a set of Kraus operators (representing a channel) to
    a superoperator using the column stacking convention.

    Suppose the N Kraus operators M_i are dim by dim matrices. Then the
    the superoperator is a (dim**2) \otimes (dim**2) matrix. Using the relation
    column stacking relation,
    vec(ABC) = (C^T\otimes A) vec(B), we can show

    super_operator = \sum_i^N ( M_i^\dagger )^T \otimes M_i
                   = \sum_i^N M_i^* \otimes M_i

    where A^* is the complex conjugate of a matrix A, A^T is the transpose,
    and A^\dagger is the complex conjugate and transpose.

    :param kraus_ops: A tuple of N Kraus operators
    :return: Returns a dim**2 by dim**2 matrix.
    """
    if isinstance(kraus_ops, np.ndarray):  # handle input of single kraus op
        if len(kraus_ops[0].shape) < 2:  # first elem is not a matrix
            kraus_ops = [kraus_ops]

    dim_squared = np.asarray(kraus_ops[0]).size
    superop = np.zeros((dim_squared, dim_squared), dtype=complex)

    for op in kraus_ops:
        superop += np.kron(np.asarray(op).conj(), op)
    return superop


def kraus2pauli_liouville(kraus_ops: Sequence[np.ndarray]) -> np.ndarray:
    """
    Convert a set of Kraus operators (representing a channel) to
    a Pauli-Liouville matrix (aka Pauli Transfer matrix).

    :param kraus_ops: A list of Kraus operators
    :return: Returns dim**2 by dim**2 Pauli-Liouville matrix
    """
    return superop2pauli_liouville(kraus2superop(kraus_ops))


def kraus2choi(kraus_ops: Sequence[np.ndarray]) -> np.ndarray:
    r"""
    Convert a set of Kraus operators (representing a channel) to
    a Choi matrix using the column stacking convention.

    Suppose the N Kraus operators M_i are dim by dim matrices. Then the
    the Choi matrix is a dim**2 by dim**2 matrix

    choi_matrix = \sum_i^N |M_i>> (|M_i>>)^\dagger
                = \sum_i^N |M_i>> <<M_i|

    where |M_i>> = vec(M_i)

    :param kraus_ops: A list of N Kraus operators
    :return: Returns a dim**2 by dim**2 matrix.
    """
    if isinstance(kraus_ops, np.ndarray):  # handle input of single kraus op
        if len(kraus_ops[0].shape) < 2:  # first elem is not a matrix
            kraus_ops = [kraus_ops]

    return sum([vec(op) @ vec(op).conj().T for op in kraus_ops])


def chi2pauli_liouville(chi_matrix: np.ndarray) -> np.ndarray:
    r"""
    Converts a chi matrix (aka a process matrix) to the Pauli Liouville representation.

    :param chi_matrix:  a dim**2 by dim**2 process matrix
    :return: dim**2 by dim**2 Pauli-Liouville matrix
    """
    return choi2pauli_liouville(chi2choi(chi_matrix))


def chi2kraus(chi_matrix: np.ndarray) -> List[np.ndarray]:
    """
    Converts a chi matrix into a list of Kraus operators. (operators with small norm may be
    excluded)

    :param chi_matrix:  a dim**2 by dim**2 process matrix
    :return: list of Kraus operators
    """
    return pauli_liouville2kraus(chi2pauli_liouville(chi_matrix))


def chi2superop(chi_matrix: np.ndarray) -> np.ndarray:
    """
    Converts a chi matrix into a superoperator.

    :param chi_matrix:  a dim**2 by dim**2 process matrix
    :return: a dim**2 by dim**2 superoperator matrix
    """
    return pauli_liouville2superop(chi2pauli_liouville(chi_matrix))


def chi2choi(chi_matrix: np.ndarray) -> np.ndarray:
    """
    Converts a chi matrix into a Choi matrix.

    :param chi_matrix:  a dim**2 by dim**2 process matrix
    :return: a dim**2 by dim**2 Choi matrix
    """
    dim = int(np.sqrt(np.asarray(chi_matrix).shape[0]))
    p2c = pauli2computational_basis_matrix(dim)
    return p2c @ chi_matrix @ p2c.conj().T


def superop2kraus(superop: np.ndarray) -> List[np.ndarray]:
    """
    Converts a superoperator into a list of Kraus operators. (operators with small norm may be excluded)

    :param superop: a dim**2 by dim**2 superoperator
    :return: list of Kraus operators
    """
    return choi2kraus(superop2choi(superop))


def superop2chi(superop: np.ndarray) -> np.ndarray:
    """
    Converts a superoperator into a list of Kraus operators. (operators with small norm may be excluded)

    :param superop: a dim**2 by dim**2 superoperator
    :return: a dim**2 by dim**2 process matrix
    """
    return kraus2chi(superop2kraus(superop))


def superop2pauli_liouville(superop: np.ndarray) -> np.ndarray:
    """
    Converts a superoperator into a pauli_liouville matrix. This is achieved by a linear change of basis.

    :param superop: a dim**2 by dim**2 superoperator
    :return: dim**2 by dim**2 Pauli-Liouville matrix
    """
    dim = int(np.sqrt(np.asarray(superop).shape[0]))
    c2p_basis_transform = computational2pauli_basis_matrix(dim)
    return c2p_basis_transform @ superop @ c2p_basis_transform.conj().T * dim


def superop2choi(superop: np.ndarray) -> np.ndarray:
    """
    Convert a superoperator into a choi matrix. The operation acts equivalently to choi2superop, as it is a bijection.

    :param superop: a dim**2 by dim**2 superoperator
    :return: dim**2 by dim**2 choi matrix
    """
    dim = int(np.sqrt(np.asarray(superop).shape[0]))
    return np.reshape(superop, [dim] * 4).swapaxes(0, 3).reshape([dim ** 2, dim ** 2])


def pauli_liouville2kraus(pl_matrix: np.ndarray) -> List[np.ndarray]:
    """
    Converts a pauli_liouville matrix into a list of Kraus operators. (operators with small norm may be excluded)

    :param pl_matrix: a dim**2 by dim**2 pauli_liouville matrix
    :return: list of Kraus operators
    """
    return choi2kraus(pauli_liouville2choi(pl_matrix))


def pauli_liouville2chi(pl_matrix: np.ndarray) -> np.ndarray:
    """
    Converts a pauli_liouville matrix into a chi matrix. (operators with small norm may be excluded)

    :param pl_matrix: a dim**2 by dim**2 pauli_liouville matrix
    :return: a dim**2 by dim**2 process matrix
    """
    return kraus2chi(pauli_liouville2kraus(pl_matrix))


def pauli_liouville2superop(pl_matrix: np.ndarray) -> np.ndarray:
    """
    Converts a pauli_liouville matrix into a superoperator. This is achieved by a linear change of basis.

    :param pl_matrix: a dim**2 by dim**2 Pauli-Liouville matrix
    :return: dim**2 by dim**2 superoperator
    """
    dim = int(np.sqrt(np.asarray(pl_matrix).shape[0]))
    p2c_basis_transform = pauli2computational_basis_matrix(dim)
    return p2c_basis_transform @ pl_matrix @ p2c_basis_transform.conj().T / dim


def pauli_liouville2choi(pl_matrix: np.ndarray) -> np.ndarray:
    """
    Convert a Pauli-Liouville matrix into a choi matrix.

    :param pl_matrix: a dim**2 by dim**2 Pauli-Liouville matrix
    :return: dim**2 by dim**2 choi matrix
    """
    return superop2choi(pauli_liouville2superop(pl_matrix))


def choi2kraus(choi: np.ndarray, tol: float = 1e-9) -> List[np.ndarray]:
    """
    Converts a Choi matrix into a list of Kraus operators. (operators with small norm may be
    excluded)

    :param choi: a dim**2 by dim**2 choi matrix
    :param tol: optional threshold parameter for eigenvalues/kraus ops to be discarded
    :return: list of Kraus operators
    """
    eigvals, v = np.linalg.eigh(choi)
    return [np.lib.scimath.sqrt(eigval) * unvec(np.array([evec]).T) for eigval, evec in
            zip(eigvals, v.T) if abs(eigval) > tol]


def choi2chi(choi: np.ndarray) -> np.ndarray:
    """
    Converts a Choi matrix into a chi matrix. (operators with small norm may be excluded)
    :param choi: a dim**2 by dim**2 choi matrix
    :return: a dim**2 by dim**2 process matrix
    """
    return kraus2chi(choi2kraus(choi))


def choi2superop(choi: np.ndarray) -> np.ndarray:
    """
    Convert a choi matrix into a superoperator. The operation acts equivalently to superop2choi, as it is a bijection.

    :param choi: a dim**2 by dim**2 choi matrix
    :return: dim**2 by dim**2 superoperator
    """
    dim = int(np.sqrt(np.asarray(choi).shape[0]))
    return np.reshape(choi, [dim] * 4).swapaxes(0, 3).reshape([dim ** 2, dim ** 2])


def choi2pauli_liouville(choi: np.ndarray) -> np.ndarray:
    """
    Convert a choi matrix into a Pauli-Liouville matrix.

    :param choi: a dim**2 by dim**2 choi matrix
    :return: dim**2 by dim**2 Pauli-Liouville matrix
    """
    return superop2pauli_liouville(choi2superop(choi))


def pauli2computational_basis_matrix(dim) -> np.ndarray:
    """
    Produces a basis transform matrix that converts from a pauli basis to the computational basis.
        p2c_transform = sum_{k=1}^{dim**2}  | sigma_k >> <k|
    For example,
        sigma_x = [0, 1, 0, 0].T in the 'pauli basis'
        p2c * sigma_x = vec(sigma_x) = | sigma_x >>

    :param dim: dimension of the hilbert space on which the operators act.
    :return: A dim**2 by dim**2 basis transform matrix
    """
    n_qubits = int(np.log2(dim))

    conversion_mat = np.zeros((dim ** 2, dim ** 2), dtype=complex)

    for i, pauli in enumerate(n_qubit_pauli_basis(n_qubits)):
        pauli_label = np.zeros((dim ** 2, 1))
        pauli_label[i] = 1.
        pauli_mat = pauli[1]
        conversion_mat += np.kron(vec(pauli_mat), pauli_label.T)

    return conversion_mat


def computational2pauli_basis_matrix(dim) -> np.ndarray:
    """
    Produces a basis transform matrix that converts from a computational basis to a pauli basis.
    Conjugate transpose of pauli2computational_basis_matrix with an extra dimensional factor.
        c2p_transform = sum_{k=1}^{dim**2}  | k > << sigma_k |
    For example,
        vec(sigma_z) = | sigma_z >> = [1, 0, 0, -1].T in the computational basis
        c2p * | sigma_z >> = [0, 0, 0, 1].T

    :param dim: dimension of the hilbert space on which the operators act.
    :return: A dim**2 by dim**2 basis transform matrix
    """
    return pauli2computational_basis_matrix(dim).conj().T / dim


# ==================================================================================================
# Channel and Superoperator approximation tools
# ==================================================================================================
def pauli_twirl_chi_matrix(chi_matrix: np.ndarray) -> np.ndarray:
    r"""
    Implements a Pauli twirl of a chi matrix (aka a process matrix).

    See the folloiwng reference for more details

    [SPICC] Scalable protocol for identification of correctable codes
            Silva et al.,
            PRA 78, 012347 2008
            http://dx.doi.org/10.1103/PhysRevA.78.012347
            https://arxiv.org/abs/0710.1900

    Note: Pauli twirling a quantum channel can give rise to a channel that is less noisy; use with
    care.

    :param chi_matrix:  a dim**2 by dim**2 chi or process matrix
    :return: dim**2 by dim**2 chi or process matrix
    """
    return np.diag(chi_matrix.diagonal())


#TODO Honest approximations for Channels that act on one or MORE qubits.

# ==================================================================================================
# Apply channel
# ==================================================================================================
def apply_kraus_ops_2_state(kraus_ops: Sequence[np.ndarray], state: np.ndarray) -> np.ndarray:
    r"""
    Apply a quantum channel, specified by Kraus operators, to state.

    The Kraus operators need not be square.

    :param kraus_ops: A list or tuple of N Kraus operators, each operator is M by dim ndarray
    :param state: A dim by dim ndarray which is the density matrix for the state
    :return: M by M ndarray which is the density matrix for the state after the action of kraus_ops
    """
    if isinstance(kraus_ops, np.ndarray):  # handle input of single kraus op
        if len(kraus_ops[0].shape) < 2:  # first elem is not a matrix
            kraus_ops = [kraus_ops]

    dim, _ = state.shape
    rows, cols = kraus_ops[0].shape

    if dim != cols:
        raise ValueError("Dimensions of state and Kraus operator are incompatible")

    new_state = np.zeros((rows, rows))
    for M in kraus_ops:
        new_state += M @ state @ np.transpose(M.conj())

    return new_state


def apply_choi_matrix_2_state(choi: np.ndarray, state: np.ndarray) -> np.ndarray:
    r"""
    Apply a quantum channel, specified by a Choi matrix (using the column stacking convention),
    to a state.

    The Choi matrix is a dim**2 by dim**2 matrix and the state rho is a dim by dim matrix. The
    output state is

    rho_{out} = Tr_{A}[(rho^T \otimes Id) Choi_matrix ],

    where Tr_{A} is the partial trace over hilbert space H_A with respect to the tensor product
    H_A \otimes H_B, and T denotes transposition.


    :param choi: a dim**2 by dim**2 matrix
    :param state: A dim by dim ndarray which is the density matrix for the state
    :return: a dim by dim matrix.
    """
    dim = int(np.sqrt(np.asarray(choi).shape[0]))
    dims = [dim, dim]
    tot_matrix = np.kron(state.transpose(), np.identity(dim)) @ choi
    return partial_trace(tot_matrix, [1], dims)

<<<<<<< HEAD
def apply_lioville_matrix_2_state(superoperator: np.ndarray, state: np.ndarray) -> np.ndarray:
    r"""
    Apply a quantum channel, specified by a superoperator aka the Lioville or Pauli-Lioville
    representation, to a state by matrix multiplication.

    Note: you must ensure the state and superoperator are represented in the same basis.

    :param choi: a dim**2 by dim**2 matrix.
    :return: a dim by dim matrix.
    """
    dim = int(np.sqrt(np.asarray(superoperator).shape[0]))
    rows, cols = state.shape

    if dim**2 != rows:
        raise ValueError("Dimensions of the vectorized state and superoperator are incompatible")
    return superoperator@state

# ==================================================================================================
# Check physicality of Channels
# ==================================================================================================
def is_hermitian_preserving(choi: np.ndarray, rtolu: float=1e-05, atolu: float=1e-08,) -> bool:
    '''
    Checks if  a quantum process, specified by a Choi matrix, is hermitian-preserving.

    :param choi: a dim**2 by dim**2 Choi matrix
    :param rtolu: The relative tolerance parameter in np.allclose
    :param atolu: The absolute tolerance parameter in np.allclose
    :return: Returns True if the quantum channel is trace preserving with the given tolerance;
    False otherwise.
    '''
    # Equation 3.31 of [GRAPTN]
    if np.allclose(choi, np.transpose(choi.conj()), rtol=rtolu, atol=atolu):
        herm_pres = True
    else:
        herm_pres = False
    return herm_pres


def is_trace_preserving(choi: np.ndarray, rtolu: float = 1e-05, atolu: float = 1e-08) -> bool:
    '''
    Checks if  a quantum process, specified by a Choi matrix, is trace-preserving.

    :param choi: A dim**2 by dim**2 Choi matrix
    :param rtolu: The relative tolerance parameter in np.allclose
    :param atolu: The absolute tolerance parameter in np.allclose
    :return: Returns True if the quantum channel is trace-preserving with the given tolerance;
    False otherwise.
    '''
    rows, cols = choi.shape
    dim = int(np.sqrt(rows))
    # tensor product of hilbert space H_0 \otimes H_1. We want to "keep" H_0 and trace over H_1
    keep = [0]
    #===
    #choi_tensor = choi.reshape([D, D, D, D])
    #choi_red = np.trace(choi_tensor, axis1=0, axis2=2)
    #====
    possibly_Id = partial_trace(choi, keep, [dim,dim])
    # Equation 3.33 of [GRAPTN]
    if np.allclose(possibly_Id, np.identity(dim), rtol=rtolu, atol=atolu):
        trace_pres = True
    else:
        trace_pres = False
    return trace_pres


def is_completely_positive(choi: np.ndarray, limit: float=1e-09) -> bool:
    '''
    Checks if  a quantum process, specified by a Choi matrix, is completely positive.

    :param choi: A dim**2 by dim**2 Choi matrix
    :param limit: A tolerance parameter, all eigenvalues must be greater than -|limit|.
    :return: Returns True if the quantum channel is completely positive with the given tolerance;
    False otherwise.
    '''
    limit = abs(limit)
    evals, evecs = linalg.eig(choi)
    # Equation 3.35 of [GRAPTN]
    is_cp = all(x >= -limit for x in evals)
    return is_cp


def is_unital(choi: np.ndarray, rtolu: float=1e-05, atolu: float=1e-08,) -> bool:
    '''
    Checks if  a quantum process, specified by a Choi matrix, is unital.

    :param choi: A dim**2 by dim**2 Choi matrix
    :param rtolu: The relative tolerance parameter in np.allclose
    :param atolu: The absolute tolerance parameter in np.allclose
    :return: Returns True if the quantum channel is unital with the given tolerance; False
    otherwise.
    '''
    rows, cols = choi.shape
    dim = int(np.sqrt(rows))
    possibly_Id = apply_choi_matrix_2_state(choi, np.identity(dim))
    if np.allclose(possibly_Id, np.identity(dim), rtol=rtolu, atol=atolu):
        unital = True
    else:
        unital = False
    return unital


def is_unitary(choi: np.ndarray, limit: float=1e-09) -> bool:
    '''
    Checks if  a quantum process, specified by a Choi matrix, is unitary.

    :param choi: A dim**2 by dim**2 Choi matrix
    :param limit: A tolerance parameter to discard Kraus operators with small norm.
    :return: Returns True if the quantum channel is unitary with the given tolerance; False
    otherwise.
    '''
    kraus_ops = choi2kraus(choi, tol = limit)
    if len(kraus_ops) == 1:
        unitary = True
    else:
        unitary = False
    return unitary
=======
>>>>>>> 8a494742
<|MERGE_RESOLUTION|>--- conflicted
+++ resolved
@@ -449,23 +449,6 @@
     tot_matrix = np.kron(state.transpose(), np.identity(dim)) @ choi
     return partial_trace(tot_matrix, [1], dims)
 
-<<<<<<< HEAD
-def apply_lioville_matrix_2_state(superoperator: np.ndarray, state: np.ndarray) -> np.ndarray:
-    r"""
-    Apply a quantum channel, specified by a superoperator aka the Lioville or Pauli-Lioville
-    representation, to a state by matrix multiplication.
-
-    Note: you must ensure the state and superoperator are represented in the same basis.
-
-    :param choi: a dim**2 by dim**2 matrix.
-    :return: a dim by dim matrix.
-    """
-    dim = int(np.sqrt(np.asarray(superoperator).shape[0]))
-    rows, cols = state.shape
-
-    if dim**2 != rows:
-        raise ValueError("Dimensions of the vectorized state and superoperator are incompatible")
-    return superoperator@state
 
 # ==================================================================================================
 # Check physicality of Channels
@@ -565,6 +548,4 @@
         unitary = True
     else:
         unitary = False
-    return unitary
-=======
->>>>>>> 8a494742
+    return unitary