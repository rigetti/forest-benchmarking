--- conflicted
+++ resolved
@@ -28,13 +28,8 @@
 """
 from typing import Sequence, Tuple, List
 import numpy as np
-<<<<<<< HEAD
 from forest.benchmarking.utils import n_qubit_pauli_basis, partial_trace
-=======
-from forest.benchmarking.utils import n_qubit_pauli_basis
-from forest.benchmarking.utils import partial_trace
 from numpy import linalg
->>>>>>> ebd7f4a7
 
 # ==================================================================================================
 # Superoperator conversion tools
@@ -376,7 +371,6 @@
 
 
 # ==================================================================================================
-<<<<<<< HEAD
 # Channel and Superoperator approximation tools
 # ==================================================================================================
 def pauli_twirl_chi_matrix(chi_matrix: np.ndarray) -> np.ndarray:
@@ -476,7 +470,8 @@
     if dim**2 != rows:
         raise ValueError("Dimensions of the vectorized state and superoperator are incompatible")
     return superoperator@state
-=======
+
+# ==================================================================================================
 # Check physicality of Channels
 # ==================================================================================================
 def is_hermitian_preserving(choi: np.ndarray, rtolu: float=1e-05, atolu: float=1e-08,) -> bool:
@@ -497,7 +492,7 @@
     return herm_pres
 
 
-def is_trace_preserving(choi: np.ndarray, rtolu: float=1e-05, atolu: float=1e-08,) -> bool:
+def is_trace_preserving(choi: np.ndarray, rtolu: float = 1e-05, atolu: float = 1e-08) -> bool:
     '''
     Checks if  a quantum process, specified by a Choi matrix, is trace-preserving.
 
@@ -511,6 +506,10 @@
     dim = int(np.sqrt(rows))
     # tensor product of hilbert space H_0 \otimes H_1. We want to "keep" H_0 and trace over H_1
     keep = [0]
+    #===
+    #choi_tensor = choi.reshape([D, D, D, D])
+    #choi_red = np.trace(choi_tensor, axis1=0, axis2=2)
+    #====
     possibly_Id = partial_trace(choi, keep, [dim,dim])
     # Equation 3.33 of [GRAPTN]
     if np.allclose(possibly_Id, np.identity(dim), rtol=rtolu, atol=atolu):
@@ -570,5 +569,4 @@
         unitary = True
     else:
         unitary = False
-    return unitary
->>>>>>> ebd7f4a7
+    return unitary