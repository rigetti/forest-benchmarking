"""A module containing tools for working with superoperators. Eg. converting between different
representations of superoperators.

We have arbitrarily decided to use a column stacking convention.

For more information about the conventions used, look at the file in
/docs/Superoperator representations.md

Further references include:

[GRAPTN] Tensor networks and graphical calculus for open quantum systems
         Wood et al.
         Quant. Inf. Comp. 15, 0579-0811 (2015)
         (no DOI)
         https://arxiv.org/abs/1111.6950

[MATQO] On the Matrix Representation of Quantum Operations
        Nambu et al.,
        arXiv: 0504091 (2005)
        https://arxiv.org/abs/quant-ph/0504091

[DUAL] On duality between quantum maps and quantum states
       Zyczkowski et al.,
       Open Syst. Inf. Dyn. 11, 3 (2004)
       https://dx.doi.org/10.1023/B:OPSY.0000024753.05661.c2
       https://arxiv.org/abs/quant-ph/0401119

"""
from typing import Sequence, Tuple, List
import numpy as np
from forest.benchmarking.utils import n_qubit_pauli_basis, partial_trace
<<<<<<< HEAD
from numpy import linalg
=======
>>>>>>> aa6c460d

# ==================================================================================================
# Superoperator conversion tools
# ==================================================================================================

def vec(matrix: np.ndarray) -> np.ndarray:
    """
    Vectorize, i.e. "vec", a matrix by column stacking.

    For example the 2 by 2 matrix A

    A = [[a, b]
         [c, d]]      becomes  |A>> := vec(A) = (a, c, b, d)^T ,

    where |A>> denotes the vec'ed version of A and T denotes transpose.

    :param matrix: A N (rows) by M (columns) numpy array.
    :return: Returns a column vector with  N by M rows.
    """
    return np.asarray(matrix).T.reshape((-1, 1))


def unvec(vector: np.ndarray, shape: Tuple[int, int] = None) -> np.ndarray:
    """
    Take a column vector and turn it into a matrix.

    By default, the unvec'ed matrix is assumed to be square. Specifying shape = [N, M] will
    produce a N by M matrix where N is the number of rows and M is the number of columns.

    Consider |A>> := vec(A) = (a, c, b, d)^T. `unvec(|A>>)` should return

    A = [[a, b]
         [c, d]].

    :param vector: A (N*M) by 1 numpy array.
    :param shape: The shape of the output matrix; by default, the matrix is assumed to be square.
    :return: Returns a N by M matrix.
    """
    vector = np.asarray(vector)
    if shape is None:
        dim = int(np.sqrt(vector.size))
        shape = dim, dim
    matrix = vector.reshape(*shape).T
    return matrix


def kraus2chi(kraus_ops: Sequence[np.ndarray]) -> np.ndarray:
    r"""
    Convert a set of Kraus operators (representing a channel) to
    a chi matrix which is also known as a process matrix.

    :param kraus_ops: A list or tuple of N Kraus operators
    :return: Returns a dim**2 by dim**2 matrix.
    """
    if isinstance(kraus_ops, np.ndarray):  # handle input of single kraus op
        if len(kraus_ops[0].shape) < 2:  # first elem is not a matrix
            kraus_ops = [kraus_ops]

    dim = np.asarray(kraus_ops[0]).shape[0]  # kraus op is dim by dim matrix
    c_vecs = [computational2pauli_basis_matrix(dim) @ vec(kraus) for kraus in kraus_ops]
    chi_mat = sum([c_vec @ c_vec.conj().T for c_vec in c_vecs])
    return chi_mat


def kraus2superop(kraus_ops: Sequence[np.ndarray]) -> np.ndarray:
    r"""
    Convert a set of Kraus operators (representing a channel) to
    a superoperator using the column stacking convention.

    Suppose the N Kraus operators M_i are dim by dim matrices. Then the
    the superoperator is a (dim**2) \otimes (dim**2) matrix. Using the relation
    column stacking relation,
    vec(ABC) = (C^T\otimes A) vec(B), we can show

    super_operator = \sum_i^N ( M_i^\dagger )^T \otimes M_i
                   = \sum_i^N M_i^* \otimes M_i

    where A^* is the complex conjugate of a matrix A, A^T is the transpose,
    and A^\dagger is the complex conjugate and transpose.

    Note: This function can also convert non-square Kraus operators to a superoperator,
    these frequently arise in quantum measurement theory and quantum error correction. In that
    situation consider a single Kraus operator that is M by N then the superoperator will be a
    M**2 by N**2 matrix.

    :param kraus_ops: A tuple of N Kraus operators
    :return: Returns a dim**2 by dim**2 matrix.
    """
    if isinstance(kraus_ops, np.ndarray):  # handle input of single kraus op
        if len(kraus_ops[0].shape) < 2:  # first elem is not a matrix
            kraus_ops = [kraus_ops]

    rows, cols = np.asarray(kraus_ops[0]).shape

    # Standard case of square Kraus operators is if rows==cols.
    # When representing a partial projection, e.g. a single measurement operator
    # M_i = Id \otimes <i| for i \in {0,1}, rows!=cols.
    # However the following will work in both cases:

    superop = np.zeros((rows**2, cols**2), dtype=complex)

    for op in kraus_ops:
        superop += np.kron(np.asarray(op).conj(), op)
    return superop


def kraus2pauli_liouville(kraus_ops: Sequence[np.ndarray]) -> np.ndarray:
    """
    Convert a set of Kraus operators (representing a channel) to
    a Pauli-Liouville matrix (aka Pauli Transfer matrix).

    :param kraus_ops: A list of Kraus operators
    :return: Returns dim**2 by dim**2 Pauli-Liouville matrix
    """
    return superop2pauli_liouville(kraus2superop(kraus_ops))


def kraus2choi(kraus_ops: Sequence[np.ndarray]) -> np.ndarray:
    r"""
    Convert a set of Kraus operators (representing a channel) to
    a Choi matrix using the column stacking convention.

    Suppose the N Kraus operators M_i are dim by dim matrices. Then the
    the Choi matrix is a dim**2 by dim**2 matrix

    choi_matrix = \sum_i^N |M_i>> (|M_i>>)^\dagger
                = \sum_i^N |M_i>> <<M_i|

    where |M_i>> = vec(M_i)

    :param kraus_ops: A list of N Kraus operators
    :return: Returns a dim**2 by dim**2 matrix.
    """
    if isinstance(kraus_ops, np.ndarray):  # handle input of single kraus op
        if len(kraus_ops[0].shape) < 2:  # first elem is not a matrix
            kraus_ops = [kraus_ops]

    return sum([vec(op) @ vec(op).conj().T for op in kraus_ops])


def chi2pauli_liouville(chi_matrix: np.ndarray) -> np.ndarray:
    r"""
    Converts a chi matrix (aka a process matrix) to the Pauli Liouville representation.

    :param chi_matrix:  a dim**2 by dim**2 process matrix
    :return: dim**2 by dim**2 Pauli-Liouville matrix
    """
    return choi2pauli_liouville(chi2choi(chi_matrix))


def chi2kraus(chi_matrix: np.ndarray) -> List[np.ndarray]:
    """
    Converts a chi matrix into a list of Kraus operators. (operators with small norm may be
    excluded)

    :param chi_matrix:  a dim**2 by dim**2 process matrix
    :return: list of Kraus operators
    """
    return pauli_liouville2kraus(chi2pauli_liouville(chi_matrix))


def chi2superop(chi_matrix: np.ndarray) -> np.ndarray:
    """
    Converts a chi matrix into a superoperator.

    :param chi_matrix:  a dim**2 by dim**2 process matrix
    :return: a dim**2 by dim**2 superoperator matrix
    """
    return pauli_liouville2superop(chi2pauli_liouville(chi_matrix))


def chi2choi(chi_matrix: np.ndarray) -> np.ndarray:
    """
    Converts a chi matrix into a Choi matrix.

    :param chi_matrix:  a dim**2 by dim**2 process matrix
    :return: a dim**2 by dim**2 Choi matrix
    """
    dim = int(np.sqrt(np.asarray(chi_matrix).shape[0]))
    p2c = pauli2computational_basis_matrix(dim)
    return p2c @ chi_matrix @ p2c.conj().T


def superop2kraus(superop: np.ndarray) -> List[np.ndarray]:
    """
    Converts a superoperator into a list of Kraus operators. (operators with small norm may be excluded)

    :param superop: a dim**2 by dim**2 superoperator
    :return: list of Kraus operators
    """
    return choi2kraus(superop2choi(superop))


def superop2chi(superop: np.ndarray) -> np.ndarray:
    """
    Converts a superoperator into a list of Kraus operators. (operators with small norm may be excluded)

    :param superop: a dim**2 by dim**2 superoperator
    :return: a dim**2 by dim**2 process matrix
    """
    return kraus2chi(superop2kraus(superop))


def superop2pauli_liouville(superop: np.ndarray) -> np.ndarray:
    """
    Converts a superoperator into a pauli_liouville matrix. This is achieved by a linear change of basis.

    :param superop: a dim**2 by dim**2 superoperator
    :return: dim**2 by dim**2 Pauli-Liouville matrix
    """
    dim = int(np.sqrt(np.asarray(superop).shape[0]))
    c2p_basis_transform = computational2pauli_basis_matrix(dim)
    return c2p_basis_transform @ superop @ c2p_basis_transform.conj().T * dim


def superop2choi(superop: np.ndarray) -> np.ndarray:
    """
    Convert a superoperator into a choi matrix. The operation acts equivalently to choi2superop, as it is a bijection.

    :param superop: a dim**2 by dim**2 superoperator
    :return: dim**2 by dim**2 choi matrix
    """
    dim = int(np.sqrt(np.asarray(superop).shape[0]))
    return np.reshape(superop, [dim] * 4).swapaxes(0, 3).reshape([dim ** 2, dim ** 2])


def pauli_liouville2kraus(pl_matrix: np.ndarray) -> List[np.ndarray]:
    """
    Converts a pauli_liouville matrix into a list of Kraus operators. (operators with small norm may be excluded)

    :param pl_matrix: a dim**2 by dim**2 pauli_liouville matrix
    :return: list of Kraus operators
    """
    return choi2kraus(pauli_liouville2choi(pl_matrix))


def pauli_liouville2chi(pl_matrix: np.ndarray) -> np.ndarray:
    """
    Converts a pauli_liouville matrix into a chi matrix. (operators with small norm may be excluded)

    :param pl_matrix: a dim**2 by dim**2 pauli_liouville matrix
    :return: a dim**2 by dim**2 process matrix
    """
    return kraus2chi(pauli_liouville2kraus(pl_matrix))


def pauli_liouville2superop(pl_matrix: np.ndarray) -> np.ndarray:
    """
    Converts a pauli_liouville matrix into a superoperator. This is achieved by a linear change of basis.

    :param pl_matrix: a dim**2 by dim**2 Pauli-Liouville matrix
    :return: dim**2 by dim**2 superoperator
    """
    dim = int(np.sqrt(np.asarray(pl_matrix).shape[0]))
    p2c_basis_transform = pauli2computational_basis_matrix(dim)
    return p2c_basis_transform @ pl_matrix @ p2c_basis_transform.conj().T / dim


def pauli_liouville2choi(pl_matrix: np.ndarray) -> np.ndarray:
    """
    Convert a Pauli-Liouville matrix into a choi matrix.

    :param pl_matrix: a dim**2 by dim**2 Pauli-Liouville matrix
    :return: dim**2 by dim**2 choi matrix
    """
    return superop2choi(pauli_liouville2superop(pl_matrix))


def choi2kraus(choi: np.ndarray, tol: float = 1e-9) -> List[np.ndarray]:
    """
    Converts a Choi matrix into a list of Kraus operators. (operators with small norm may be
    excluded)

    :param choi: a dim**2 by dim**2 choi matrix
    :param tol: optional threshold parameter for eigenvalues/kraus ops to be discarded
    :return: list of Kraus operators
    """
    eigvals, v = np.linalg.eigh(choi)
    return [np.lib.scimath.sqrt(eigval) * unvec(np.array([evec]).T) for eigval, evec in
            zip(eigvals, v.T) if abs(eigval) > tol]


def choi2chi(choi: np.ndarray) -> np.ndarray:
    """
    Converts a Choi matrix into a chi matrix. (operators with small norm may be excluded)
    :param choi: a dim**2 by dim**2 choi matrix
    :return: a dim**2 by dim**2 process matrix
    """
    return kraus2chi(choi2kraus(choi))


def choi2superop(choi: np.ndarray) -> np.ndarray:
    """
    Convert a choi matrix into a superoperator. The operation acts equivalently to superop2choi, as it is a bijection.

    :param choi: a dim**2 by dim**2 choi matrix
    :return: dim**2 by dim**2 superoperator
    """
    dim = int(np.sqrt(np.asarray(choi).shape[0]))
    return np.reshape(choi, [dim] * 4).swapaxes(0, 3).reshape([dim ** 2, dim ** 2])


def choi2pauli_liouville(choi: np.ndarray) -> np.ndarray:
    """
    Convert a choi matrix into a Pauli-Liouville matrix.

    :param choi: a dim**2 by dim**2 choi matrix
    :return: dim**2 by dim**2 Pauli-Liouville matrix
    """
    return superop2pauli_liouville(choi2superop(choi))


def pauli2computational_basis_matrix(dim) -> np.ndarray:
    """
    Produces a basis transform matrix that converts from a pauli basis to the computational basis.
        p2c_transform = sum_{k=1}^{dim**2}  | sigma_k >> <k|
    For example,
        sigma_x = [0, 1, 0, 0].T in the 'pauli basis'
        p2c * sigma_x = vec(sigma_x) = | sigma_x >>

    :param dim: dimension of the hilbert space on which the operators act.
    :return: A dim**2 by dim**2 basis transform matrix
    """
    n_qubits = int(np.log2(dim))

    conversion_mat = np.zeros((dim ** 2, dim ** 2), dtype=complex)

    for i, pauli in enumerate(n_qubit_pauli_basis(n_qubits)):
        pauli_label = np.zeros((dim ** 2, 1))
        pauli_label[i] = 1.
        pauli_mat = pauli[1]
        conversion_mat += np.kron(vec(pauli_mat), pauli_label.T)

    return conversion_mat


def computational2pauli_basis_matrix(dim) -> np.ndarray:
    """
    Produces a basis transform matrix that converts from a computational basis to a pauli basis.
    Conjugate transpose of pauli2computational_basis_matrix with an extra dimensional factor.
        c2p_transform = sum_{k=1}^{dim**2}  | k > << sigma_k |
    For example,
        vec(sigma_z) = | sigma_z >> = [1, 0, 0, -1].T in the computational basis
        c2p * | sigma_z >> = [0, 0, 0, 1].T

    :param dim: dimension of the hilbert space on which the operators act.
    :return: A dim**2 by dim**2 basis transform matrix
    """
    return pauli2computational_basis_matrix(dim).conj().T / dim


# ==================================================================================================
# Channel and Superoperator approximation tools
# ==================================================================================================
def pauli_twirl_chi_matrix(chi_matrix: np.ndarray) -> np.ndarray:
    r"""
    Implements a Pauli twirl of a chi matrix (aka a process matrix).

    See the folloiwng reference for more details

    [SPICC] Scalable protocol for identification of correctable codes
            Silva et al.,
            PRA 78, 012347 2008
            http://dx.doi.org/10.1103/PhysRevA.78.012347
            https://arxiv.org/abs/0710.1900

    Note: Pauli twirling a quantum channel can give rise to a channel that is less noisy; use with
    care.

    :param chi_matrix:  a dim**2 by dim**2 chi or process matrix
    :return: dim**2 by dim**2 chi or process matrix
    """
    return np.diag(chi_matrix.diagonal())


#TODO Honest approximations for Channels that act on one or MORE qubits.

# ==================================================================================================
# Apply channel
# ==================================================================================================
def apply_kraus_ops_2_state(kraus_ops: Sequence[np.ndarray], state: np.ndarray) -> np.ndarray:
    r"""
    Apply a quantum channel, specified by Kraus operators, to state.

    The Kraus operators need not be square.

    :param kraus_ops: A list or tuple of N Kraus operators, each operator is M by dim ndarray
    :param state: A dim by dim ndarray which is the density matrix for the state
    :return: M by M ndarray which is the density matrix for the state after the action of kraus_ops
    """
    if isinstance(kraus_ops, np.ndarray):  # handle input of single kraus op
        if len(kraus_ops[0].shape) < 2:  # first elem is not a matrix
            kraus_ops = [kraus_ops]

    dim, _ = state.shape
    rows, cols = kraus_ops[0].shape

    if dim != cols:
        raise ValueError("Dimensions of state and Kraus operator are incompatible")

    new_state = np.zeros((rows, rows))
    for M in kraus_ops:
        new_state += M @ state @ np.transpose(M.conj())

    return new_state


def apply_choi_matrix_2_state(choi: np.ndarray, state: np.ndarray) -> np.ndarray:
    r"""
    Apply a quantum channel, specified by a Choi matrix (using the column stacking convention),
    to a state.

    The Choi matrix is a dim**2 by dim**2 matrix and the state rho is a dim by dim matrix. The
    output state is

    rho_{out} = Tr_{A}[(rho^T \otimes Id) Choi_matrix ],

    where Tr_{A} is the partial trace over hilbert space H_A with respect to the tensor product
    H_A \otimes H_B, and T denotes transposition.


    :param choi: a dim**2 by dim**2 matrix
    :param state: A dim by dim ndarray which is the density matrix for the state
    :return: a dim by dim matrix.
    """
    dim = int(np.sqrt(np.asarray(choi).shape[0]))
    dims = [dim, dim]
    tot_matrix = np.kron(state.transpose(), np.identity(dim)) @ choi
    return partial_trace(tot_matrix, [1], dims)

<<<<<<< HEAD

# ==================================================================================================
# Check physicality of Channels
# ==================================================================================================
def choi_is_hermitian_preserving(choi: np.ndarray, rtolu: float = 1e-05,
                                 atolu: float = 1e-08, ) -> bool:
    '''
    Checks if  a quantum process, specified by a Choi matrix, is hermitian-preserving.

    :param choi: a dim**2 by dim**2 Choi matrix
    :param rtolu: The relative tolerance parameter in np.allclose
    :param atolu: The absolute tolerance parameter in np.allclose
    :return: Returns True if the quantum channel is trace preserving with the given tolerance;
    False otherwise.
    '''
    # Equation 3.31 of [GRAPTN]
    if np.allclose(choi, np.transpose(choi.conj()), rtol=rtolu, atol=atolu):
        herm_pres = True
    else:
        herm_pres = False
    return herm_pres


def choi_is_trace_preserving(choi: np.ndarray, rtolu: float = 1e-05, atolu: float = 1e-08) -> bool:
    '''
    Checks if  a quantum process, specified by a Choi matrix, is trace-preserving.

    :param choi: A dim**2 by dim**2 Choi matrix
    :param rtolu: The relative tolerance parameter in np.allclose
    :param atolu: The absolute tolerance parameter in np.allclose
    :return: Returns True if the quantum channel is trace-preserving with the given tolerance;
    False otherwise.
    '''
    rows, cols = choi.shape
    dim = int(np.sqrt(rows))
    # tensor product of hilbert space H_0 \otimes H_1.
    keep = [1]
    possibly_Id = partial_trace(choi, keep, [dim, dim])
    print(possibly_Id)
    # Equation 3.33 of [GRAPTN]
    if np.allclose(possibly_Id, np.identity(dim), rtol=rtolu, atol=atolu):
        trace_pres = True
    else:
        trace_pres = False
    return trace_pres


def choi_is_completely_positive(choi: np.ndarray, limit: float = 1e-09) -> bool:
    '''
    Checks if  a quantum process, specified by a Choi matrix, is completely positive.

    :param choi: A dim**2 by dim**2 Choi matrix
    :param limit: A tolerance parameter, all eigenvalues must be greater than -|limit|.
    :return: Returns True if the quantum channel is completely positive with the given tolerance;
    False otherwise.
    '''
    limit = abs(limit)
    evals, evecs = linalg.eig(choi)
    # Equation 3.35 of [GRAPTN]
    is_cp = all(x >= -limit for x in evals)
    return is_cp


def choi_is_unital(choi: np.ndarray, rtolu: float = 1e-05, atolu: float = 1e-08, ) -> bool:
    '''
    Checks if  a quantum process, specified by a Choi matrix, is unital.

    :param choi: A dim**2 by dim**2 Choi matrix
    :param rtolu: The relative tolerance parameter in np.allclose
    :param atolu: The absolute tolerance parameter in np.allclose
    :return: Returns True if the quantum channel is unital with the given tolerance; False
    otherwise.
    '''
    rows, cols = choi.shape
    dim = int(np.sqrt(rows))
    possibly_Id = apply_choi_matrix_2_state(choi, np.identity(dim))
    if np.allclose(possibly_Id, np.identity(dim), rtol=rtolu, atol=atolu):
        unital = True
    else:
        unital = False
    return unital


def choi_is_unitary(choi: np.ndarray, limit: float = 1e-09) -> bool:
    '''
    Checks if  a quantum process, specified by a Choi matrix, is unitary.

    :param choi: A dim**2 by dim**2 Choi matrix
    :param limit: A tolerance parameter to discard Kraus operators with small norm.
    :return: Returns True if the quantum channel is unitary with the given tolerance; False
    otherwise.
    '''
    kraus_ops = choi2kraus(choi, tol=limit)
    if len(kraus_ops) == 1:
        unitary = True
    else:
        unitary = False
    return unitary
=======
>>>>>>> aa6c460d
<|MERGE_RESOLUTION|>--- conflicted
+++ resolved
@@ -29,10 +29,8 @@
 from typing import Sequence, Tuple, List
 import numpy as np
 from forest.benchmarking.utils import n_qubit_pauli_basis, partial_trace
-<<<<<<< HEAD
 from numpy import linalg
-=======
->>>>>>> aa6c460d
+
 
 # ==================================================================================================
 # Superoperator conversion tools
@@ -463,7 +461,6 @@
     tot_matrix = np.kron(state.transpose(), np.identity(dim)) @ choi
     return partial_trace(tot_matrix, [1], dims)
 
-<<<<<<< HEAD
 
 # ==================================================================================================
 # Check physicality of Channels
@@ -561,6 +558,4 @@
         unitary = True
     else:
         unitary = False
-    return unitary
-=======
->>>>>>> aa6c460d
+    return unitary