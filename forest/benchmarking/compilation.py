--- conflicted
+++ resolved
@@ -59,12 +59,8 @@
 
 def _RX(angle, q):
     """
-<<<<<<< HEAD
-    A RX in terms of RX(+-pi/2) and RZ(theta)
-=======
     A RX in terms of RZ(+-pi/2) and _RY(theta), which is itself decomposed
     into native gates RX(+-pi/2) and RZ(theta) above.
->>>>>>> 9d9ce178
     """
     p = Program()
     p += RZ(pi / 2, q)
