--- conflicted
+++ resolved
@@ -211,13 +211,9 @@
                 raise ValueError("Controlled gates are not currently supported.")
 
             if inst.name == 'CZ':
-<<<<<<< HEAD
                 new_prog += CZ(*inst.qubits)  # remove dag modifiers
-=======
-                new_prog += CZ(*inst.qubits) # remove dag modifiers
             elif inst.name == 'XY':
                 new_prog += XY(angle_param, *inst.qubits)
->>>>>>> 61a468f1
             elif inst.name == 'I':
                 new_prog += I(inst.qubits[0])  # remove dag modifiers
             elif inst.name == 'RZ':
