--- conflicted
+++ resolved
@@ -316,17 +316,6 @@
     choi = amplitude_damping_choi(0.1)
     assert np.allclose(rho_out, apply_choi_matrix_2_state(choi, ONE_STATE))
 
-<<<<<<< HEAD
-
-def test_apply_lioville_matrix_2_state():
-    super = amplitude_damping_super(0.1)
-    try:
-            apply_lioville_matrix_2_state(super, ONE_STATE)
-    except ValueError as e:
-        print(e)
-        assert str(e) == "Dimensions of the vectorized state and superoperator are incompatible"
-    rho_out_s = apply_lioville_matrix_2_state(super, vec(ONE_STATE))
-    assert np.allclose(vec(rho_out), rho_out_s)
 
 # ==================================================================================================
 # Test physicality of Channels
@@ -367,6 +356,4 @@
     assert not is_unitary(choi)
     assert is_unital(choi)
     assert is_unitary(HADChoi)
-    assert not is_unitary(amplitude_damping_choi(0.1))
-=======
->>>>>>> 8a494742
+    assert not is_unitary(amplitude_damping_choi(0.1))