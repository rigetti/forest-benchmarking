--- conflicted
+++ resolved
@@ -172,18 +172,13 @@
         )
 
 def monte_carlo_state_dfe(program: Program, qubits: List[int], benchmarker: BenchmarkConnection,
-<<<<<<< HEAD
-                            n_terms: int = 200) -> TomographyExperiment:
-=======
                           n_terms=200) -> TomographyExperiment:
->>>>>>> a6e3c94d
     """
     Estimate state fidelity by sampled direct fidelity estimation.
 
     This leads to constant overhead (w.r.t. number of qubits) fidelity estimation.
 
     The algorithm is due to:
-<<<<<<< HEAD
 
     [DFE1]  Practical Characterization of Quantum Devices without Tomography
             Silva et al., PRL 107, 210404 (2011)
@@ -207,31 +202,7 @@
                          n_terms=n_terms, benchmarker=benchmarker)),
         program=program, qubits=qubits)
 
-=======
-
-    [DFE1]  Practical Characterization of Quantum Devices without Tomography
-            Silva et al., PRL 107, 210404 (2011)
-            https://doi.org/10.1103/PhysRevLett.107.210404
-
-    [DFE2]  Direct Fidelity Estimation from Few Pauli Measurements
-            Flammia and Liu, PRL 106, 230501 (2011)
-            https://doi.org/10.1103/PhysRevLett.106.230501
-
-    :param program: A program comprised of clifford gates that constructs a state
-        for which we estimate the fidelity.
-    :param qubits: The qubits to perform DFE on. This can be a superset of the qubits
-        used in ``program``.
-    :param benchmarker: A `BenchmarkConnection` object
-    :param n_terms: Number of randomly chosen observables to measure. This number should be 
-        a constant less than ``2**len(qubits)``, otherwise ``exhaustive_state_dfe`` is more efficient.
-    """
-    return TomographyExperiment(list(
-        _monte_carlo_dfe(program=program, qubits=qubits,
-                         in_states=[None, plusZ],
-                         n_terms=n_terms, benchmarker=benchmarker)),
-        program=program, qubits=qubits)
-
->>>>>>> a6e3c94d
+
 def monte_carlo_process_dfe(program: Program, qubits: List[int], benchmarker: BenchmarkConnection,
                             n_terms: int = 200) -> TomographyExperiment:
     """
@@ -253,13 +224,8 @@
         for which we estimate the fidelity.
     :param qubits: The qubits to perform DFE on. This can be a superset of the qubits
         used in ``program``.
-<<<<<<< HEAD
     :param benchmarker: The `BenchmarkConnection` object used to design experiments
     :param n_terms: Number of randomly chosen observables to measure. This number should be 
-=======
-    :param benchmarker: A `BenchmarkConnection` object
-    :param n_terms: Number of randomly chosen observables to measure. This number should be
->>>>>>> a6e3c94d
         a constant less than ``2**len(qubits)``, otherwise ``exhaustive_process_dfe`` is more efficient.
     """
     return TomographyExperiment(list(
