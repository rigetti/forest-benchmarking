--- conflicted
+++ resolved
@@ -1,9 +1,5 @@
-<<<<<<< HEAD
 from .hinton import hinton, hinton_real
 from .state_process import (plot_pauli_bar_rep_of_state,
                             plot_pauli_rep_of_state,
                             plot_pauli_transfer_matrix)
-=======
-from .hinton import hinton
-from forest.benchmarking.analysis.fitting import plot_figure_for_fit
->>>>>>> a1e39834
+from forest.benchmarking.analysis.fitting import plot_figure_for_fit