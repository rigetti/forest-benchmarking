import functools
import itertools
import json
import logging
import re
import sys
import warnings
from json import JSONEncoder
from operator import mul
from typing import List, Union, Iterable, Tuple, Dict, Callable

import numpy as np
from math import pi
from scipy.stats import beta
import networkx as nx
from networkx.algorithms.approximation.clique import clique_removal
from pyquil import Program
from pyquil.api import QuantumComputer
from pyquil.gates import RX, RZ, MEASURE
from pyquil.paulis import PauliTerm, sI, is_identity

<<<<<<< HEAD
from forest.benchmarking.compilation import basic_compile
=======
from forest.benchmarking.compilation import basic_compile, _RY
>>>>>>> 9d9ce178
from forest.benchmarking.utils import transform_bit_moments_to_pauli

if sys.version_info < (3, 7):
    from pyquil.external.dataclasses import dataclass
else:
    from dataclasses import dataclass

log = logging.getLogger(__name__)


@dataclass(frozen=True)
class _OneQState:
    """
    A description of a named one-qubit quantum state.
    This can be used to generate pre-rotations for quantum process tomography. For example,
    X0_14 will generate the +1 eigenstate of the X operator on qubit 14. X1_14 will generate the
    -1 eigenstate. SIC0_14 will generate the 0th SIC-basis state on qubit 14.
    """
    label: str
    index: int
    qubit: int

    def __str__(self):
        return f'{self.label}{self.index}_{self.qubit}'

    @classmethod
    def from_str(cls, s):
        ma = re.match(r'\s*(\w+)(\d+)_(\d+)\s*', s)
        if ma is None:
            raise ValueError(f"Couldn't parse '{s}'")
        return _OneQState(
            label=ma.group(1),
            index=int(ma.group(2)),
            qubit=int(ma.group(3)),
        )


@dataclass(frozen=True)
class TensorProductState:
    """
    A description of a multi-qubit quantum state that is a tensor product of many _OneQStates
    states.
    """
    states: Tuple[_OneQState]

    def __init__(self, states=None):
        if states is None:
            states = tuple()
        object.__setattr__(self, 'states', tuple(states))

    def __mul__(self, other):
        return TensorProductState(self.states + other.states)

    def __str__(self):
        return ' * '.join(str(s) for s in self.states)

    def __repr__(self):
        return f'TensorProductState[{self}]'

    def __getitem__(self, qubit):
        """Return the _OneQState at the given qubit."""
        for oneq_state in self.states:
            if oneq_state.qubit == qubit:
                return oneq_state
        raise IndexError()

    def __iter__(self):
        yield from self.states

    def __len__(self):
        return len(self.states)

    def states_as_set(self):
        return frozenset(self.states)

    def __eq__(self, other):
        if not isinstance(other, TensorProductState):
            return False

        return self.states_as_set() == other.states_as_set()

    def __hash__(self):
        return hash(self.states_as_set())

    @classmethod
    def from_str(cls, s):
        if s == '':
            return TensorProductState()
        return TensorProductState(tuple(_OneQState.from_str(x) for x in s.split('*')))


def SIC0(q):
    return TensorProductState((_OneQState('SIC', 0, q),))


def SIC1(q):
    return TensorProductState((_OneQState('SIC', 1, q),))


def SIC2(q):
    return TensorProductState((_OneQState('SIC', 2, q),))


def SIC3(q):
    return TensorProductState((_OneQState('SIC', 3, q),))


def plusX(q):
    return TensorProductState((_OneQState('X', 0, q),))


def minusX(q):
    return TensorProductState((_OneQState('X', 1, q),))


def plusY(q):
    return TensorProductState((_OneQState('Y', 0, q),))


def minusY(q):
    return TensorProductState((_OneQState('Y', 1, q),))


def plusZ(q):
    return TensorProductState((_OneQState('Z', 0, q),))


def minusZ(q):
    return TensorProductState((_OneQState('Z', 1, q),))


def zeros_state(qubits: Iterable[int]):
    return TensorProductState(_OneQState('Z', 0, q) for q in qubits)


@dataclass(frozen=True, init=False)
class ExperimentSetting:
    """
    Input and output settings for a tomography-like experiment.
    Many near-term quantum algorithms take the following form:
     - Start in a pauli state
     - Prepare some ansatz
     - Measure it w.r.t. pauli operators
    Where we typically use a large number of (start, measure) pairs but keep the ansatz preparation
    program consistent. This class represents the (start, measure) pairs. Typically a large
    number of these :py:class:`ExperimentSetting` objects will be created and grouped into
    a :py:class:`ObservablesExperiment`.
    """
    in_state: TensorProductState
    observable: PauliTerm

    def __init__(self, in_state: TensorProductState, observable: PauliTerm):
        # For backwards compatibility, handle in_state specified by PauliTerm.
        if isinstance(in_state, PauliTerm):
            warnings.warn("Please specify in_state as a TensorProductState",
                          DeprecationWarning, stacklevel=2)

            if is_identity(in_state):
                in_state = TensorProductState()
            else:
                in_state = TensorProductState([
                    _OneQState(label=pauli_label, index=0, qubit=qubit)
                    for qubit, pauli_label in in_state._ops.items()
                ])

        object.__setattr__(self, 'in_state', in_state)
        object.__setattr__(self, 'observable', observable)

    @property
    def in_operator(self):
        warnings.warn("ExperimentSetting.in_operator is deprecated in favor of in_state",
                      stacklevel=2)

        # Backwards compat
        pt = sI()
        for oneq_state in self.in_state.states:
            if oneq_state.label not in ['X', 'Y', 'Z']:
                raise ValueError(f"Can't shim {oneq_state.label} into a pauli term. Use in_state.")
            if oneq_state.index != 0:
                raise ValueError(f"Can't shim {oneq_state} into a pauli term. Use in_state.")

            pt *= PauliTerm(op=oneq_state.label, index=oneq_state.qubit)

        return pt

    def __str__(self):
        return f'{self.in_state}→{self.observable.compact_str()}'

    def __repr__(self):
        return f'ExperimentSetting[{self}]'

    def serializable(self):
        return str(self)

    @classmethod
    def from_str(cls, s: str):
        """The opposite of str(expt)"""
        instr, outstr = s.split('→')
        return ExperimentSetting(in_state=TensorProductState.from_str(instr),
                                 observable=PauliTerm.from_compact_str(outstr))


def _abbrev_program(program: Program, max_len=10):
    """Create an abbreviated string representation of a Program.
    This will join all instructions onto a single line joined by '; '. If the number of
    instructions exceeds ``max_len``, some will be excluded from the string representation.
    """
    program_lines = program.out().splitlines()
    if max_len is not None and len(program_lines) > max_len:
        first_n = max_len // 2
        last_n = max_len - first_n
        excluded = len(program_lines) - max_len
        program_lines = (program_lines[:first_n] + [f'... {excluded} instrs not shown ...']
                         + program_lines[-last_n:])

    return '; '.join(program_lines)


class ObservablesExperiment:
    """
    A tomography-like experiment.
    Many near-term quantum algorithms involve:
     - some limited state preparation
     - enacting a quantum process (like in tomography) or preparing a variational ansatz state
       (like in VQE)
     - measuring observables of the state.
    Where we typically use a large number of (state_prep, measure) pairs but keep the ansatz
    program consistent. This class stores the ansatz program as a :py:class:`~pyquil.Program`
    and maintains a list of :py:class:`ExperimentSetting` objects which each represent a
    (state_prep, measure) pair.
    Settings diagonalized by a shared tensor product basis (TPB) can (optionally) be estimated
    simultaneously. Therefore, this class is backed by a list of list of ExperimentSettings.
    Settings sharing an inner list will be estimated simultaneously. If you don't want this,
    provide a list of length-1-lists. As a convenience, if you pass a 1D list to the constructor
    will expand it to a list of length-1-lists.
    This class will not group settings for you. Please see :py:func:`group_experiments` for
    a function that will automatically process a ObservablesExperiment to group Experiments sharing
    a TPB.
    """

    def __init__(self,
                 settings: Union[List[ExperimentSetting], List[List[ExperimentSetting]]],
                 program: Program,
                 qubits: List[int] = None):
        if len(settings) == 0:
            settings = []
        else:
            if isinstance(settings[0], ExperimentSetting):
                # convenience wrapping in lists of length 1
                settings = [[expt] for expt in settings]

        self._settings = settings  # type: List[List[ExperimentSetting]]
        self.program = program
        if qubits is not None:
            warnings.warn("The 'qubits' parameter has been deprecated and will be removed"
                          "in a future release of pyquil")
        self.qubits = qubits

    def __len__(self):
        return len(self._settings)

    def __getitem__(self, item):
        return self._settings[item]

    def __setitem__(self, key, value):
        self._settings[key] = value

    def __delitem__(self, key):
        self._settings.__delitem__(key)

    def __iter__(self):
        yield from self._settings

    def __reversed__(self):
        yield from reversed(self._settings)

    def __contains__(self, item):
        return item in self._settings

    def append(self, expts):
        if not isinstance(expts, list):
            expts = [expts]
        return self._settings.append(expts)

    def count(self, expt):
        return self._settings.count(expt)

    def index(self, expt, start=None, stop=None):
        return self._settings.index(expt, start, stop)

    def extend(self, expts):
        return self._settings.extend(expts)

    def insert(self, index, expt):
        return self._settings.insert(index, expt)

    def pop(self, index=None):
        return self._settings.pop(index)

    def remove(self, expt):
        return self._settings.remove(expt)

    def reverse(self):
        return self._settings.reverse()

    def sort(self, key=None, reverse=False):
        return self._settings.sort(key, reverse)

    def setting_strings(self):
        yield from ('{i}: {st_str}'.format(i=i, st_str=', '.join(str(setting)
                                                                 for setting in settings))
                    for i, settings in enumerate(self._settings))

    def settings_string(self, abbrev_after=None):
        setting_strs = list(self.setting_strings())
        if abbrev_after is not None and len(setting_strs) > abbrev_after:
            first_n = abbrev_after // 2
            last_n = abbrev_after - first_n
            excluded = len(setting_strs) - abbrev_after
            setting_strs = (setting_strs[:first_n] + [f'... {excluded} not shown ...',
                                                      '... use e.settings_string() for all ...']
                            + setting_strs[-last_n:])
        return '\n'.join(setting_strs)

    def __str__(self):
        return _abbrev_program(self.program) + '\n' + self.settings_string(abbrev_after=20)

    def serializable(self):
        return {
            'type': 'ObservablesExperiment',
            'settings': self._settings,
            'program': self.program.out(),
        }

    def __eq__(self, other):
        if not isinstance(other, ObservablesExperiment):
            return False
        return self.serializable() == other.serializable()


class OperatorEncoder(JSONEncoder):
    def default(self, o):
        if isinstance(o, ExperimentSetting):
            return o.serializable()
        if isinstance(o, ObservablesExperiment):
            return o.serializable()
        if isinstance(o, ExperimentResult):
            return o.serializable()
        return o


def to_json(fn, obj):
    """Convenience method to save pyquil.operator_estimation objects as a JSON file.
    See :py:func:`read_json`.
    """
    with open(fn, 'w') as f:
        json.dump(obj, f, cls=OperatorEncoder, indent=2, ensure_ascii=False)
    return fn


def _operator_object_hook(obj):
    if 'type' in obj and obj['type'] == 'ObservablesExperiment':
        return ObservablesExperiment([[ExperimentSetting.from_str(s) for s in settings]
                                     for settings in obj['settings']],
                                    program=Program(obj['program']))
    return obj


def read_json(fn):
    """Convenience method to read pyquil.operator_estimation objects from a JSON file.
    See :py:func:`to_json`.
    """
    with open(fn) as f:
        return json.load(f, object_hook=_operator_object_hook)


def _one_q_sic_prep(index, qubit):
    """Prepare the index-th SIC basis state."""
    if index == 0:
        return Program()

    theta = 2 * np.arccos(1 / np.sqrt(3))
    zx_plane_rotation = Program([
        RX(-pi / 2, qubit),
        RZ(theta - pi, qubit),
        RX(-pi / 2, qubit),
    ])

    if index == 1:
        return zx_plane_rotation

    elif index == 2:
        return zx_plane_rotation + RZ(-2 * pi / 3, qubit)

    elif index == 3:
        return zx_plane_rotation + RZ(2 * pi / 3, qubit)

    raise ValueError(f'Bad SIC index: {index}')


def _one_q_pauli_prep(label, index, qubit):
    """Prepare the index-th eigenstate of the pauli operator given by label."""
    if index not in [0, 1]:
        raise ValueError(f'Bad Pauli index: {index}')

    if label == 'X':
        if index == 0:
            return Program(_RY(pi / 2, qubit))
        else:
            return Program(_RY(-pi / 2, qubit))

    elif label == 'Y':
        if index == 0:
            return Program(RX(-pi / 2, qubit))
        else:
            return Program(RX(pi / 2, qubit))

    elif label == 'Z':
        if index == 0:
            return Program()
        else:
            return Program(RX(pi, qubit))

    raise ValueError(f'Bad Pauli label: {label}')


def _one_q_state_prep(oneq_state: _OneQState):
    """Prepare a one qubit state.
    Either SIC[0-3], X[0-1], Y[0-1], or Z[0-1].
    """
    label = oneq_state.label
    if label == 'SIC':
        return _one_q_sic_prep(oneq_state.index, oneq_state.qubit)
    elif label in ['X', 'Y', 'Z']:
        return _one_q_pauli_prep(label, oneq_state.index, oneq_state.qubit)
    else:
        raise ValueError(f"Bad state label: {label}")


def _local_pauli_eig_meas(op, idx):
    """
    Generate gate sequence to measure in the eigenbasis of a Pauli operator, assuming
    we are only able to measure in the Z eigenbasis. (Note: The unitary operations of this
    Program are essentially the Hermitian conjugates of those in :py:func:`_one_q_pauli_prep`)
    """
    if op == 'X':
        return Program(_RY(-pi / 2, idx))
    elif op == 'Y':
        return Program(RX(pi / 2, idx))
    elif op == 'Z':
        return Program()
    raise ValueError(f'Unknown operation {op}')


def construct_tpb_graph(experiments: ObservablesExperiment):
    """
    Construct a graph where an edge signifies two experiments are diagonal in a TPB.
    """
    g = nx.Graph()
    for expt in experiments:
        assert len(expt) == 1, 'already grouped?'
        expt = expt[0]

        if expt not in g:
            g.add_node(expt, count=1)
        else:
            g.nodes[expt]['count'] += 1

    for expt1, expt2 in itertools.combinations(experiments, r=2):
        expt1 = expt1[0]
        expt2 = expt2[0]

        if expt1 == expt2:
            continue

        max_weight_in = _max_weight_state([expt1.in_state, expt2.in_state])
        max_weight_out = _max_weight_operator([expt1.observable, expt2.observable])
        if max_weight_in is not None and max_weight_out is not None:
            g.add_edge(expt1, expt2)

    return g


def group_experiments_clique_removal(experiments: ObservablesExperiment) -> ObservablesExperiment:
    """
    Group experiments that are diagonal in a shared tensor product basis (TPB) to minimize number
    of QPU runs, using a graph clique removal algorithm.
    :param experiments: a tomography experiment
    :return: a tomography experiment with all the same settings, just grouped according to shared
        TPBs.
    """
    g = construct_tpb_graph(experiments)
    _, cliqs = clique_removal(g)
    new_cliqs = []
    for cliq in cliqs:
        new_cliq = []
        for expt in cliq:
            # duplicate `count` times
            new_cliq += [expt] * g.nodes[expt]['count']

        new_cliqs += [new_cliq]

    return ObservablesExperiment(new_cliqs, program=experiments.program)


def _max_weight_operator(ops: Iterable[PauliTerm]) -> Union[None, PauliTerm]:
    """Construct a PauliTerm operator by taking the non-identity single-qubit operator at each
    qubit position.
    This function will return ``None`` if the input operators do not share a natural tensor
    product basis.
    For example, the max_weight_operator of ["XI", "IZ"] is "XZ". Asking for the max weight
    operator of something like ["XI", "ZI"] will return None.
    """
    mapping = dict()  # type: Dict[int, str]
    for op in ops:
        for idx, op_str in op:
            if idx in mapping:
                if mapping[idx] != op_str:
                    return None
            else:
                mapping[idx] = op_str
    op = functools.reduce(mul, (PauliTerm(op, q) for q, op in mapping.items()), sI())
    return op


def _max_weight_state(states: Iterable[TensorProductState]) -> Union[None, TensorProductState]:
    """Construct a TensorProductState by taking the single-qubit state at each
    qubit position.
    This function will return ``None`` if the input states are not compatible
    For example, the max_weight_state of ["(+X, q0)", "(-Z, q1)"] is "(+X, q0; -Z q1)". Asking for
    the max weight state of something like ["(+X, q0)", "(+Z, q0)"] will return None.
    """
    mapping = dict()  # type: Dict[int, _OneQState]
    for state in states:
        for oneq_state in state.states:
            if oneq_state.qubit in mapping:
                if mapping[oneq_state.qubit] != oneq_state:
                    return None
            else:
                mapping[oneq_state.qubit] = oneq_state
    return TensorProductState(list(mapping.values()))


def _max_tpb_overlap(tomo_expt: ObservablesExperiment):
    """
    Given an input ObservablesExperiment, provide a dictionary indicating which ExperimentSettings
    share a tensor product basis
    :param tomo_expt: ObservablesExperiment, from which to group ExperimentSettings that share a tpb
        and can be run together
    :return: dictionary keyed with ExperimentSetting (specifying a tpb), and with each value being a
            list of ExperimentSettings (diagonal in that tpb)
    """
    # initialize empty dictionary
    diagonal_sets = {}
    # loop through ExperimentSettings of the ObservablesExperiment
    for expt_setting in tomo_expt:
        # no need to group already grouped ObservablesExperiment
        assert len(expt_setting) == 1, 'already grouped?'
        expt_setting = expt_setting[0]
        # calculate max overlap of expt_setting with keys of diagonal_sets
        # keep track of whether a shared tpb was found
        found_tpb = False
        # loop through dict items
        for es, es_list in diagonal_sets.items():
            trial_es_list = es_list + [expt_setting]
            diag_in_term = _max_weight_state(expst.in_state for expst in trial_es_list)
            diag_out_term = _max_weight_operator(expst.observable for expst in trial_es_list)
            # max_weight_xxx returns None if the set of xxx's don't share a TPB, so the following
            # conditional is True if expt_setting can be inserted into the current es_list.
            if diag_in_term is not None and diag_out_term is not None:
                found_tpb = True
                assert len(diag_in_term) >= len(es.in_state), \
                    "Highest weight in-state can't be smaller than the given in-state"
                assert len(diag_out_term) >= len(es.observable), \
                    "Highest weight out-PauliTerm can't be smaller than the given out-PauliTerm"

                # update the diagonalizing basis (key of dict) if necessary
                if len(diag_in_term) > len(es.in_state) or len(diag_out_term) > len(es.observable):
                    del diagonal_sets[es]
                    new_es = ExperimentSetting(diag_in_term, diag_out_term)
                    diagonal_sets[new_es] = trial_es_list
                else:
                    diagonal_sets[es] = trial_es_list
                break

        if not found_tpb:
            # made it through entire dict without finding any ExperimentSetting with shared tpb,
            # so need to make a new item
            diagonal_sets[expt_setting] = [expt_setting]

    return diagonal_sets


def group_experiments_greedy(tomo_expt: ObservablesExperiment):
    """
    Greedy method to group ExperimentSettings in a given ObservablesExperiment
    :param tomo_expt: ObservablesExperiment to group ExperimentSettings within
    :return: ObservablesExperiment, with grouped ExperimentSettings according to whether
        it consists of PauliTerms diagonal in the same tensor product basis
    """
    diag_sets = _max_tpb_overlap(tomo_expt)
    grouped_expt_settings_list = list(diag_sets.values())
    grouped_tomo_expt = ObservablesExperiment(grouped_expt_settings_list, program=tomo_expt.program)
    return grouped_tomo_expt


def group_experiments(experiments: ObservablesExperiment,
                      method: str = 'greedy') -> ObservablesExperiment:
    """
    Group experiments that are diagonal in a shared tensor product basis (TPB) to minimize number
    of QPU runs.
    Background
    ----------
    Given some PauliTerm operator, the 'natural' tensor product basis to
    diagonalize this term is the one which diagonalizes each Pauli operator in the
    product term-by-term.
    For example, X(1) * Z(0) would be diagonal in the 'natural' tensor product basis
    {(|0> +/- |1>)/Sqrt[2]} * {|0>, |1>}, whereas Z(1) * X(0) would be diagonal
    in the 'natural' tpb {|0>, |1>} * {(|0> +/- |1>)/Sqrt[2]}. The two operators
    commute but are not diagonal in each others 'natural' tpb (in fact, they are
    anti-diagonal in each others 'natural' tpb). This function tests whether two
    operators given as PauliTerms are both diagonal in each others 'natural' tpb.
    Note that for the given example of X(1) * Z(0) and Z(1) * X(0), we can construct
    the following basis which simultaneously diagonalizes both operators:
      -- |0>' = |0> (|+>) + |1> (|->)
      -- |1>' = |0> (|+>) - |1> (|->)
      -- |2>' = |0> (|->) + |1> (|+>)
      -- |3>' = |0> (-|->) + |1> (|+>)
    In this basis, X Z looks like diag(1, -1, 1, -1), and Z X looks like diag(1, 1, -1, -1).
    Notice however that this basis cannot be constructed with single-qubit operations, as each
    of the basis vectors are entangled states.
    Methods
    -------
    The "greedy" method will keep a running set of 'buckets' into which grouped ExperimentSettings
    will be placed. Each new ExperimentSetting considered is assigned to the first applicable
    bucket and a new bucket is created if there are no applicable buckets.
    The "clique-removal" method maps the term grouping problem onto Max Clique graph problem.
    This method constructs a NetworkX graph where an edge exists between two settings that
    share an nTPB and then uses networkx's algorithm for clique removal. This method can give
    you marginally better groupings in certain circumstances, but constructing the
    graph is pretty slow so "greedy" is the default.
    :param experiments: a tomography experiment
    :param method: method used for grouping; the allowed methods are one of
        ['greedy', 'clique-removal']
    :return: a tomography experiment with all the same settings, just grouped according to shared
        TPBs.
    """
    allowed_methods = ['greedy', 'clique-removal']
    assert method in allowed_methods, f"'method' should be one of {allowed_methods}."
    if method == 'greedy':
        return group_experiments_greedy(experiments)
    elif method == 'clique-removal':
        return group_experiments_clique_removal(experiments)


@dataclass(frozen=True)
class ExperimentResult:
    """An expectation and standard deviation for the measurement of one experiment setting
    in a tomographic experiment.
    In the case of readout error calibration, we also include
    expectation, standard deviation and count for the calibration results, as well as the
    expectation and standard deviation for the corrected results.
    """

    setting: ExperimentSetting
    expectation: Union[float, complex]
    total_counts: int
    std_err: Union[float, complex] = None
    raw_expectation: Union[float, complex] = None
    raw_std_err: float = None
    calibration_expectation: Union[float, complex] = None
    calibration_std_err: Union[float, complex] = None
    calibration_counts: int = None

    def __init__(self, setting: ExperimentSetting,
                 expectation: Union[float, complex],
                 total_counts: int,
                 stddev: Union[float, complex] = None,
                 std_err: Union[float, complex] = None,
                 raw_expectation: Union[float, complex] = None,
                 raw_stddev: float = None,
                 raw_std_err: float = None,
                 calibration_expectation: Union[float, complex] = None,
                 calibration_stddev: Union[float, complex] = None,
                 calibration_std_err: Union[float, complex] = None,
                 calibration_counts: int = None):

        object.__setattr__(self, 'setting', setting)
        object.__setattr__(self, 'expectation', expectation)
        object.__setattr__(self, 'total_counts', total_counts)
        object.__setattr__(self, 'raw_expectation', raw_expectation)
        object.__setattr__(self, 'calibration_expectation', calibration_expectation)
        object.__setattr__(self, 'calibration_counts', calibration_counts)

        if stddev is not None:
            warnings.warn("'stddev' has been renamed to 'std_err'")
            std_err = stddev
        object.__setattr__(self, 'std_err', std_err)

        if raw_stddev is not None:
            warnings.warn("'raw_stddev' has been renamed to 'raw_std_err'")
            raw_std_err = raw_stddev
        object.__setattr__(self, 'raw_std_err', raw_std_err)

        if calibration_stddev is not None:
            warnings.warn("'calibration_stddev' has been renamed to 'calibration_std_err'")
            calibration_std_err = calibration_stddev
        object.__setattr__(self, 'calibration_std_err', calibration_std_err)

    def get_stddev(self) -> Union[float, complex]:
        warnings.warn("'stddev' has been renamed to 'std_err'")
        return self.std_err

    def set_stddev(self, value: Union[float, complex]):
        warnings.warn("'stddev' has been renamed to 'std_err'")
        object.__setattr__(self, 'std_err', value)

    stddev = property(get_stddev, set_stddev)

    def get_raw_stddev(self) -> float:
        warnings.warn("'raw_stddev' has been renamed to 'raw_std_err'")
        return self.raw_std_err

    def set_raw_stddev(self, value: float):
        warnings.warn("'raw_stddev' has been renamed to 'raw_std_err'")
        object.__setattr__(self, 'raw_std_err', value)

    raw_stddev = property(get_raw_stddev, set_raw_stddev)

    def get_calibration_stddev(self) -> Union[float, complex]:
        warnings.warn("'calibration_stddev' has been renamed to 'calibration_std_err'")
        return self.calibration_std_err

    def set_calibration_stddev(self, value: Union[float, complex]):
        warnings.warn("'calibration_stddev' has been renamed to 'calibration_std_err'")
        object.__setattr__(self, 'calibration_std_err', value)

    calibration_stddev = property(get_calibration_stddev, set_calibration_stddev)

    def __str__(self):
        return f'{self.setting}: {self.expectation} +- {self.std_err}'

    def __repr__(self):
        return f'ExperimentResult[{self}]'

    def serializable(self):
        return {
            'type': 'ExperimentResult',
            'setting': self.setting,
            'expectation': self.expectation,
            'std_err': self.std_err,
            'total_counts': self.total_counts,
            'raw_expectation': self.raw_expectation,
            'raw_std_err': self.raw_std_err,
            'calibration_expectation': self.calibration_expectation,
            'calibration_std_err': self.calibration_std_err,
            'calibration_counts': self.calibration_counts,
        }


def generate_experiment_programs(obs_expt: ObservablesExperiment, active_reset: bool = False,
                                 use_basic_compile: bool = True) \
        -> Tuple[List[Program], List[List[int]]]:
    """
    Generate the programs necessary to estimate the observables in an ObservablesExperiment.

    Grouping of settings to be run in parallel, e.g. by a call to group_experiments, should be
    done before this method is called.

    By default the program field of the input obs_expt is assumed to hold a program composed of
    gates which are either native quil gates or else can be compiled to native quil by the method
    basic_compile. If this is not the case, then use_basic_compile should be set to False and
    each returned program must be compiled before being executed on a QPU; NOTE however that
    compiling a program may change the qubit indices so meas_qubits might need to be re-ordered
    as well if the MEASURE instructions were not compiled with the program. For this reason it is
    recommended that obs_expt.program be compiled before this method is called. If one is careful
    then it is still possible to add the measurement instructions first and subsequently compile
    the programs before running, e.g. by setting use_compilation = True in the call to
    _measure_bitstrings (but compiling in this way could interfere with symmetrization).

    :param obs_expt: a single ObservablesExperiment to be translated to a series of programs that
        when run serially can be used to estimate each of obs_expt's observables.
    :param active_reset: whether or not to begin the program by actively resetting. If true,
        execution of each of the returned programs in a loop on the QPU will generally be faster.
    :param use_basic_compile: whether or not to call basic_compile on the programs after they are
        created. To run on a QPU it is necessary that programs use only native quil gates. See
        the warning above about setting use_basic_compile to false.
    :return: a list of programs along with a corresponding list of the groups of qubits that are
        measured by that program. The returned programs may be run on a qc after measurement
        instructions are added for the corresponding group of qubits in meas_qubits -- see
        estimate_observables and _measure_bitstrings for possible usage.
    """
    # Outer loop over a collection of grouped settings for which we can simultaneously estimate.
    programs = []
    meas_qubits = []
    for settings in obs_expt:

        # Prepare a state according to the amalgam of all setting.in_state
        total_prog = Program()
        if active_reset:
            total_prog += RESET()
        max_weight_in_state = _max_weight_state(setting.in_state for setting in settings)
        if max_weight_in_state is None:
            raise ValueError('Input states are not compatible. Re-group the experiment settings '
                             'so that groups of parallel settings have compatible input states.')
        for oneq_state in max_weight_in_state.states:
            total_prog += _one_q_state_prep(oneq_state)

        # Add in the program
        total_prog += obs_expt.program

        # Prepare for measurement state according to setting.observable
        max_weight_out_op = _max_weight_operator(setting.observable for setting in settings)
        if max_weight_out_op is None:
            raise ValueError('Observables not compatible. Re-group the experiment settings '
                             'so that groups of parallel settings have compatible observables.')
        for qubit, op_str in max_weight_out_op:
            total_prog += _local_pauli_eig_meas(op_str, qubit)

        if use_basic_compile:
            programs.append(basic_compile(total_prog))
        else:
            programs.append(total_prog)

        meas_qubits.append(max_weight_out_op.get_qubits())
    return programs, meas_qubits


def _flip_array_to_prog(flip_array: Tuple[bool], qubits: List[int]) -> Program:
    """
    Generate a pre-measurement program that flips the qubit state according to the flip_array of
    bools.

    This is used, for example, in exhaustive_symmetrization to produce programs which flip a
    select subset of qubits immediately before measurement.

    :param flip_array: tuple of booleans specifying whether the qubit in the corresponding index
        should be flipped or not.
    :param qubits: list specifying the qubits in order corresponding to the flip_array
    :return: Program which flips each qubit (i.e. instructs RX(pi, q)) according to the flip_array.
    """
    assert len(flip_array) == len(qubits), "Mismatch of qubits and operations"
    prog = Program()
    for qubit, flip_output in zip(qubits, flip_array):
        if flip_output == 0:
            continue
        elif flip_output == 1:
            prog += Program(RX(pi, qubit))
        else:
            raise ValueError("flip_bools should only consist of 0s and/or 1s")
    return prog


def exhaustive_symmetrization(programs: List[Program], meas_qubits: List[List[int]]) \
<<<<<<< HEAD
        -> Tuple[List[Program], List[Tuple[bool]], List[int]]:
=======
        -> Tuple[List[Program], List[List[int]], List[Tuple[bool]], List[int]]:
>>>>>>> 9d9ce178
    """
    For each program in the input programs generate new programs which flip the measured qubits
    in every possible combination in order to symmetrize readout.

    The expanded list of programs is returned along with a correspondingly expanded list of
    meas_qubits, a list of bools which indicates which qubits are flipped in each program,
    and a list of indices which records from which program in the input programs list each
    symmetrized program originated.

    :param programs: a list of programs each of which will be symmetrized.
    :param meas_qubits: the corresponding groups of measurement qubits for the input list of
        programs. Only these qubits will be symmetrized over, even if the program acts on other
        qubits.
    :return: a list of symmetrized programs, the corresponding measurement qubits,
        the corresponding array of bools indicating which qubits were flipped,
        and a corresponding list of indices specifying the generating `program'
    """
    assert len(programs) == len(meas_qubits), 'mismatch of programs and qubits; must know which ' \
                                              'qubits are being measured to symmetrize them.'

    symm_programs = []
    symm_meas_qs = []
    prog_groups = []
    flip_arrays = []

    for idx, (prog, meas_qs) in enumerate(zip(programs, meas_qubits)):
        for flip_array in itertools.product([0, 1], repeat=len(meas_qs)):
            total_prog_symm = prog.copy()
            prog_symm = _flip_array_to_prog(flip_array, meas_qs)
            total_prog_symm += prog_symm
            symm_programs.append(total_prog_symm)
            symm_meas_qs.append(meas_qs)
            prog_groups.append(idx)
            flip_arrays.append(flip_array)

<<<<<<< HEAD
    return symm_programs, flip_arrays, prog_groups
=======
    return symm_programs, symm_meas_qs, flip_arrays, prog_groups
>>>>>>> 9d9ce178


def _measure_bitstrings(qc: QuantumComputer, programs: List[Program], meas_qubits: List[List[int]],
                        num_shots = 500, use_compiler = False) -> List[np.ndarray]:
    """
    Wrapper for appending measure instructions onto each program, running the program,
    and accumulating the resulting bitarrays.

    By default each program is assumed to be native quil.

    :param qc: a quantum computer object on which to run each program
    :param programs: a list of programs to run
    :param meas_qubits: groups of qubits to measure for each program
    :param num_shots: the number of shots to run for each program
    :return: a len(programs) long list of num_shots by num_meas_qubits bit arrays of results for
        each program.
    """
    assert len(programs) == len(meas_qubits), 'The qubits to measure must be specified for each ' \
                                              'program, one list of qubits per program.'

    results = []
    for program, qubits in zip(programs, meas_qubits):
        if len(qubits) == 0:
            # corresponds to measuring identity; no program needs to be run.
            results.append(np.array([[]]))
            continue
        # copy the program so the original is not mutated
        prog = program.copy()
        ro = prog.declare('ro', 'BIT', len(qubits))
        for idx, q in enumerate(qubits):
            prog += MEASURE(q, ro[idx])

        prog.wrap_in_numshots_loop(num_shots)
        if use_compiler:
            prog = qc.quil_to_native_quil(prog)
        exe = qc.compiler.native_quil_to_executable(prog)
        shots = qc.run(exe)
        results.append(shots)
    return results


def shots_to_obs_moments(bitarray: np.ndarray, qubits: List[int], observable: PauliTerm,
                         use_beta_dist_unbiased_prior: bool = False) -> Tuple[float, float]:
    """
    Calculate the mean and variance of the given observable based on the bitarray of results.

    :param bitarray: results from running `qc.run`, a 2D num_shots by num_qubits array.
    :param qubits: list of qubits in order corresponding to the bitarray results.
    :param observable: the observable whose moments are calculated from the shot data
    :param use_beta_dist_unbiased_prior: if true then the mean and variance are estimated from a
        beta distribution that incorporates an unbiased Bayes prior. This precludes var = 0.
    :return: tuple specifying (mean, variance)
    """
    coeff = complex(observable.coefficient)
    if not np.isclose(coeff.imag, 0):
        raise ValueError(f"The coefficient of an observable should not be complex.")
    coeff = coeff.real

    obs_qubits = [q for q, _ in observable]
    # Identify classical register indices to select
    idxs = [idx for idx, q in enumerate(qubits) if q in obs_qubits]

    if len(idxs) == 0: # identity term
        return coeff, 0

    assert bitarray.shape[1] == len(qubits), 'qubits should label each column of the bitarray'

    # Pick columns corresponding to qubits with a non-identity out_operation
    obs_strings = bitarray[:, idxs]
    # Transform bits to eigenvalues; ie (+1, -1)
    my_obs_strings = 1 - 2 * obs_strings
    # Multiply row-wise to get operator values.
    obs_vals = np.prod(my_obs_strings, axis=1)

    if use_beta_dist_unbiased_prior:
        # For binary classified data with N counts of + and M counts of -, these can be estimated
        # using the mean and variance of the beta distribution beta(N+1, M+1) where the +1 is used
        # to incorporate an unbiased Bayes prior.
        plus_array = obs_vals == 1
        n_minus, n_plus = np.bincount(plus_array,  minlength=2)
        bernoulli_mean = beta.mean(n_plus + 1, n_minus + 1)
        bernoulli_var = beta.var(n_plus + 1, n_minus + 1)
        obs_mean, obs_var = transform_bit_moments_to_pauli(bernoulli_mean, bernoulli_var)
        obs_mean *= coeff
        obs_var *= coeff**2
    else:
        obs_vals = coeff * obs_vals
        obs_mean = np.mean(obs_vals).item()
        obs_var = np.var(obs_vals).item() / len(bitarray)

    return obs_mean, obs_var


def consolidate_symmetrization_outputs(outputs: List[np.ndarray], flip_arrays: List[Tuple[bool]],
                                       groups: List[int]) -> List[np.ndarray]:
    """
<<<<<<< HEAD
    Given outputs from a series of symmetrization programs, appropriately flip output bits and
    consolidate results into groups.

    :param outputs:
    :param flip_arrays:
    :param groups:
    :return:
    """
    output = []
    for bitarray, group, flip_array in zip(outputs, groups, flip_arrays):
        if len(output) <= group:
            output[group] = bitarray ^ flip_array
            continue
        output[group] = np.vstack(output[group], bitarray ^ flip_array)
    return output
=======
    Given bitarray results from a series of symmetrization programs, appropriately flip output
    bits and consolidate results into new bitarrays.

    :param outputs: a list of the raw bitarrays resulting from running a list of symmetrized
        programs; for example, the results returned from _measure_bitstrings
    :param flip_arrays: a list of boolean arrays in one-to-one correspondence with the list of
        outputs indicating which qubits where flipped before each bitarray was measured.
    :param groups: the group from which each symmetrized program was generated. E.g. if only one
        program was symmetrized then groups is simply [0] * len(outputs). The length of the
        returned consolidated outputs is exactly the number of distinct integers in groups.
    :return: a list of the consolidated bitarray outputs which can be treated as the symmetrized
        outputs of the original programs passed into a symmetrization method. See
        estimate_observables for example usage.
    """
    assert len(outputs) == len(groups) == len(flip_arrays)

    output = {group: [] for group in set(groups)}
    for bitarray, group, flip_array in zip(outputs, groups, flip_arrays):
        if len(flip_array) == 0:
            # happens when measuring identity.
            # TODO: better way of handling identity measurement? (in _measure_bitstrings too)
            output[group].append(bitarray)
        else:
            output[group].append(bitarray ^ flip_array)

    return [np.vstack(output[group]) for group in sorted(list(set(groups)))]
>>>>>>> 9d9ce178


def estimate_observables(qc: QuantumComputer, obs_expt: ObservablesExperiment,
                         num_shots: int = 500, symmetrization_method: Callable = None,
                         active_reset: bool = False) -> Iterable[ExperimentResult]:
    """
    Standard wrapper for estimating the observables in an ObservableExperiment.

    Because of the use of default parameters for _measure_bitstrings, this method assumes the
    program in obs_expt can be compiled to native_quil using only basic_compile; the qc
    object's compiler is only used to translate native quil to an executable.

    A symmetrization_method can be specified which will be used to generate the necessary
    symmetrization results. This method should match the api of exhaustive_symmetrization; there,
    a list of symmetrized programs, the qubits to be measured for each program, the qubits that
    were flipped for each program, and the original pre-symmetrized program index are returned
    so that the bitarray results of the symmetrized programs and be processed via
    consolidate_symmetrization_outputs which returns 'symmetrized' results for the original
    pre-symmetrized programs.

    :param qc: a quantum computer object on which to run the programs necessary to estimate each
        observable of obs_expt.
    :param obs_expt: a single ObservablesExperiment with settings pre-grouped as desired.
    :param num_shots: the number of shots to run each program or each symmetrized program.
    :param symmetrization_method: if not None, this can be used to symmetrize each program to
        remove unwanted classical correlations in the qubit measurement readout.
    :param active_reset: whether or not to begin the program by actively resetting. If true,
        execution of each of the returned programs in a loop on the QPU will generally be faster.
    :return: all of the ExperimentResults which hold an estimate of each observable of obs_expt
    """
    programs, meas_qubits = generate_experiment_programs(obs_expt, active_reset)

    if symmetrization_method is not None:
<<<<<<< HEAD
        programs, flip_array, prog_groups = symmetrization_method(programs, meas_qubits)
        symm_outputs = _measure_bitstrings(qc, programs, meas_qubits, num_shots)
        results = consolidate_symmetrization_outputs(symm_outputs, flip_array, prog_groups)
=======
        programs, symm_qubits, flip_arrays, prog_groups = symmetrization_method(programs,
                                                                                meas_qubits)
        symm_outputs = _measure_bitstrings(qc, programs, symm_qubits, num_shots)
        results = consolidate_symmetrization_outputs(symm_outputs, flip_arrays, prog_groups)
>>>>>>> 9d9ce178
    else:
        results = _measure_bitstrings(qc, programs, meas_qubits, num_shots)

    assert len(results) == len(meas_qubits) == len(obs_expt)
    for bitarray, meas_qs, settings in zip(results, meas_qubits, obs_expt):

        for setting in settings:
            observable = setting.observable

            # Obtain statistics from result of experiment
            obs_mean, obs_var = shots_to_obs_moments(bitarray, meas_qs, observable)

            yield ExperimentResult(
                setting=setting,
                expectation=obs_mean,
                std_err=np.sqrt(obs_var),
                total_counts=len(bitarray),
            )


def get_calibration_program(observable: PauliTerm, noisy_program: Program = None) -> Program:
    """
    Program required for calibrating the given observable.

    :param observable: observable to calibrate
    :param noisy_program: a program with readout and gate noise defined; only useful for QVM
    :return: Program performing the calibration
    """
    calibr_prog = Program()

    # Inherit any noisy attributes from noisy_program, including gate definitions
    # and applications which can be handy in simulating noisy channels
    if noisy_program is not None:
        # Inherit readout error instructions from main Program
        readout_povm_instruction = [i for i in noisy_program.out().split('\n')
                                    if 'PRAGMA READOUT-POVM' in i]
        calibr_prog += readout_povm_instruction
        # Inherit any definitions of noisy gates from main Program
        kraus_instructions = [i for i in noisy_program.out().split('\n') if 'PRAGMA ADD-KRAUS' in i]
        calibr_prog += kraus_instructions

    # Prepare the +1 eigenstate for the out operator
    for q, op in observable.operations_as_set():
        calibr_prog += _one_q_pauli_prep(label=op, index=0, qubit=q)
    # Measure the out operator in this state
    for q, op in observable.operations_as_set():
        calibr_prog += _local_pauli_eig_meas(op, q)

    return calibr_prog


def calibrate_observable_estimates(qc: QuantumComputer, expt_results: List[ExperimentResult],
                                   symmetrization_method: Callable = exhaustive_symmetrization,
                                   num_shots: int = 500, noisy_program: Program = None) \
        -> Iterable[ExperimentResult]:
    """
    Calibrates the expectation and std_err of the input expt_results and updates those estimates.

    The old estimates are moved to raw_* and the calibration results themselves for the given
    observable are recorded as calibration_*

    Calibration is done by measuring expectation values of eigenstates of the obervable which
    ideally should yield either +/- 1 but in practice will have magnitude less than 1.

    :param qc: a quantum computer object on which to run the programs necessary to calibrate each
        result.
    :param expt_results: a list of results, each of which will be separately calibrated.
    :param symmetrization_method: by default every eigenvector of each observable is measured.
    :param num_shots: the number of shots to run for each eigenvector
    :param noisy_program: an optional program from which to inherit a noise model; only relevant
        for running on a QVM
    :return: a copy of the input results with updated estimates and calibration results.
    """
    # TODO: consider speeding up calibration by first collecting only distinct observables

    programs = [get_calibration_program(expt_result.setting.observable, noisy_program) for
                    expt_result in expt_results]

    meas_qubits = [expt_result.setting.observable.get_qubits() for expt_result in expt_results]

<<<<<<< HEAD
    programs, flip_array, prog_groups = symmetrization_method(programs, meas_qubits)
    symm_outputs = _measure_bitstrings(qc, programs, meas_qubits, num_shots)
=======
    symm_progs, symm_qubits, flip_array, prog_groups = symmetrization_method(programs, meas_qubits)
    symm_outputs = _measure_bitstrings(qc, symm_progs, symm_qubits, num_shots)
>>>>>>> 9d9ce178
    results = consolidate_symmetrization_outputs(symm_outputs, flip_array, prog_groups)

    assert len(results) == len(meas_qubits) == len(expt_results)
    for bitarray, meas_qs, expt_result in zip(results, meas_qubits, expt_results):

        observable = expt_result.setting.observable

        # Obtain statistics from result of experiment
        obs_mean, obs_var = shots_to_obs_moments(bitarray, meas_qs, observable)

        # Use the calibration to correct the mean and var
        result_mean = expt_result.expectation
        result_var = expt_result.std_err**2
        corrected_mean = result_mean / obs_mean
        corrected_var = ratio_variance(result_mean, result_var, obs_mean, obs_var)

        yield ExperimentResult(
            setting=expt_result.setting,
            expectation=corrected_mean,
            std_err=np.sqrt(corrected_var),
            total_counts=expt_result.total_counts,
            raw_expectation=result_mean,
            raw_std_err=expt_result.std_err,
            calibration_expectation=obs_mean,
            calibration_std_err=np.sqrt(obs_var),
            calibration_counts=len(bitarray)
        )


def ratio_variance(a: Union[float, np.ndarray],
                   var_a: Union[float, np.ndarray],
                   b: Union[float, np.ndarray],
                   var_b: Union[float, np.ndarray]) -> Union[float, np.ndarray]:
    r"""
    Given random variables 'A' and 'B', compute the variance on the ratio Y = A/B. Denote the
    mean of the random variables as a = E[A] and b = E[B] while the variances are var_a = Var[A]
    and var_b = Var[B] and the covariance as Cov[A,B]. The following expression approximates the
    variance of Y
    Var[Y] \approx (a/b) ^2 * ( var_a /a^2 + var_b / b^2 - 2 * Cov[A,B]/(a*b) )
    We assume the covariance of A and B is negligible, resting on the assumption that A and B
    are independently measured. The expression above rests on the assumption that B is non-zero,
    an assumption which we expect to hold true in most cases, but makes no such assumptions
    about A. If we allow E[A] = 0, then calculating the expression above via numpy would complain
    about dividing by zero. Instead, we can re-write the above expression as
    Var[Y] \approx var_a /b^2 + (a^2 * var_b) / b^4
    where we have dropped the covariance term as noted above.
    See the following for more details:
      - https://doi.org/10.1002/(SICI)1097-0320(20000401)39:4<300::AID-CYTO8>3.0.CO;2-O
      - http://www.stat.cmu.edu/~hseltman/files/ratio.pdf
      - https://en.wikipedia.org/wiki/Taylor_expansions_for_the_moments_of_functions_of_random_variables
    :param a: Mean of 'A', to be used as the numerator in a ratio.
    :param var_a: Variance in 'A'
    :param b: Mean of 'B', to be used as the numerator in a ratio.
    :param var_b: Variance in 'B'
    """
    return var_a / b**2 + (a**2 * var_b) / b**4<|MERGE_RESOLUTION|>--- conflicted
+++ resolved
@@ -19,11 +19,7 @@
 from pyquil.gates import RX, RZ, MEASURE
 from pyquil.paulis import PauliTerm, sI, is_identity
 
-<<<<<<< HEAD
-from forest.benchmarking.compilation import basic_compile
-=======
 from forest.benchmarking.compilation import basic_compile, _RY
->>>>>>> 9d9ce178
 from forest.benchmarking.utils import transform_bit_moments_to_pauli
 
 if sys.version_info < (3, 7):
@@ -878,11 +874,7 @@
 
 
 def exhaustive_symmetrization(programs: List[Program], meas_qubits: List[List[int]]) \
-<<<<<<< HEAD
-        -> Tuple[List[Program], List[Tuple[bool]], List[int]]:
-=======
         -> Tuple[List[Program], List[List[int]], List[Tuple[bool]], List[int]]:
->>>>>>> 9d9ce178
     """
     For each program in the input programs generate new programs which flip the measured qubits
     in every possible combination in order to symmetrize readout.
@@ -918,11 +910,7 @@
             prog_groups.append(idx)
             flip_arrays.append(flip_array)
 
-<<<<<<< HEAD
-    return symm_programs, flip_arrays, prog_groups
-=======
     return symm_programs, symm_meas_qs, flip_arrays, prog_groups
->>>>>>> 9d9ce178
 
 
 def _measure_bitstrings(qc: QuantumComputer, programs: List[Program], meas_qubits: List[List[int]],
@@ -1019,23 +1007,6 @@
 def consolidate_symmetrization_outputs(outputs: List[np.ndarray], flip_arrays: List[Tuple[bool]],
                                        groups: List[int]) -> List[np.ndarray]:
     """
-<<<<<<< HEAD
-    Given outputs from a series of symmetrization programs, appropriately flip output bits and
-    consolidate results into groups.
-
-    :param outputs:
-    :param flip_arrays:
-    :param groups:
-    :return:
-    """
-    output = []
-    for bitarray, group, flip_array in zip(outputs, groups, flip_arrays):
-        if len(output) <= group:
-            output[group] = bitarray ^ flip_array
-            continue
-        output[group] = np.vstack(output[group], bitarray ^ flip_array)
-    return output
-=======
     Given bitarray results from a series of symmetrization programs, appropriately flip output
     bits and consolidate results into new bitarrays.
 
@@ -1062,7 +1033,6 @@
             output[group].append(bitarray ^ flip_array)
 
     return [np.vstack(output[group]) for group in sorted(list(set(groups)))]
->>>>>>> 9d9ce178
 
 
 def estimate_observables(qc: QuantumComputer, obs_expt: ObservablesExperiment,
@@ -1096,16 +1066,10 @@
     programs, meas_qubits = generate_experiment_programs(obs_expt, active_reset)
 
     if symmetrization_method is not None:
-<<<<<<< HEAD
-        programs, flip_array, prog_groups = symmetrization_method(programs, meas_qubits)
-        symm_outputs = _measure_bitstrings(qc, programs, meas_qubits, num_shots)
-        results = consolidate_symmetrization_outputs(symm_outputs, flip_array, prog_groups)
-=======
         programs, symm_qubits, flip_arrays, prog_groups = symmetrization_method(programs,
                                                                                 meas_qubits)
         symm_outputs = _measure_bitstrings(qc, programs, symm_qubits, num_shots)
         results = consolidate_symmetrization_outputs(symm_outputs, flip_arrays, prog_groups)
->>>>>>> 9d9ce178
     else:
         results = _measure_bitstrings(qc, programs, meas_qubits, num_shots)
 
@@ -1186,13 +1150,8 @@
 
     meas_qubits = [expt_result.setting.observable.get_qubits() for expt_result in expt_results]
 
-<<<<<<< HEAD
-    programs, flip_array, prog_groups = symmetrization_method(programs, meas_qubits)
-    symm_outputs = _measure_bitstrings(qc, programs, meas_qubits, num_shots)
-=======
     symm_progs, symm_qubits, flip_array, prog_groups = symmetrization_method(programs, meas_qubits)
     symm_outputs = _measure_bitstrings(qc, symm_progs, symm_qubits, num_shots)
->>>>>>> 9d9ce178
     results = consolidate_symmetrization_outputs(symm_outputs, flip_array, prog_groups)
 
     assert len(results) == len(meas_qubits) == len(expt_results)
