import functools
import itertools
import json
import logging
import re
import sys
import warnings
from json import JSONEncoder
from operator import mul
from typing import List, Union, Iterable, Tuple, Dict, Callable

import numpy as np
from math import pi
from scipy.stats import beta
import networkx as nx
from networkx.algorithms.approximation.clique import clique_removal
from pyquil import Program
from pyquil.api import QuantumComputer
from pyquil.gates import RX, RZ, MEASURE
from pyquil.paulis import PauliTerm, sI, is_identity

from forest.benchmarking.compilation import basic_compile, _RY
from forest.benchmarking.utils import transform_bit_moments_to_pauli

if sys.version_info < (3, 7):
    from pyquil.external.dataclasses import dataclass
else:
    from dataclasses import dataclass

log = logging.getLogger(__name__)


@dataclass(frozen=True)
class _OneQState:
    """
    A description of a named one-qubit quantum state.
    This can be used to generate pre-rotations for quantum process tomography. For example,
    X0_14 will generate the +1 eigenstate of the X operator on qubit 14. X1_14 will generate the
    -1 eigenstate. SIC0_14 will generate the 0th SIC-basis state on qubit 14.
    """
    label: str
    index: int
    qubit: int

    def __str__(self):
        return f'{self.label}{self.index}_{self.qubit}'

    @classmethod
    def from_str(cls, s):
        ma = re.match(r'\s*(\w+)(\d+)_(\d+)\s*', s)
        if ma is None:
            raise ValueError(f"Couldn't parse '{s}'")
        return _OneQState(
            label=ma.group(1),
            index=int(ma.group(2)),
            qubit=int(ma.group(3)),
        )


@dataclass(frozen=True)
class TensorProductState:
    """
    A description of a multi-qubit quantum state that is a tensor product of many _OneQStates
    states.
    """
    states: Tuple[_OneQState]

    def __init__(self, states=None):
        if states is None:
            states = tuple()
        object.__setattr__(self, 'states', tuple(states))

    def __mul__(self, other):
        return TensorProductState(self.states + other.states)

    def __str__(self):
        return ' * '.join(str(s) for s in self.states)

    def __repr__(self):
        return f'TensorProductState[{self}]'

    def __getitem__(self, qubit):
        """Return the _OneQState at the given qubit."""
        for oneq_state in self.states:
            if oneq_state.qubit == qubit:
                return oneq_state
        raise IndexError()

    def __iter__(self):
        yield from self.states

    def __len__(self):
        return len(self.states)

    def states_as_set(self):
        return frozenset(self.states)

    def __eq__(self, other):
        if not isinstance(other, TensorProductState):
            return False

        return self.states_as_set() == other.states_as_set()

    def __hash__(self):
        return hash(self.states_as_set())

    @classmethod
    def from_str(cls, s):
        if s == '':
            return TensorProductState()
        return TensorProductState(tuple(_OneQState.from_str(x) for x in s.split('*')))


def SIC0(q):
    return TensorProductState((_OneQState('SIC', 0, q),))


def SIC1(q):
    return TensorProductState((_OneQState('SIC', 1, q),))


def SIC2(q):
    return TensorProductState((_OneQState('SIC', 2, q),))


def SIC3(q):
    return TensorProductState((_OneQState('SIC', 3, q),))


def plusX(q):
    return TensorProductState((_OneQState('X', 0, q),))


def minusX(q):
    return TensorProductState((_OneQState('X', 1, q),))


def plusY(q):
    return TensorProductState((_OneQState('Y', 0, q),))


def minusY(q):
    return TensorProductState((_OneQState('Y', 1, q),))


def plusZ(q):
    return TensorProductState((_OneQState('Z', 0, q),))


def minusZ(q):
    return TensorProductState((_OneQState('Z', 1, q),))


def zeros_state(qubits: Iterable[int]):
    return TensorProductState(_OneQState('Z', 0, q) for q in qubits)


@dataclass(frozen=True, init=False)
class ExperimentSetting:
    """
    Input and output settings for an ObservablesExperiment.
    Many near-term quantum algorithms and QCVV protocols take the following form:
     - Start in a pauli state
     - Do some interesting quantum circuit (e.g. prepare some ansatz)
     - Measure the output of the circuit w.r.t. expectations of Pauli observables.
    Where we typically use a large number of (start, measure) pairs but keep the quantum circuit
    program consistent. This class represents the (start, measure) pairs. Typically a large
    number of these :py:class:`ExperimentSetting` objects will be created and grouped into
    a :py:class:`ObservablesExperiment`.
    """
    in_state: TensorProductState
    observable: PauliTerm

    def __init__(self, in_state: TensorProductState, observable: PauliTerm):

        object.__setattr__(self, 'in_state', in_state)
        object.__setattr__(self, 'observable', observable)

    def __str__(self):
        return f'{self.in_state}→{self.observable.compact_str()}'

    def __repr__(self):
        return f'ExperimentSetting[{self}]'

    def serializable(self):
        return str(self)

    @classmethod
    def from_str(cls, s: str):
        """The opposite of str(expt)"""
        instr, outstr = s.split('→')
        return ExperimentSetting(in_state=TensorProductState.from_str(instr),
                                 observable=PauliTerm.from_compact_str(outstr))


def _abbrev_program(program: Program, max_len=10):
    """Create an abbreviated string representation of a Program.
    This will join all instructions onto a single line joined by '; '. If the number of
    instructions exceeds ``max_len``, some will be excluded from the string representation.
    """
    program_lines = program.out().splitlines()
    if max_len is not None and len(program_lines) > max_len:
        first_n = max_len // 2
        last_n = max_len - first_n
        excluded = len(program_lines) - max_len
        program_lines = (program_lines[:first_n] + [f'... {excluded} instrs not shown ...']
                         + program_lines[-last_n:])

    return '; '.join(program_lines)


class ObservablesExperiment:
    """
    Many near-term quantum algorithms involve:
     - some limited state preparation, e.g. prepare a Pauli eigenstate
     - enacting a quantum process (like in tomography) or preparing a variational ansatz state
       (like in VQE) with some circuit.
     - Measure the output of the circuit w.r.t. expectations of Pauli observables
    Where we typically use a large number of (state_prep, measure_observable) pairs but keep the
    quantum circuit program consistent. This class stores the circuit program as a
    :py:class:`~pyquil.Program` and maintains a list of :py:class:`ExperimentSetting` objects
    which each represent a (state_prep, measure_observable) pair.
    Settings diagonalized by a shared tensor product basis (TPB) can (optionally) be estimated
    simultaneously. Therefore, this class is backed by a list of list of ExperimentSettings.
    Settings sharing an inner list will be estimated simultaneously. If you don't want this,
    provide a list of length-1-lists. As a convenience, if you pass a 1D list to the constructor
    will expand it to a list of length-1-lists.
    This class will not group settings for you. Please see :py:func:`group_settings` for
    a function that will automatically process a ObservablesExperiment to group Experiments sharing
    a TPB.
    """

    def __init__(self,
                 settings: Union[List[ExperimentSetting], List[List[ExperimentSetting]]],
                 program: Program,
                 qubits: List[int] = None):
        if len(settings) == 0:
            settings = []
        else:
            if isinstance(settings[0], ExperimentSetting):
                # convenience wrapping in lists of length 1
                settings = [[expt] for expt in settings]

        self._settings = settings  # type: List[List[ExperimentSetting]]
        self.program = program
        if qubits is not None:
            warnings.warn("The 'qubits' parameter has been deprecated and will be removed"
                          "in a future release of pyquil")
        self.qubits = qubits

    def __len__(self):
        return len(self._settings)

    def __getitem__(self, item):
        return self._settings[item]

    def __setitem__(self, key, value):
        self._settings[key] = value

    def __delitem__(self, key):
        self._settings.__delitem__(key)

    def __iter__(self):
        yield from self._settings

    def __reversed__(self):
        yield from reversed(self._settings)

    def __contains__(self, item):
        return item in self._settings

    def append(self, expts):
        if not isinstance(expts, list):
            expts = [expts]
        return self._settings.append(expts)

    def count(self, expt):
        return self._settings.count(expt)

    def index(self, expt, start=None, stop=None):
        return self._settings.index(expt, start, stop)

    def extend(self, expts):
        return self._settings.extend(expts)

    def insert(self, index, expt):
        return self._settings.insert(index, expt)

    def pop(self, index=None):
        return self._settings.pop(index)

    def remove(self, expt):
        return self._settings.remove(expt)

    def reverse(self):
        return self._settings.reverse()

    def sort(self, key=None, reverse=False):
        return self._settings.sort(key, reverse)

    def setting_strings(self):
        yield from ('{i}: {st_str}'.format(i=i, st_str=', '.join(str(setting)
                                                                 for setting in settings))
                    for i, settings in enumerate(self._settings))

    def settings_string(self, abbrev_after=None):
        setting_strs = list(self.setting_strings())
        if abbrev_after is not None and len(setting_strs) > abbrev_after:
            first_n = abbrev_after // 2
            last_n = abbrev_after - first_n
            excluded = len(setting_strs) - abbrev_after
            setting_strs = (setting_strs[:first_n] + [f'... {excluded} not shown ...',
                                                      '... use e.settings_string() for all ...']
                            + setting_strs[-last_n:])
        return '\n'.join(setting_strs)

    def __str__(self):
        return _abbrev_program(self.program) + '\n' + self.settings_string(abbrev_after=20)

    def serializable(self):
        return {
            'type': 'ObservablesExperiment',
            'settings': self._settings,
            'program': self.program.out(),
        }

    def __eq__(self, other):
        if not isinstance(other, ObservablesExperiment):
            return False
        return self.serializable() == other.serializable()


class OperatorEncoder(JSONEncoder):
    def default(self, o):
        if isinstance(o, ExperimentSetting):
            return o.serializable()
        if isinstance(o, ObservablesExperiment):
            return o.serializable()
        if isinstance(o, ExperimentResult):
            return o.serializable()
        return o


def to_json(fn, obj):
    """Convenience method to save pyquil.operator_estimation objects as a JSON file.
    See :py:func:`read_json`.
    """
    with open(fn, 'w') as f:
        json.dump(obj, f, cls=OperatorEncoder, indent=2, ensure_ascii=False)
    return fn


def _operator_object_hook(obj):
    if 'type' in obj and obj['type'] == 'ObservablesExperiment':
        return ObservablesExperiment([[ExperimentSetting.from_str(s) for s in settings]
                                     for settings in obj['settings']],
                                    program=Program(obj['program']))
    return obj


def read_json(fn):
    """Convenience method to read pyquil.operator_estimation objects from a JSON file.
    See :py:func:`to_json`.
    """
    with open(fn) as f:
        return json.load(f, object_hook=_operator_object_hook)


def _one_q_sic_prep(index, qubit):
    """Prepare the index-th SIC basis state."""
    if index == 0:
        return Program()

    theta = 2 * np.arccos(1 / np.sqrt(3))
    zx_plane_rotation = Program([
        RX(-pi / 2, qubit),
        RZ(theta - pi, qubit),
        RX(-pi / 2, qubit),
    ])

    if index == 1:
        return zx_plane_rotation

    elif index == 2:
        return zx_plane_rotation + RZ(-2 * pi / 3, qubit)

    elif index == 3:
        return zx_plane_rotation + RZ(2 * pi / 3, qubit)

    raise ValueError(f'Bad SIC index: {index}')


def _one_q_pauli_prep(label, index, qubit):
    """Prepare the index-th eigenstate of the pauli operator given by label."""
    if index not in [0, 1]:
        raise ValueError(f'Bad Pauli index: {index}')

    if label == 'X':
        if index == 0:
            return Program(_RY(pi / 2, qubit))
        else:
            return Program(_RY(-pi / 2, qubit))

    elif label == 'Y':
        if index == 0:
            return Program(RX(-pi / 2, qubit))
        else:
            return Program(RX(pi / 2, qubit))

    elif label == 'Z':
        if index == 0:
            return Program()
        else:
            return Program(RX(pi, qubit))

    raise ValueError(f'Bad Pauli label: {label}')


def _one_q_state_prep(oneq_state: _OneQState):
    """Prepare a one qubit state.
    Either SIC[0-3], X[0-1], Y[0-1], or Z[0-1].
    """
    label = oneq_state.label
    if label == 'SIC':
        return _one_q_sic_prep(oneq_state.index, oneq_state.qubit)
    elif label in ['X', 'Y', 'Z']:
        return _one_q_pauli_prep(label, oneq_state.index, oneq_state.qubit)
    else:
        raise ValueError(f"Bad state label: {label}")


def _local_pauli_eig_meas(op, idx):
    """
    Generate gate sequence to measure in the eigenbasis of a Pauli operator, assuming
    we are only able to measure in the Z eigenbasis. (Note: The unitary operations of this
    Program are essentially the Hermitian conjugates of those in :py:func:`_one_q_pauli_prep`)
    """
    if op == 'X':
        return Program(_RY(-pi / 2, idx))
    elif op == 'Y':
        return Program(RX(pi / 2, idx))
    elif op == 'Z':
        return Program()
    raise ValueError(f'Unknown operation {op}')


def construct_tpb_graph(obs_expt: ObservablesExperiment):
    """
    Construct a graph where an edge signifies two settings are diagonal in a TPB.
    """
    g = nx.Graph()
    for groups in obs_expt:
        assert len(groups) == 1, 'already grouped?'
        setting = groups[0]

        if setting not in g:
            g.add_node(setting, count=1)
        else:
            g.nodes[setting]['count'] += 1

    for group1, group2 in itertools.combinations(obs_expt, r=2):
        sett1 = group1[0]
        sett2 = group2[0]

        if sett1 == sett2:
            continue

        max_weight_in = _max_weight_state([sett1.in_state, sett2.in_state])
        max_weight_out = _max_weight_operator([sett1.observable, sett2.observable])
        if max_weight_in is not None and max_weight_out is not None:
            g.add_edge(sett1, sett2)

    return g


def group_settings_clique_removal(experiment: ObservablesExperiment) -> ObservablesExperiment:
    """
    Group settings that are diagonal in a shared tensor product basis (TPB) to minimize number
    of QPU runs, using a graph clique removal algorithm.

    :param experiment: an ObservablesExperiment
    :return: a ObservablesExperiment with all the same settings, just grouped according to shared
        TPBs.
    """
    g = construct_tpb_graph(experiment)
    _, cliqs = clique_removal(g)
    new_cliqs = []
    for cliq in cliqs:
        new_cliq = []
        for sett in cliq:
            # duplicate `count` times
            new_cliq += [sett] * g.nodes[sett]['count']

        new_cliqs += [new_cliq]

    return ObservablesExperiment(new_cliqs, program=experiment.program)


def _max_weight_operator(ops: Iterable[PauliTerm]) -> Union[None, PauliTerm]:
    """
    Construct a PauliTerm operator by taking the non-identity single-qubit operator at each
    qubit position.

    This function will return ``None`` if the input operators do not share a natural tensor
    product basis.
    For example, the max_weight_operator of ["XI", "IZ"] is "XZ". Asking for the max weight
    operator of something like ["XI", "ZI"] will return None.
    """
    mapping = dict()  # type: Dict[int, str]
    for op in ops:
        for idx, op_str in op:
            if idx in mapping:
                if mapping[idx] != op_str:
                    return None
            else:
                mapping[idx] = op_str
    op = functools.reduce(mul, (PauliTerm(op, q) for q, op in mapping.items()), sI())
    return op


def _max_weight_state(states: Iterable[TensorProductState]) -> Union[None, TensorProductState]:
    """
    Construct a TensorProductState by taking the single-qubit state at each
    qubit position.

    This function will return ``None`` if the input states are not compatible
    For example, the max_weight_state of ["(+X, q0)", "(-Z, q1)"] is "(+X, q0; -Z q1)". Asking for
    the max weight state of something like ["(+X, q0)", "(+Z, q0)"] will return None.
    """
    mapping = dict()  # type: Dict[int, _OneQState]
    for state in states:
        for oneq_state in state.states:
            if oneq_state.qubit in mapping:
                if mapping[oneq_state.qubit] != oneq_state:
                    return None
            else:
                mapping[oneq_state.qubit] = oneq_state
    return TensorProductState(list(mapping.values()))


def _max_tpb_overlap(obs_expt: ObservablesExperiment):
    """
    Given an input ObservablesExperiment, provide a dictionary indicating which ExperimentSettings
    share a tensor product basis

    :param obs_expt: ObservablesExperiment, from which to group ExperimentSettings that share a tpb
        and can be run together
    :return: dictionary keyed with ExperimentSetting (specifying a tpb), and with each value being a
            list of ExperimentSettings (diagonal in that tpb)
    """
    # initialize empty dictionary
    diagonal_sets = {}
    # loop through ExperimentSettings of the ObservablesExperiment
    for expt_setting in obs_expt:
        # no need to group already grouped ObservablesExperiment
        assert len(expt_setting) == 1, 'already grouped?'
        expt_setting = expt_setting[0]
        # calculate max overlap of expt_setting with keys of diagonal_sets
        # keep track of whether a shared tpb was found
        found_tpb = False
        # loop through dict items
        for es, es_list in diagonal_sets.items():
            trial_es_list = es_list + [expt_setting]
            diag_in_term = _max_weight_state(expst.in_state for expst in trial_es_list)
            diag_out_term = _max_weight_operator(expst.observable for expst in trial_es_list)
            # max_weight_xxx returns None if the set of xxx's don't share a TPB, so the following
            # conditional is True if expt_setting can be inserted into the current es_list.
            if diag_in_term is not None and diag_out_term is not None:
                found_tpb = True
                assert len(diag_in_term) >= len(es.in_state), \
                    "Highest weight in-state can't be smaller than the given in-state"
                assert len(diag_out_term) >= len(es.observable), \
                    "Highest weight out-PauliTerm can't be smaller than the given out-PauliTerm"

                # update the diagonalizing basis (key of dict) if necessary
                if len(diag_in_term) > len(es.in_state) or len(diag_out_term) > len(es.observable):
                    del diagonal_sets[es]
                    new_es = ExperimentSetting(diag_in_term, diag_out_term)
                    diagonal_sets[new_es] = trial_es_list
                else:
                    diagonal_sets[es] = trial_es_list
                break

        if not found_tpb:
            # made it through entire dict without finding any ExperimentSetting with shared tpb,
            # so need to make a new item
            diagonal_sets[expt_setting] = [expt_setting]

    return diagonal_sets


<<<<<<< HEAD
def group_settings_greedy(expt: ObservablesExperiment):
=======
def group_settings_greedy(obs_expt: ObservablesExperiment):
>>>>>>> 07d38171
    """
    Greedy method to group ExperimentSettings in a given ObservablesExperiment

    :param obs_expt: ObservablesExperiment to group ExperimentSettings within
    :return: ObservablesExperiment, with grouped ExperimentSettings according to whether
        it consists of PauliTerms diagonal in the same tensor product basis
    """
<<<<<<< HEAD
    diag_sets = _max_tpb_overlap(expt)
    grouped_expt_settings_list = list(diag_sets.values())
    grouped_tomo_expt = ObservablesExperiment(grouped_expt_settings_list, program=expt.program)
    return grouped_tomo_expt


def group_experiment_settings(experiment: ObservablesExperiment,
                              method: str = 'greedy') -> ObservablesExperiment:
=======
    diag_sets = _max_tpb_overlap(obs_expt)
    grouped_expt_settings_list = list(diag_sets.values())
    grouped_obs_expt = ObservablesExperiment(grouped_expt_settings_list, program=obs_expt.program)
    return grouped_obs_expt


def group_settings(obs_expt: ObservablesExperiment,
                   method: str = 'greedy') -> ObservablesExperiment:
>>>>>>> 07d38171
    """
    Group settings that are diagonal in a shared tensor product basis (TPB) to minimize number
    of QPU runs.
    Background
    ----------
    Given some PauliTerm operator, the 'natural' tensor product basis to
    diagonalize this term is the one which diagonalizes each Pauli operator in the
    product term-by-term.
    For example, X(1) * Z(0) would be diagonal in the 'natural' tensor product basis
    {(|0> +/- |1>)/Sqrt[2]} * {|0>, |1>}, whereas Z(1) * X(0) would be diagonal
    in the 'natural' tpb {|0>, |1>} * {(|0> +/- |1>)/Sqrt[2]}. The two operators
    commute but are not diagonal in each others 'natural' tpb (in fact, they are
    anti-diagonal in each others 'natural' tpb). This function tests whether two
    operators given as PauliTerms are both diagonal in each others 'natural' tpb.
    Note that for the given example of X(1) * Z(0) and Z(1) * X(0), we can construct
    the following basis which simultaneously diagonalizes both operators:
      -- |0>' = |0> (|+>) + |1> (|->)
      -- |1>' = |0> (|+>) - |1> (|->)
      -- |2>' = |0> (|->) + |1> (|+>)
      -- |3>' = |0> (-|->) + |1> (|+>)
    In this basis, X Z looks like diag(1, -1, 1, -1), and Z X looks like diag(1, 1, -1, -1).
    Notice however that this basis cannot be constructed with single-qubit operations, as each
    of the basis vectors are entangled states.
    Methods
    -------
    The "greedy" method will keep a running set of 'buckets' into which grouped ExperimentSettings
    will be placed. Each new ExperimentSetting considered is assigned to the first applicable
    bucket and a new bucket is created if there are no applicable buckets.
    The "clique-removal" method maps the term grouping problem onto Max Clique graph problem.
    This method constructs a NetworkX graph where an edge exists between two settings that
    share an nTPB and then uses networkx's algorithm for clique removal. This method can give
    you marginally better groupings in certain circumstances, but constructing the
    graph is pretty slow so "greedy" is the default.

    :param obs_expt: an ObservablesExperiment
    :param method: method used for grouping; the allowed methods are one of
        ['greedy', 'clique-removal']
    :return: an ObservablesExperiment with all the same settings, just grouped according to shared
        TPBs.
    """
    allowed_methods = ['greedy', 'clique-removal']
    assert method in allowed_methods, f"'method' should be one of {allowed_methods}."
    if method == 'greedy':
<<<<<<< HEAD
        return group_settings_greedy(experiment)
    elif method == 'clique-removal':
        return group_settings_clique_removal(experiment)
=======
        return group_settings_greedy(obs_expt)
    elif method == 'clique-removal':
        return group_settings_clique_removal(obs_expt)
>>>>>>> 07d38171


@dataclass(frozen=True)
class ExperimentResult:
    """
    An expectation and standard deviation for the measurement of one experiment setting
    in an ObservablesExperiment.

    In the case of readout error calibration, we also include
    expectation, standard deviation and count for the calibration results, as well as the
    expectation and standard deviation for the corrected results.
    """

    setting: ExperimentSetting
    expectation: Union[float, complex]
    total_counts: int
    std_err: Union[float, complex] = None
    raw_expectation: Union[float, complex] = None
    raw_std_err: float = None
    calibration_expectation: Union[float, complex] = None
    calibration_std_err: Union[float, complex] = None
    calibration_counts: int = None

    def __init__(self, setting: ExperimentSetting,
                 expectation: Union[float, complex],
                 total_counts: int,
                 stddev: Union[float, complex] = None,
                 std_err: Union[float, complex] = None,
                 raw_expectation: Union[float, complex] = None,
                 raw_stddev: float = None,
                 raw_std_err: float = None,
                 calibration_expectation: Union[float, complex] = None,
                 calibration_stddev: Union[float, complex] = None,
                 calibration_std_err: Union[float, complex] = None,
                 calibration_counts: int = None):

        object.__setattr__(self, 'setting', setting)
        object.__setattr__(self, 'expectation', expectation)
        object.__setattr__(self, 'total_counts', total_counts)
        object.__setattr__(self, 'raw_expectation', raw_expectation)
        object.__setattr__(self, 'calibration_expectation', calibration_expectation)
        object.__setattr__(self, 'calibration_counts', calibration_counts)

        if stddev is not None:
            warnings.warn("'stddev' has been renamed to 'std_err'")
            std_err = stddev
        object.__setattr__(self, 'std_err', std_err)

        if raw_stddev is not None:
            warnings.warn("'raw_stddev' has been renamed to 'raw_std_err'")
            raw_std_err = raw_stddev
        object.__setattr__(self, 'raw_std_err', raw_std_err)

        if calibration_stddev is not None:
            warnings.warn("'calibration_stddev' has been renamed to 'calibration_std_err'")
            calibration_std_err = calibration_stddev
        object.__setattr__(self, 'calibration_std_err', calibration_std_err)

    def get_stddev(self) -> Union[float, complex]:
        warnings.warn("'stddev' has been renamed to 'std_err'")
        return self.std_err

    def set_stddev(self, value: Union[float, complex]):
        warnings.warn("'stddev' has been renamed to 'std_err'")
        object.__setattr__(self, 'std_err', value)

    stddev = property(get_stddev, set_stddev)

    def get_raw_stddev(self) -> float:
        warnings.warn("'raw_stddev' has been renamed to 'raw_std_err'")
        return self.raw_std_err

    def set_raw_stddev(self, value: float):
        warnings.warn("'raw_stddev' has been renamed to 'raw_std_err'")
        object.__setattr__(self, 'raw_std_err', value)

    raw_stddev = property(get_raw_stddev, set_raw_stddev)

    def get_calibration_stddev(self) -> Union[float, complex]:
        warnings.warn("'calibration_stddev' has been renamed to 'calibration_std_err'")
        return self.calibration_std_err

    def set_calibration_stddev(self, value: Union[float, complex]):
        warnings.warn("'calibration_stddev' has been renamed to 'calibration_std_err'")
        object.__setattr__(self, 'calibration_std_err', value)

    calibration_stddev = property(get_calibration_stddev, set_calibration_stddev)

    def __str__(self):
        return f'{self.setting}: {self.expectation} +- {self.std_err}'

    def __repr__(self):
        return f'ExperimentResult[{self}]'

    def serializable(self):
        return {
            'type': 'ExperimentResult',
            'setting': self.setting,
            'expectation': self.expectation,
            'std_err': self.std_err,
            'total_counts': self.total_counts,
            'raw_expectation': self.raw_expectation,
            'raw_std_err': self.raw_std_err,
            'calibration_expectation': self.calibration_expectation,
            'calibration_std_err': self.calibration_std_err,
            'calibration_counts': self.calibration_counts,
        }


def generate_experiment_programs(obs_expt: ObservablesExperiment, active_reset: bool = False,
                                 use_basic_compile: bool = True) \
        -> Tuple[List[Program], List[List[int]]]:
    """
    Generate the programs necessary to estimate the observables in an ObservablesExperiment.

    Grouping of settings to be run in parallel, e.g. by a call to group_settings, should be
    done before this method is called.

    By default the program field of the input obs_expt is assumed to hold a program composed of
    gates which are either native quil gates or else can be compiled to native quil by the method
    basic_compile. If this is not the case, then use_basic_compile should be set to False and
    each returned program must be compiled before being executed on a QPU; NOTE however that
    compiling a program may change the qubit indices so meas_qubits might need to be re-ordered
    as well if the MEASURE instructions were not compiled with the program. For this reason it is
    recommended that obs_expt.program be compiled before this method is called. If one is careful
    then it is still possible to add the measurement instructions first and subsequently compile
    the programs before running, e.g. by setting use_compilation = True in the call to
    _measure_bitstrings (but compiling in this way could interfere with symmetrization).

    :param obs_expt: a single ObservablesExperiment to be translated to a series of programs that
        when run serially can be used to estimate each of obs_expt's observables.
    :param active_reset: whether or not to begin the program by actively resetting. If true,
        execution of each of the returned programs in a loop on the QPU will generally be faster.
    :param use_basic_compile: whether or not to call basic_compile on the programs after they are
        created. To run on a QPU it is necessary that programs use only native quil gates. See
        the warning above about setting use_basic_compile to false.
    :return: a list of programs along with a corresponding list of the groups of qubits that are
        measured by that program. The returned programs may be run on a qc after measurement
        instructions are added for the corresponding group of qubits in meas_qubits -- see
        estimate_observables and _measure_bitstrings for possible usage.
    """
    # Outer loop over a collection of grouped settings for which we can simultaneously estimate.
    programs = []
    meas_qubits = []
    for settings in obs_expt:

        # Prepare a state according to the amalgam of all setting.in_state
        total_prog = Program()
        if active_reset:
            total_prog += RESET()
        max_weight_in_state = _max_weight_state(setting.in_state for setting in settings)
        if max_weight_in_state is None:
            raise ValueError('Input states are not compatible. Re-group the experiment settings '
                             'so that groups of parallel settings have compatible input states.')
        for oneq_state in max_weight_in_state.states:
            total_prog += _one_q_state_prep(oneq_state)

        # Add in the program
        total_prog += obs_expt.program

        # Prepare for measurement state according to setting.observable
        max_weight_out_op = _max_weight_operator(setting.observable for setting in settings)
        if max_weight_out_op is None:
            raise ValueError('Observables not compatible. Re-group the experiment settings '
                             'so that groups of parallel settings have compatible observables.')
        for qubit, op_str in max_weight_out_op:
            total_prog += _local_pauli_eig_meas(op_str, qubit)

        if use_basic_compile:
            programs.append(basic_compile(total_prog))
        else:
            programs.append(total_prog)

        meas_qubits.append(max_weight_out_op.get_qubits())
    return programs, meas_qubits


def _flip_array_to_prog(flip_array: Tuple[bool], qubits: List[int]) -> Program:
    """
    Generate a pre-measurement program that flips the qubit state according to the flip_array of
    bools.

    This is used, for example, in exhaustive_symmetrization to produce programs which flip a
    select subset of qubits immediately before measurement.

    :param flip_array: tuple of booleans specifying whether the qubit in the corresponding index
        should be flipped or not.
    :param qubits: list specifying the qubits in order corresponding to the flip_array
    :return: Program which flips each qubit (i.e. instructs RX(pi, q)) according to the flip_array.
    """
    assert len(flip_array) == len(qubits), "Mismatch of qubits and operations"
    prog = Program()
    for qubit, flip_output in zip(qubits, flip_array):
        if flip_output == 0:
            continue
        elif flip_output == 1:
            prog += Program(RX(pi, qubit))
        else:
            raise ValueError("flip_bools should only consist of 0s and/or 1s")
    return prog


def exhaustive_symmetrization(programs: List[Program], meas_qubits: List[List[int]]) \
        -> Tuple[List[Program], List[List[int]], List[Tuple[bool]], List[int]]:
    """
    For each program in the input programs generate new programs which flip the measured qubits
    in every possible combination in order to symmetrize readout.

    The expanded list of programs is returned along with a correspondingly expanded list of
    meas_qubits, a list of bools which indicates which qubits are flipped in each program,
    and a list of indices which records from which program in the input programs list each
    symmetrized program originated.

    :param programs: a list of programs each of which will be symmetrized.
    :param meas_qubits: the corresponding groups of measurement qubits for the input list of
        programs. Only these qubits will be symmetrized over, even if the program acts on other
        qubits.
    :return: a list of symmetrized programs, the corresponding measurement qubits,
        the corresponding array of bools indicating which qubits were flipped,
        and a corresponding list of indices specifying the generating `program'
    """
    assert len(programs) == len(meas_qubits), 'mismatch of programs and qubits; must know which ' \
                                              'qubits are being measured to symmetrize them.'

    symm_programs = []
    symm_meas_qs = []
    prog_groups = []
    flip_arrays = []

    for idx, (prog, meas_qs) in enumerate(zip(programs, meas_qubits)):
        for flip_array in itertools.product([0, 1], repeat=len(meas_qs)):
            total_prog_symm = prog.copy()
            prog_symm = _flip_array_to_prog(flip_array, meas_qs)
            total_prog_symm += prog_symm
            symm_programs.append(total_prog_symm)
            symm_meas_qs.append(meas_qs)
            prog_groups.append(idx)
            flip_arrays.append(flip_array)

    return symm_programs, symm_meas_qs, flip_arrays, prog_groups


def _measure_bitstrings(qc: QuantumComputer, programs: List[Program], meas_qubits: List[List[int]],
                        num_shots = 500, use_compiler = False) -> List[np.ndarray]:
    """
    Wrapper for appending measure instructions onto each program, running the program,
    and accumulating the resulting bitarrays.

    By default each program is assumed to be native quil.

    :param qc: a quantum computer object on which to run each program
    :param programs: a list of programs to run
    :param meas_qubits: groups of qubits to measure for each program
    :param num_shots: the number of shots to run for each program
    :return: a len(programs) long list of num_shots by num_meas_qubits bit arrays of results for
        each program.
    """
    assert len(programs) == len(meas_qubits), 'The qubits to measure must be specified for each ' \
                                              'program, one list of qubits per program.'

    results = []
    for program, qubits in zip(programs, meas_qubits):
        if len(qubits) == 0:
            # corresponds to measuring identity; no program needs to be run.
            results.append(np.array([[]]))
            continue
        # copy the program so the original is not mutated
        prog = program.copy()
        ro = prog.declare('ro', 'BIT', len(qubits))
        for idx, q in enumerate(qubits):
            prog += MEASURE(q, ro[idx])

        prog.wrap_in_numshots_loop(num_shots)
        if use_compiler:
            prog = qc.quil_to_native_quil(prog)
        exe = qc.compiler.native_quil_to_executable(prog)
        shots = qc.run(exe)
        results.append(shots)
    return results


def shots_to_obs_moments(bitarray: np.ndarray, qubits: List[int], observable: PauliTerm,
                         use_beta_dist_unbiased_prior: bool = False) -> Tuple[float, float]:
    """
    Calculate the mean and variance of the given observable based on the bitarray of results.

    :param bitarray: results from running `qc.run`, a 2D num_shots by num_qubits array.
    :param qubits: list of qubits in order corresponding to the bitarray results.
    :param observable: the observable whose moments are calculated from the shot data
    :param use_beta_dist_unbiased_prior: if true then the mean and variance are estimated from a
        beta distribution that incorporates an unbiased Bayes prior. This precludes var = 0.
    :return: tuple specifying (mean, variance)
    """
    coeff = complex(observable.coefficient)
    if not np.isclose(coeff.imag, 0):
        raise ValueError(f"The coefficient of an observable should not be complex.")
    coeff = coeff.real

    obs_qubits = [q for q, _ in observable]
    # Identify classical register indices to select
    idxs = [idx for idx, q in enumerate(qubits) if q in obs_qubits]

    if len(idxs) == 0: # identity term
        return coeff, 0

    assert bitarray.shape[1] == len(qubits), 'qubits should label each column of the bitarray'

    # Pick columns corresponding to qubits with a non-identity out_operation
    obs_strings = bitarray[:, idxs]
    # Transform bits to eigenvalues; ie (+1, -1)
    my_obs_strings = 1 - 2 * obs_strings
    # Multiply row-wise to get operator values.
    obs_vals = np.prod(my_obs_strings, axis=1)

    if use_beta_dist_unbiased_prior:
        # For binary classified data with N counts of + and M counts of -, these can be estimated
        # using the mean and variance of the beta distribution beta(N+1, M+1) where the +1 is used
        # to incorporate an unbiased Bayes prior.
        plus_array = obs_vals == 1
        n_minus, n_plus = np.bincount(plus_array,  minlength=2)
        bernoulli_mean = beta.mean(n_plus + 1, n_minus + 1)
        bernoulli_var = beta.var(n_plus + 1, n_minus + 1)
        obs_mean, obs_var = transform_bit_moments_to_pauli(bernoulli_mean, bernoulli_var)
        obs_mean *= coeff
        obs_var *= coeff**2
    else:
        obs_vals = coeff * obs_vals
        obs_mean = np.mean(obs_vals).item()
        obs_var = np.var(obs_vals).item() / len(bitarray)

    return obs_mean, obs_var


def consolidate_symmetrization_outputs(outputs: List[np.ndarray], flip_arrays: List[Tuple[bool]],
                                       groups: List[int]) -> List[np.ndarray]:
    """
    Given bitarray results from a series of symmetrization programs, appropriately flip output
    bits and consolidate results into new bitarrays.

    :param outputs: a list of the raw bitarrays resulting from running a list of symmetrized
        programs; for example, the results returned from _measure_bitstrings
    :param flip_arrays: a list of boolean arrays in one-to-one correspondence with the list of
        outputs indicating which qubits where flipped before each bitarray was measured.
    :param groups: the group from which each symmetrized program was generated. E.g. if only one
        program was symmetrized then groups is simply [0] * len(outputs). The length of the
        returned consolidated outputs is exactly the number of distinct integers in groups.
    :return: a list of the consolidated bitarray outputs which can be treated as the symmetrized
        outputs of the original programs passed into a symmetrization method. See
        estimate_observables for example usage.
    """
    assert len(outputs) == len(groups) == len(flip_arrays)

    output = {group: [] for group in set(groups)}
    for bitarray, group, flip_array in zip(outputs, groups, flip_arrays):
        if len(flip_array) == 0:
            # happens when measuring identity.
            # TODO: better way of handling identity measurement? (in _measure_bitstrings too)
            output[group].append(bitarray)
        else:
            output[group].append(bitarray ^ flip_array)

    return [np.vstack(output[group]) for group in sorted(list(set(groups)))]


def estimate_observables(qc: QuantumComputer, obs_expt: ObservablesExperiment,
                         num_shots: int = 500, symmetrization_method: Callable = None,
                         active_reset: bool = False) -> Iterable[ExperimentResult]:
    """
    Standard wrapper for estimating the observables in an ObservableExperiment.

    Because of the use of default parameters for _measure_bitstrings, this method assumes the
    program in obs_expt can be compiled to native_quil using only basic_compile; the qc
    object's compiler is only used to translate native quil to an executable.

    A symmetrization_method can be specified which will be used to generate the necessary
    symmetrization results. This method should match the api of exhaustive_symmetrization; there,
    a list of symmetrized programs, the qubits to be measured for each program, the qubits that
    were flipped for each program, and the original pre-symmetrized program index are returned
    so that the bitarray results of the symmetrized programs and be processed via
    consolidate_symmetrization_outputs which returns 'symmetrized' results for the original
    pre-symmetrized programs.

    :param qc: a quantum computer object on which to run the programs necessary to estimate each
        observable of obs_expt.
    :param obs_expt: a single ObservablesExperiment with settings pre-grouped as desired.
    :param num_shots: the number of shots to run each program or each symmetrized program.
    :param symmetrization_method: if not None, this can be used to symmetrize each program to
        remove unwanted classical correlations in the qubit measurement readout.
    :param active_reset: whether or not to begin the program by actively resetting. If true,
        execution of each of the returned programs in a loop on the QPU will generally be faster.
    :return: all of the ExperimentResults which hold an estimate of each observable of obs_expt
    """
    programs, meas_qubits = generate_experiment_programs(obs_expt, active_reset)

    if symmetrization_method is not None:
        programs, symm_qubits, flip_arrays, prog_groups = symmetrization_method(programs,
                                                                                meas_qubits)
        symm_outputs = _measure_bitstrings(qc, programs, symm_qubits, num_shots)
        results = consolidate_symmetrization_outputs(symm_outputs, flip_arrays, prog_groups)
    else:
        results = _measure_bitstrings(qc, programs, meas_qubits, num_shots)

    assert len(results) == len(meas_qubits) == len(obs_expt)
    for bitarray, meas_qs, settings in zip(results, meas_qubits, obs_expt):

        for setting in settings:
            observable = setting.observable

            # Obtain statistics from result of experiment
            obs_mean, obs_var = shots_to_obs_moments(bitarray, meas_qs, observable)

            yield ExperimentResult(
                setting=setting,
                expectation=obs_mean,
                std_err=np.sqrt(obs_var),
                total_counts=len(bitarray),
            )


def get_calibration_program(observable: PauliTerm, noisy_program: Program = None) -> Program:
    """
    Program required for calibrating the given observable.

    :param observable: observable to calibrate
    :param noisy_program: a program with readout and gate noise defined; only useful for QVM
    :return: Program performing the calibration
    """
    calibr_prog = Program()

    # Inherit any noisy attributes from noisy_program, including gate definitions
    # and applications which can be handy in simulating noisy channels
    if noisy_program is not None:
        # Inherit readout error instructions from main Program
        readout_povm_instruction = [i for i in noisy_program.out().split('\n')
                                    if 'PRAGMA READOUT-POVM' in i]
        calibr_prog += readout_povm_instruction
        # Inherit any definitions of noisy gates from main Program
        kraus_instructions = [i for i in noisy_program.out().split('\n') if 'PRAGMA ADD-KRAUS' in i]
        calibr_prog += kraus_instructions

    # Prepare the +1 eigenstate for the out operator
    for q, op in observable.operations_as_set():
        calibr_prog += _one_q_pauli_prep(label=op, index=0, qubit=q)
    # Measure the out operator in this state
    for q, op in observable.operations_as_set():
        calibr_prog += _local_pauli_eig_meas(op, q)

    return calibr_prog


def calibrate_observable_estimates(qc: QuantumComputer, expt_results: List[ExperimentResult],
                                   symmetrization_method: Callable = exhaustive_symmetrization,
                                   num_shots: int = 500, noisy_program: Program = None) \
        -> Iterable[ExperimentResult]:
    """
    Calibrates the expectation and std_err of the input expt_results and updates those estimates.

    The old estimates are moved to raw_* and the calibration results themselves for the given
    observable are recorded as calibration_*

    Calibration is done by measuring expectation values of eigenstates of the obervable which
    ideally should yield either +/- 1 but in practice will have magnitude less than 1.

    :param qc: a quantum computer object on which to run the programs necessary to calibrate each
        result.
    :param expt_results: a list of results, each of which will be separately calibrated.
    :param symmetrization_method: by default every eigenvector of each observable is measured.
    :param num_shots: the number of shots to run for each eigenvector
    :param noisy_program: an optional program from which to inherit a noise model; only relevant
        for running on a QVM
    :return: a copy of the input results with updated estimates and calibration results.
    """
    # TODO: consider speeding up calibration by first collecting only distinct observables

    programs = [get_calibration_program(expt_result.setting.observable, noisy_program) for
                    expt_result in expt_results]

    meas_qubits = [expt_result.setting.observable.get_qubits() for expt_result in expt_results]

    symm_progs, symm_qubits, flip_array, prog_groups = symmetrization_method(programs, meas_qubits)
    symm_outputs = _measure_bitstrings(qc, symm_progs, symm_qubits, num_shots)
    results = consolidate_symmetrization_outputs(symm_outputs, flip_array, prog_groups)

    assert len(results) == len(meas_qubits) == len(expt_results)
    for bitarray, meas_qs, expt_result in zip(results, meas_qubits, expt_results):

        observable = expt_result.setting.observable

        # Obtain statistics from result of experiment
        obs_mean, obs_var = shots_to_obs_moments(bitarray, meas_qs, observable)

        # Use the calibration to correct the mean and var
        result_mean = expt_result.expectation
        result_var = expt_result.std_err**2
        corrected_mean = result_mean / obs_mean
        corrected_var = ratio_variance(result_mean, result_var, obs_mean, obs_var)

        yield ExperimentResult(
            setting=expt_result.setting,
            expectation=corrected_mean,
            std_err=np.sqrt(corrected_var),
            total_counts=expt_result.total_counts,
            raw_expectation=result_mean,
            raw_std_err=expt_result.std_err,
            calibration_expectation=obs_mean,
            calibration_std_err=np.sqrt(obs_var),
            calibration_counts=len(bitarray)
        )


def ratio_variance(a: Union[float, np.ndarray],
                   var_a: Union[float, np.ndarray],
                   b: Union[float, np.ndarray],
                   var_b: Union[float, np.ndarray]) -> Union[float, np.ndarray]:
    r"""
    Given random variables 'A' and 'B', compute the variance on the ratio Y = A/B. Denote the
    mean of the random variables as a = E[A] and b = E[B] while the variances are var_a = Var[A]
    and var_b = Var[B] and the covariance as Cov[A,B]. The following expression approximates the
    variance of Y
    Var[Y] \approx (a/b) ^2 * ( var_a /a^2 + var_b / b^2 - 2 * Cov[A,B]/(a*b) )
    We assume the covariance of A and B is negligible, resting on the assumption that A and B
    are independently measured. The expression above rests on the assumption that B is non-zero,
    an assumption which we expect to hold true in most cases, but makes no such assumptions
    about A. If we allow E[A] = 0, then calculating the expression above via numpy would complain
    about dividing by zero. Instead, we can re-write the above expression as
    Var[Y] \approx var_a /b^2 + (a^2 * var_b) / b^4
    where we have dropped the covariance term as noted above.
    See the following for more details:
      - https://doi.org/10.1002/(SICI)1097-0320(20000401)39:4<300::AID-CYTO8>3.0.CO;2-O
      - http://www.stat.cmu.edu/~hseltman/files/ratio.pdf
      - https://en.wikipedia.org/wiki/Taylor_expansions_for_the_moments_of_functions_of_random_variables
    :param a: Mean of 'A', to be used as the numerator in a ratio.
    :param var_a: Variance in 'A'
    :param b: Mean of 'B', to be used as the numerator in a ratio.
    :param var_b: Variance in 'B'
    """
    return var_a / b**2 + (a**2 * var_b) / b**4<|MERGE_RESOLUTION|>--- conflicted
+++ resolved
@@ -589,11 +589,8 @@
     return diagonal_sets
 
 
-<<<<<<< HEAD
-def group_settings_greedy(expt: ObservablesExperiment):
-=======
+
 def group_settings_greedy(obs_expt: ObservablesExperiment):
->>>>>>> 07d38171
     """
     Greedy method to group ExperimentSettings in a given ObservablesExperiment
 
@@ -601,16 +598,6 @@
     :return: ObservablesExperiment, with grouped ExperimentSettings according to whether
         it consists of PauliTerms diagonal in the same tensor product basis
     """
-<<<<<<< HEAD
-    diag_sets = _max_tpb_overlap(expt)
-    grouped_expt_settings_list = list(diag_sets.values())
-    grouped_tomo_expt = ObservablesExperiment(grouped_expt_settings_list, program=expt.program)
-    return grouped_tomo_expt
-
-
-def group_experiment_settings(experiment: ObservablesExperiment,
-                              method: str = 'greedy') -> ObservablesExperiment:
-=======
     diag_sets = _max_tpb_overlap(obs_expt)
     grouped_expt_settings_list = list(diag_sets.values())
     grouped_obs_expt = ObservablesExperiment(grouped_expt_settings_list, program=obs_expt.program)
@@ -619,7 +606,6 @@
 
 def group_settings(obs_expt: ObservablesExperiment,
                    method: str = 'greedy') -> ObservablesExperiment:
->>>>>>> 07d38171
     """
     Group settings that are diagonal in a shared tensor product basis (TPB) to minimize number
     of QPU runs.
@@ -663,15 +649,9 @@
     allowed_methods = ['greedy', 'clique-removal']
     assert method in allowed_methods, f"'method' should be one of {allowed_methods}."
     if method == 'greedy':
-<<<<<<< HEAD
-        return group_settings_greedy(experiment)
-    elif method == 'clique-removal':
-        return group_settings_clique_removal(experiment)
-=======
         return group_settings_greedy(obs_expt)
     elif method == 'clique-removal':
         return group_settings_clique_removal(obs_expt)
->>>>>>> 07d38171
 
 
 @dataclass(frozen=True)
