--- conflicted
+++ resolved
@@ -13,25 +13,15 @@
 import forest_benchmarking.operator_estimation as est
 from forest_benchmarking.superop_conversion import vec, unvec
 from forest_benchmarking.utils import prepare_prod_sic_state, all_pauli_terms, all_sic_terms, \
-<<<<<<< HEAD
     n_qubit_pauli_basis, transform_pauli_moments_to_bit, partial_trace, \
     transform_bit_moments_to_pauli
 from pyquil import Program
 from pyquil.api import QuantumComputer
 from pyquil.operator_estimation import ExperimentSetting, \
     TomographyExperiment as PyQuilTomographyExperiment, ExperimentResult, SIC0, SIC1, SIC2, SIC3, \
-    plusX, minusX, plusY, minusY, plusZ, minusZ, TensorProductState
+    plusX, minusX, plusY, minusY, plusZ, minusZ, TensorProductState, zeros_state
 from pyquil.paulis import sI, sX, sY, sZ, PauliSum, PauliTerm, is_identity
 from pyquil.unitary_tools import lifted_pauli, lifted_state_operator
-=======
-    n_qubit_pauli_basis, transform_pauli_moments_to_bit, partial_trace
-from pyquil import Program
-from pyquil.api import QuantumComputer
-from pyquil.operator_estimation import ExperimentSetting, \
-    TomographyExperiment as PyQuilTomographyExperiment, ExperimentResult, zeros_state
-from pyquil.paulis import sI, sX, sY, sZ, PauliSum, PauliTerm
-from pyquil.unitary_tools import lifted_pauli
->>>>>>> d128f6dd
 
 MAXITER = "maxiter"
 OPTIMAL = "optimal"
@@ -871,27 +861,8 @@
                       n_resamples: int = 40,
                       project_to_physical: bool = False) -> Tuple[float, float]:
     """
-<<<<<<< HEAD
-    Use a simple bootstrap-like method to return an errorbar on some
-    functional of the quantum state.
-
-    :param exp_data: A namedtuple, called 'state_tomography_experiment_data'.
-    :param tomo_estimator: takes in state_tomography_experiment_data and yields corresponding state_tomograpy_estimate
-        e.g. linear_inv_state_estimate
-    :param functional: Which functional to find varriance. e.g. dm.purity
-    :param target_state: A density matrix of the state with respect to which the distance functional is measured.
-    :param n_resamples: The number of times to resample. Default value is 40.
-    :param project_to_physical: default is False.
-    """
-    exp_data = shim_pyquil_results_to_TomographyData(
-        program=None,
-        qubits=qubits,
-        results=results
-    )
-=======
     Use a simple bootstrap-like method to return an errorbar on some functional of the
     quantum state.
->>>>>>> d128f6dd
 
     :param results: Measured results from a state tomography experiment
     :param qubits: Qubits that were tomographized.
